--- conflicted
+++ resolved
@@ -3,7 +3,6 @@
   "version": "0.0.0",
   "private": true,
   "dependencies": {
-    "@microsoft/node-library-build": ">=2.3.1 <3.0.0",
     "chai": "~3.5.0",
     "gulp": "~3.9.1",
     "mocha": "~2.5.3",
@@ -22,11 +21,8 @@
     "rimraf": "~2.5.4",
     "semver": "~5.3.0",
     "z-schema": "~3.17.0"
-<<<<<<< HEAD
-=======
   },
   "rushDependencies": {
     "@microsoft/node-library-build": ">=3.0.0 <4.0.0"
->>>>>>> bdccfca7
   }
 }