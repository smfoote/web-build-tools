{
  "name": "rush-common",
  "version": "0.0.0",
  "dependencies": {
    "@microsoft/api-extractor": {
      "version": "4.1.1",
      "from": "@microsoft/api-extractor@4.1.1",
      "resolved": "https://registry.npmjs.org/@microsoft/api-extractor/-/api-extractor-4.1.1.tgz"
    },
    "@microsoft/gulp-core-build": {
      "version": "3.1.6",
      "from": "@microsoft/gulp-core-build@3.1.6",
      "resolved": "https://registry.npmjs.org/@microsoft/gulp-core-build/-/gulp-core-build-3.1.6.tgz"
    },
    "@microsoft/gulp-core-build-mocha": {
      "version": "3.1.6",
      "from": "@microsoft/gulp-core-build-mocha@3.1.6",
      "resolved": "https://registry.npmjs.org/@microsoft/gulp-core-build-mocha/-/gulp-core-build-mocha-3.1.6.tgz"
    },
    "@microsoft/gulp-core-build-typescript": {
      "version": "4.2.6",
      "from": "@microsoft/gulp-core-build-typescript@4.2.6",
      "resolved": "https://registry.npmjs.org/@microsoft/gulp-core-build-typescript/-/gulp-core-build-typescript-4.2.6.tgz"
    },
    "@microsoft/node-core-library": {
      "version": "0.3.9",
      "from": "@microsoft/node-core-library@>=0.3.8 <0.4.0",
      "resolved": "https://registry.npmjs.org/@microsoft/node-core-library/-/node-core-library-0.3.9.tgz"
    },
    "@microsoft/node-library-build": {
      "version": "4.1.6",
      "from": "@microsoft/node-library-build@>=4.1.5 <4.2.0",
      "resolved": "https://registry.npmjs.org/@microsoft/node-library-build/-/node-library-build-4.1.6.tgz"
    },
    "@microsoft/ts-command-line": {
      "version": "2.1.2",
      "from": "@microsoft/ts-command-line@>=2.1.1 <2.2.0",
      "resolved": "https://registry.npmjs.org/@microsoft/ts-command-line/-/ts-command-line-2.1.2.tgz"
    },
    "@rush-temp/api-documenter": {
      "version": "0.0.0",
      "from": "projects\\api-documenter.tgz",
      "resolved": "file:projects\\api-documenter.tgz"
    },
    "@rush-temp/api-extractor": {
      "version": "0.0.0",
      "from": "projects\\api-extractor.tgz",
      "resolved": "file:projects\\api-extractor.tgz"
    },
    "@rush-temp/decorators": {
      "version": "0.0.0",
      "from": "projects\\decorators.tgz",
      "resolved": "file:projects\\decorators.tgz"
    },
    "@rush-temp/gulp-core-build": {
      "version": "0.0.0",
      "from": "projects\\gulp-core-build.tgz",
      "resolved": "file:projects\\gulp-core-build.tgz"
    },
    "@rush-temp/gulp-core-build-karma": {
      "version": "0.0.0",
      "from": "projects\\gulp-core-build-karma.tgz",
      "resolved": "file:projects\\gulp-core-build-karma.tgz"
    },
    "@rush-temp/gulp-core-build-mocha": {
      "version": "0.0.0",
      "from": "projects\\gulp-core-build-mocha.tgz",
      "resolved": "file:projects\\gulp-core-build-mocha.tgz"
    },
    "@rush-temp/gulp-core-build-sass": {
      "version": "0.0.0",
      "from": "projects\\gulp-core-build-sass.tgz",
      "resolved": "file:projects\\gulp-core-build-sass.tgz"
    },
    "@rush-temp/gulp-core-build-serve": {
      "version": "0.0.0",
      "from": "projects\\gulp-core-build-serve.tgz",
      "resolved": "file:projects\\gulp-core-build-serve.tgz"
    },
    "@rush-temp/gulp-core-build-typescript": {
      "version": "0.0.0",
      "from": "projects\\gulp-core-build-typescript.tgz",
      "resolved": "file:projects\\gulp-core-build-typescript.tgz"
    },
    "@rush-temp/gulp-core-build-webpack": {
      "version": "0.0.0",
      "from": "projects\\gulp-core-build-webpack.tgz",
      "resolved": "file:projects\\gulp-core-build-webpack.tgz"
    },
    "@rush-temp/load-themed-styles": {
      "version": "0.0.0",
      "from": "projects\\load-themed-styles.tgz",
      "resolved": "file:projects\\load-themed-styles.tgz"
    },
    "@rush-temp/loader-load-themed-styles": {
      "version": "0.0.0",
      "from": "projects\\loader-load-themed-styles.tgz",
      "resolved": "file:projects\\loader-load-themed-styles.tgz"
    },
    "@rush-temp/loader-raw-script": {
      "version": "0.0.0",
      "from": "projects\\loader-raw-script.tgz",
      "resolved": "file:projects\\loader-raw-script.tgz"
    },
    "@rush-temp/loader-set-webpack-public-path": {
      "version": "0.0.0",
      "from": "projects\\loader-set-webpack-public-path.tgz",
      "resolved": "file:projects\\loader-set-webpack-public-path.tgz"
    },
    "@rush-temp/node-core-library": {
      "version": "0.0.0",
      "from": "projects\\node-core-library.tgz",
      "resolved": "file:projects\\node-core-library.tgz"
    },
    "@rush-temp/node-library-build": {
      "version": "0.0.0",
      "from": "projects\\node-library-build.tgz",
      "resolved": "file:projects\\node-library-build.tgz"
    },
    "@rush-temp/package-deps-hash": {
      "version": "0.0.0",
      "from": "projects\\package-deps-hash.tgz",
      "resolved": "file:projects\\package-deps-hash.tgz"
    },
    "@rush-temp/resolve-chunk-plugin": {
      "version": "0.0.0",
      "from": "projects\\resolve-chunk-plugin.tgz",
      "resolved": "file:projects\\resolve-chunk-plugin.tgz"
    },
    "@rush-temp/rush": {
      "version": "0.0.0",
      "from": "projects\\rush.tgz",
      "resolved": "file:projects\\rush.tgz"
    },
    "@rush-temp/rush-lib": {
      "version": "0.0.0",
      "from": "projects\\rush-lib.tgz",
      "resolved": "file:projects\\rush-lib.tgz"
    },
    "@rush-temp/set-webpack-public-path-plugin": {
      "version": "0.0.0",
      "from": "projects\\set-webpack-public-path-plugin.tgz",
      "resolved": "file:projects\\set-webpack-public-path-plugin.tgz"
    },
    "@rush-temp/stream-collator": {
      "version": "0.0.0",
      "from": "projects\\stream-collator.tgz",
      "resolved": "file:projects\\stream-collator.tgz"
    },
    "@rush-temp/test-web-library-build": {
      "version": "0.0.0",
      "from": "projects\\test-web-library-build.tgz",
      "resolved": "file:projects\\test-web-library-build.tgz"
    },
    "@rush-temp/ts-command-line": {
      "version": "0.0.0",
      "from": "projects\\ts-command-line.tgz",
      "resolved": "file:projects\\ts-command-line.tgz"
    },
    "@rush-temp/web-library-build": {
      "version": "0.0.0",
      "from": "projects\\web-library-build.tgz",
      "resolved": "file:projects\\web-library-build.tgz"
    },
    "@types/argparse": {
      "version": "1.0.33",
      "from": "@types/argparse@>=1.0.33 <1.1.0",
      "resolved": "https://registry.npmjs.org/@types/argparse/-/argparse-1.0.33.tgz"
    },
    "@types/assertion-error": {
      "version": "1.0.30",
      "from": "@types/assertion-error@1.0.30",
      "resolved": "https://registry.npmjs.org/@types/assertion-error/-/assertion-error-1.0.30.tgz"
    },
    "@types/bluebird": {
      "version": "3.5.3",
      "from": "@types/bluebird@3.5.3",
      "resolved": "https://registry.npmjs.org/@types/bluebird/-/bluebird-3.5.3.tgz"
    },
    "@types/chai": {
      "version": "3.4.34",
      "from": "@types/chai@3.4.34",
      "resolved": "https://registry.npmjs.org/@types/chai/-/chai-3.4.34.tgz"
    },
    "@types/chalk": {
      "version": "0.4.31",
      "from": "@types/chalk@*",
      "resolved": "https://registry.npmjs.org/@types/chalk/-/chalk-0.4.31.tgz"
    },
    "@types/colors": {
      "version": "1.1.3",
      "from": "@types/colors@1.1.3",
      "resolved": "https://registry.npmjs.org/@types/colors/-/colors-1.1.3.tgz"
    },
    "@types/express": {
      "version": "4.0.35",
      "from": "@types/express@4.0.35",
      "resolved": "https://registry.npmjs.org/@types/express/-/express-4.0.35.tgz"
    },
    "@types/express-serve-static-core": {
      "version": "4.0.41",
      "from": "@types/express-serve-static-core@4.0.41",
      "resolved": "https://registry.npmjs.org/@types/express-serve-static-core/-/express-serve-static-core-4.0.41.tgz"
    },
    "@types/fs-extra": {
      "version": "0.0.37",
      "from": "@types/fs-extra@0.0.37",
      "resolved": "https://registry.npmjs.org/@types/fs-extra/-/fs-extra-0.0.37.tgz"
    },
    "@types/glob": {
      "version": "5.0.30",
      "from": "@types/glob@5.0.30",
      "resolved": "https://registry.npmjs.org/@types/glob/-/glob-5.0.30.tgz"
    },
    "@types/gulp": {
      "version": "3.8.32",
      "from": "@types/gulp@3.8.32",
      "resolved": "https://registry.npmjs.org/@types/gulp/-/gulp-3.8.32.tgz"
    },
    "@types/gulp-istanbul": {
      "version": "0.9.30",
      "from": "@types/gulp-istanbul@0.9.30",
      "resolved": "https://registry.npmjs.org/@types/gulp-istanbul/-/gulp-istanbul-0.9.30.tgz"
    },
    "@types/gulp-mocha": {
      "version": "0.0.29",
      "from": "@types/gulp-mocha@0.0.29",
      "resolved": "https://registry.npmjs.org/@types/gulp-mocha/-/gulp-mocha-0.0.29.tgz"
    },
    "@types/gulp-util": {
      "version": "3.0.30",
      "from": "@types/gulp-util@3.0.30",
      "resolved": "https://registry.npmjs.org/@types/gulp-util/-/gulp-util-3.0.30.tgz"
    },
    "@types/jest": {
      "version": "20.0.8",
      "from": "@types/jest@>=20.0.4 <20.1.0",
      "resolved": "https://registry.npmjs.org/@types/jest/-/jest-20.0.8.tgz"
    },
    "@types/js-yaml": {
      "version": "3.9.1",
      "from": "@types/js-yaml@3.9.1",
      "resolved": "https://registry.npmjs.org/@types/js-yaml/-/js-yaml-3.9.1.tgz"
    },
    "@types/karma": {
      "version": "0.13.33",
      "from": "@types/karma@0.13.33",
      "resolved": "https://registry.npmjs.org/@types/karma/-/karma-0.13.33.tgz"
    },
    "@types/loader-utils": {
      "version": "1.1.0",
      "from": "@types/loader-utils@>=1.1.0 <1.2.0",
      "resolved": "https://registry.npmjs.org/@types/loader-utils/-/loader-utils-1.1.0.tgz"
    },
    "@types/lodash": {
      "version": "4.14.74",
      "from": "@types/lodash@4.14.74",
      "resolved": "https://registry.npmjs.org/@types/lodash/-/lodash-4.14.74.tgz"
    },
    "@types/log4js": {
      "version": "0.0.33",
      "from": "@types/log4js@0.0.33",
      "resolved": "https://registry.npmjs.org/@types/log4js/-/log4js-0.0.33.tgz"
    },
    "@types/mime": {
      "version": "0.0.29",
      "from": "@types/mime@0.0.29",
      "resolved": "https://registry.npmjs.org/@types/mime/-/mime-0.0.29.tgz"
    },
    "@types/minimatch": {
      "version": "2.0.29",
      "from": "@types/minimatch@2.0.29",
      "resolved": "https://registry.npmjs.org/@types/minimatch/-/minimatch-2.0.29.tgz"
    },
    "@types/mocha": {
      "version": "2.2.38",
      "from": "@types/mocha@2.2.38",
      "resolved": "https://registry.npmjs.org/@types/mocha/-/mocha-2.2.38.tgz"
    },
    "@types/node": {
      "version": "6.0.88",
      "from": "@types/node@6.0.88",
      "resolved": "https://registry.npmjs.org/@types/node/-/node-6.0.88.tgz"
    },
    "@types/node-forge": {
      "version": "0.6.8",
      "from": "@types/node-forge@0.6.8",
      "resolved": "https://registry.npmjs.org/@types/node-forge/-/node-forge-0.6.8.tgz"
    },
    "@types/node-notifier": {
      "version": "0.0.28",
      "from": "@types/node-notifier@0.0.28",
      "resolved": "https://registry.npmjs.org/@types/node-notifier/-/node-notifier-0.0.28.tgz"
    },
    "@types/orchestrator": {
      "version": "0.0.30",
      "from": "@types/orchestrator@0.0.30",
      "resolved": "https://registry.npmjs.org/@types/orchestrator/-/orchestrator-0.0.30.tgz"
    },
    "@types/q": {
      "version": "0.0.32",
      "from": "@types/q@0.0.32",
      "resolved": "https://registry.npmjs.org/@types/q/-/q-0.0.32.tgz"
    },
    "@types/rimraf": {
      "version": "0.0.28",
      "from": "@types/rimraf@0.0.28",
      "resolved": "https://registry.npmjs.org/@types/rimraf/-/rimraf-0.0.28.tgz"
    },
    "@types/semver": {
      "version": "5.3.33",
      "from": "@types/semver@5.3.33",
      "resolved": "https://registry.npmjs.org/@types/semver/-/semver-5.3.33.tgz"
    },
    "@types/serve-static": {
      "version": "1.7.31",
      "from": "@types/serve-static@1.7.31",
      "resolved": "https://registry.npmjs.org/@types/serve-static/-/serve-static-1.7.31.tgz"
    },
    "@types/sinon": {
      "version": "1.16.34",
      "from": "@types/sinon@1.16.34",
      "resolved": "https://registry.npmjs.org/@types/sinon/-/sinon-1.16.34.tgz"
    },
    "@types/source-map": {
      "version": "0.5.0",
      "from": "@types/source-map@0.5.0",
      "resolved": "https://registry.npmjs.org/@types/source-map/-/source-map-0.5.0.tgz"
    },
    "@types/tapable": {
      "version": "0.2.3",
      "from": "@types/tapable@0.2.3",
      "resolved": "https://registry.npmjs.org/@types/tapable/-/tapable-0.2.3.tgz"
    },
    "@types/through2": {
      "version": "2.0.32",
      "from": "@types/through2@2.0.32",
      "resolved": "https://registry.npmjs.org/@types/through2/-/through2-2.0.32.tgz"
    },
    "@types/uglify-js": {
      "version": "2.6.29",
      "from": "@types/uglify-js@2.6.29",
      "resolved": "https://registry.npmjs.org/@types/uglify-js/-/uglify-js-2.6.29.tgz"
    },
    "@types/vinyl": {
      "version": "1.2.30",
      "from": "@types/vinyl@1.2.30",
      "resolved": "https://registry.npmjs.org/@types/vinyl/-/vinyl-1.2.30.tgz"
    },
    "@types/webpack": {
      "version": "3.0.11",
      "from": "@types/webpack@3.0.11",
      "resolved": "https://registry.npmjs.org/@types/webpack/-/webpack-3.0.11.tgz"
    },
    "@types/webpack-env": {
      "version": "1.13.0",
      "from": "@types/webpack-env@1.13.0",
      "resolved": "https://registry.npmjs.org/@types/webpack-env/-/webpack-env-1.13.0.tgz"
    },
    "@types/yargs": {
      "version": "0.0.34",
      "from": "@types/yargs@0.0.34",
      "resolved": "https://registry.npmjs.org/@types/yargs/-/yargs-0.0.34.tgz"
    },
    "@types/z-schema": {
      "version": "3.16.31",
      "from": "@types/z-schema@3.16.31",
      "resolved": "https://registry.npmjs.org/@types/z-schema/-/z-schema-3.16.31.tgz"
    },
    "abab": {
      "version": "1.0.4",
      "from": "abab@>=1.0.3 <2.0.0",
      "resolved": "https://registry.npmjs.org/abab/-/abab-1.0.4.tgz"
    },
    "abbrev": {
      "version": "1.0.9",
      "from": "abbrev@>=1.0.0 <1.1.0",
      "resolved": "https://registry.npmjs.org/abbrev/-/abbrev-1.0.9.tgz"
    },
    "accepts": {
      "version": "1.3.3",
      "from": "accepts@1.3.3",
      "resolved": "https://registry.npmjs.org/accepts/-/accepts-1.3.3.tgz"
    },
    "acorn": {
      "version": "4.0.13",
      "from": "acorn@>=4.0.4 <5.0.0",
      "resolved": "https://registry.npmjs.org/acorn/-/acorn-4.0.13.tgz"
    },
    "acorn-dynamic-import": {
      "version": "2.0.2",
      "from": "acorn-dynamic-import@>=2.0.0 <3.0.0",
      "resolved": "https://registry.npmjs.org/acorn-dynamic-import/-/acorn-dynamic-import-2.0.2.tgz"
    },
    "acorn-globals": {
      "version": "3.1.0",
      "from": "acorn-globals@>=3.1.0 <4.0.0",
      "resolved": "https://registry.npmjs.org/acorn-globals/-/acorn-globals-3.1.0.tgz"
    },
    "after": {
      "version": "0.8.2",
      "from": "after@0.8.2",
      "resolved": "https://registry.npmjs.org/after/-/after-0.8.2.tgz"
    },
    "ajv": {
      "version": "5.2.2",
      "from": "ajv@5.2.2",
      "resolved": "https://registry.npmjs.org/ajv/-/ajv-5.2.2.tgz"
    },
    "ajv-keywords": {
      "version": "2.1.0",
      "from": "ajv-keywords@>=2.0.0 <3.0.0",
      "resolved": "https://registry.npmjs.org/ajv-keywords/-/ajv-keywords-2.1.0.tgz"
    },
    "align-text": {
      "version": "0.1.4",
      "from": "align-text@>=0.1.3 <0.2.0",
      "resolved": "https://registry.npmjs.org/align-text/-/align-text-0.1.4.tgz"
    },
    "amdefine": {
      "version": "1.0.1",
      "from": "amdefine@>=0.0.4",
      "resolved": "https://registry.npmjs.org/amdefine/-/amdefine-1.0.1.tgz"
    },
    "ansi-escapes": {
      "version": "1.4.0",
      "from": "ansi-escapes@>=1.4.0 <2.0.0",
      "resolved": "https://registry.npmjs.org/ansi-escapes/-/ansi-escapes-1.4.0.tgz"
    },
    "ansi-regex": {
      "version": "2.1.1",
      "from": "ansi-regex@>=2.0.0 <3.0.0",
      "resolved": "https://registry.npmjs.org/ansi-regex/-/ansi-regex-2.1.1.tgz"
    },
    "ansi-styles": {
      "version": "2.2.1",
      "from": "ansi-styles@>=2.2.1 <3.0.0",
      "resolved": "https://registry.npmjs.org/ansi-styles/-/ansi-styles-2.2.1.tgz"
    },
    "anymatch": {
      "version": "1.3.2",
      "from": "anymatch@>=1.3.0 <2.0.0",
      "resolved": "https://registry.npmjs.org/anymatch/-/anymatch-1.3.2.tgz"
    },
    "append-transform": {
      "version": "0.4.0",
      "from": "append-transform@>=0.4.0 <0.5.0",
      "resolved": "https://registry.npmjs.org/append-transform/-/append-transform-0.4.0.tgz"
    },
    "aproba": {
      "version": "1.2.0",
      "from": "aproba@>=1.0.3 <2.0.0",
      "resolved": "https://registry.npmjs.org/aproba/-/aproba-1.2.0.tgz"
    },
    "archy": {
      "version": "1.0.0",
      "from": "archy@>=1.0.0 <2.0.0",
      "resolved": "https://registry.npmjs.org/archy/-/archy-1.0.0.tgz"
    },
    "are-we-there-yet": {
      "version": "1.1.4",
      "from": "are-we-there-yet@>=1.1.2 <1.2.0",
      "resolved": "https://registry.npmjs.org/are-we-there-yet/-/are-we-there-yet-1.1.4.tgz",
      "dependencies": {
        "isarray": {
          "version": "1.0.0",
          "from": "isarray@>=1.0.0 <1.1.0",
          "resolved": "https://registry.npmjs.org/isarray/-/isarray-1.0.0.tgz"
        },
        "readable-stream": {
          "version": "2.3.3",
          "from": "readable-stream@>=2.0.6 <3.0.0",
          "resolved": "https://registry.npmjs.org/readable-stream/-/readable-stream-2.3.3.tgz"
        },
        "string_decoder": {
          "version": "1.0.3",
          "from": "string_decoder@>=1.0.3 <1.1.0",
          "resolved": "https://registry.npmjs.org/string_decoder/-/string_decoder-1.0.3.tgz"
        }
      }
    },
    "argparse": {
      "version": "1.0.9",
      "from": "argparse@>=1.0.9 <1.1.0",
      "resolved": "https://registry.npmjs.org/argparse/-/argparse-1.0.9.tgz"
    },
    "arr-diff": {
      "version": "2.0.0",
      "from": "arr-diff@>=2.0.0 <3.0.0",
      "resolved": "https://registry.npmjs.org/arr-diff/-/arr-diff-2.0.0.tgz"
    },
    "arr-flatten": {
      "version": "1.1.0",
      "from": "arr-flatten@>=1.0.1 <2.0.0",
      "resolved": "https://registry.npmjs.org/arr-flatten/-/arr-flatten-1.1.0.tgz"
    },
    "array-differ": {
      "version": "1.0.0",
      "from": "array-differ@>=1.0.0 <2.0.0",
      "resolved": "https://registry.npmjs.org/array-differ/-/array-differ-1.0.0.tgz"
    },
    "array-each": {
      "version": "1.0.1",
      "from": "array-each@>=1.0.1 <2.0.0",
      "resolved": "https://registry.npmjs.org/array-each/-/array-each-1.0.1.tgz"
    },
    "array-equal": {
      "version": "1.0.0",
      "from": "array-equal@>=1.0.0 <2.0.0",
      "resolved": "https://registry.npmjs.org/array-equal/-/array-equal-1.0.0.tgz"
    },
    "array-find-index": {
      "version": "1.0.2",
      "from": "array-find-index@>=1.0.1 <2.0.0",
      "resolved": "https://registry.npmjs.org/array-find-index/-/array-find-index-1.0.2.tgz"
    },
    "array-flatten": {
      "version": "1.1.1",
      "from": "array-flatten@1.1.1",
      "resolved": "https://registry.npmjs.org/array-flatten/-/array-flatten-1.1.1.tgz"
    },
    "array-slice": {
      "version": "1.0.0",
      "from": "array-slice@>=1.0.0 <2.0.0",
      "resolved": "https://registry.npmjs.org/array-slice/-/array-slice-1.0.0.tgz"
    },
    "array-union": {
      "version": "1.0.2",
      "from": "array-union@>=1.0.1 <2.0.0",
      "resolved": "https://registry.npmjs.org/array-union/-/array-union-1.0.2.tgz"
    },
    "array-uniq": {
      "version": "1.0.3",
      "from": "array-uniq@>=1.0.1 <2.0.0",
      "resolved": "https://registry.npmjs.org/array-uniq/-/array-uniq-1.0.3.tgz"
    },
    "array-unique": {
      "version": "0.2.1",
      "from": "array-unique@>=0.2.1 <0.3.0",
      "resolved": "https://registry.npmjs.org/array-unique/-/array-unique-0.2.1.tgz"
    },
    "arraybuffer.slice": {
      "version": "0.0.6",
      "from": "arraybuffer.slice@0.0.6",
      "resolved": "https://registry.npmjs.org/arraybuffer.slice/-/arraybuffer.slice-0.0.6.tgz"
    },
    "arrify": {
      "version": "1.0.1",
      "from": "arrify@>=1.0.0 <2.0.0",
      "resolved": "https://registry.npmjs.org/arrify/-/arrify-1.0.1.tgz"
    },
    "asap": {
      "version": "2.0.6",
      "from": "asap@>=2.0.0 <3.0.0",
      "resolved": "https://registry.npmjs.org/asap/-/asap-2.0.6.tgz"
    },
    "asn1": {
      "version": "0.2.3",
      "from": "asn1@>=0.2.3 <0.3.0",
      "resolved": "https://registry.npmjs.org/asn1/-/asn1-0.2.3.tgz"
    },
    "asn1.js": {
      "version": "4.9.1",
      "from": "asn1.js@>=4.0.0 <5.0.0",
      "resolved": "https://registry.npmjs.org/asn1.js/-/asn1.js-4.9.1.tgz"
    },
    "assert": {
      "version": "1.4.1",
      "from": "assert@>=1.1.1 <2.0.0",
      "resolved": "https://registry.npmjs.org/assert/-/assert-1.4.1.tgz"
    },
    "assert-plus": {
      "version": "1.0.0",
      "from": "assert-plus@>=1.0.0 <2.0.0",
      "resolved": "https://registry.npmjs.org/assert-plus/-/assert-plus-1.0.0.tgz"
    },
    "assertion-error": {
      "version": "1.0.2",
      "from": "assertion-error@>=1.0.1 <2.0.0",
      "resolved": "https://registry.npmjs.org/assertion-error/-/assertion-error-1.0.2.tgz"
    },
    "async": {
      "version": "1.5.2",
      "from": "async@>=1.0.0 <2.0.0",
      "resolved": "https://registry.npmjs.org/async/-/async-1.5.2.tgz"
    },
    "async-each": {
      "version": "1.0.1",
      "from": "async-each@>=1.0.0 <2.0.0",
      "resolved": "https://registry.npmjs.org/async-each/-/async-each-1.0.1.tgz"
    },
    "async-foreach": {
      "version": "0.1.3",
      "from": "async-foreach@>=0.1.3 <0.2.0",
      "resolved": "https://registry.npmjs.org/async-foreach/-/async-foreach-0.1.3.tgz"
    },
    "asynckit": {
      "version": "0.4.0",
      "from": "asynckit@>=0.4.0 <0.5.0",
      "resolved": "https://registry.npmjs.org/asynckit/-/asynckit-0.4.0.tgz"
    },
    "autoprefixer": {
      "version": "6.3.7",
      "from": "autoprefixer@6.3.7",
      "resolved": "https://registry.npmjs.org/autoprefixer/-/autoprefixer-6.3.7.tgz"
    },
    "aws-sign2": {
      "version": "0.7.0",
      "from": "aws-sign2@>=0.7.0 <0.8.0",
      "resolved": "https://registry.npmjs.org/aws-sign2/-/aws-sign2-0.7.0.tgz"
    },
    "aws4": {
      "version": "1.6.0",
      "from": "aws4@>=1.6.0 <2.0.0",
      "resolved": "https://registry.npmjs.org/aws4/-/aws4-1.6.0.tgz"
    },
    "babel-code-frame": {
      "version": "6.26.0",
      "from": "babel-code-frame@>=6.22.0 <7.0.0",
      "resolved": "https://registry.npmjs.org/babel-code-frame/-/babel-code-frame-6.26.0.tgz"
    },
    "babel-core": {
      "version": "6.26.0",
      "from": "babel-core@>=6.0.0 <7.0.0",
      "resolved": "https://registry.npmjs.org/babel-core/-/babel-core-6.26.0.tgz",
      "dependencies": {
        "debug": {
          "version": "2.6.9",
          "from": "debug@>=2.6.8 <3.0.0",
          "resolved": "https://registry.npmjs.org/debug/-/debug-2.6.9.tgz"
        },
        "lodash": {
          "version": "4.17.4",
          "from": "lodash@>=4.17.4 <5.0.0",
          "resolved": "https://registry.npmjs.org/lodash/-/lodash-4.17.4.tgz"
        },
        "ms": {
          "version": "2.0.0",
          "from": "ms@2.0.0",
          "resolved": "https://registry.npmjs.org/ms/-/ms-2.0.0.tgz"
        },
        "source-map": {
          "version": "0.5.7",
          "from": "source-map@>=0.5.6 <0.6.0",
          "resolved": "https://registry.npmjs.org/source-map/-/source-map-0.5.7.tgz"
        }
      }
    },
    "babel-generator": {
      "version": "6.26.0",
      "from": "babel-generator@>=6.18.0 <7.0.0",
      "resolved": "https://registry.npmjs.org/babel-generator/-/babel-generator-6.26.0.tgz",
      "dependencies": {
        "lodash": {
          "version": "4.17.4",
          "from": "lodash@>=4.17.4 <5.0.0",
          "resolved": "https://registry.npmjs.org/lodash/-/lodash-4.17.4.tgz"
        },
        "source-map": {
          "version": "0.5.7",
          "from": "source-map@>=0.5.6 <0.6.0",
          "resolved": "https://registry.npmjs.org/source-map/-/source-map-0.5.7.tgz"
        }
      }
    },
    "babel-helpers": {
      "version": "6.24.1",
      "from": "babel-helpers@>=6.24.1 <7.0.0",
      "resolved": "https://registry.npmjs.org/babel-helpers/-/babel-helpers-6.24.1.tgz"
    },
    "babel-jest": {
      "version": "20.0.3",
      "from": "babel-jest@>=20.0.3 <21.0.0",
      "resolved": "https://registry.npmjs.org/babel-jest/-/babel-jest-20.0.3.tgz"
    },
    "babel-messages": {
      "version": "6.23.0",
      "from": "babel-messages@>=6.23.0 <7.0.0",
      "resolved": "https://registry.npmjs.org/babel-messages/-/babel-messages-6.23.0.tgz"
    },
    "babel-plugin-istanbul": {
      "version": "4.1.5",
      "from": "babel-plugin-istanbul@>=4.0.0 <5.0.0",
      "resolved": "https://registry.npmjs.org/babel-plugin-istanbul/-/babel-plugin-istanbul-4.1.5.tgz",
      "dependencies": {
        "find-up": {
          "version": "2.1.0",
          "from": "find-up@>=2.1.0 <3.0.0",
          "resolved": "https://registry.npmjs.org/find-up/-/find-up-2.1.0.tgz"
        }
      }
    },
    "babel-plugin-jest-hoist": {
      "version": "20.0.3",
      "from": "babel-plugin-jest-hoist@>=20.0.3 <21.0.0",
      "resolved": "https://registry.npmjs.org/babel-plugin-jest-hoist/-/babel-plugin-jest-hoist-20.0.3.tgz"
    },
    "babel-preset-jest": {
      "version": "20.0.3",
      "from": "babel-preset-jest@>=20.0.3 <21.0.0",
      "resolved": "https://registry.npmjs.org/babel-preset-jest/-/babel-preset-jest-20.0.3.tgz"
    },
    "babel-register": {
      "version": "6.26.0",
      "from": "babel-register@>=6.26.0 <7.0.0",
      "resolved": "https://registry.npmjs.org/babel-register/-/babel-register-6.26.0.tgz",
      "dependencies": {
        "lodash": {
          "version": "4.17.4",
          "from": "lodash@>=4.17.4 <5.0.0",
          "resolved": "https://registry.npmjs.org/lodash/-/lodash-4.17.4.tgz"
        }
      }
    },
    "babel-runtime": {
      "version": "6.26.0",
      "from": "babel-runtime@>=6.26.0 <7.0.0",
      "resolved": "https://registry.npmjs.org/babel-runtime/-/babel-runtime-6.26.0.tgz"
    },
    "babel-template": {
      "version": "6.26.0",
      "from": "babel-template@>=6.16.0 <7.0.0",
      "resolved": "https://registry.npmjs.org/babel-template/-/babel-template-6.26.0.tgz",
      "dependencies": {
        "lodash": {
          "version": "4.17.4",
          "from": "lodash@>=4.17.4 <5.0.0",
          "resolved": "https://registry.npmjs.org/lodash/-/lodash-4.17.4.tgz"
        }
      }
    },
    "babel-traverse": {
      "version": "6.26.0",
      "from": "babel-traverse@>=6.18.0 <7.0.0",
      "resolved": "https://registry.npmjs.org/babel-traverse/-/babel-traverse-6.26.0.tgz",
      "dependencies": {
        "debug": {
          "version": "2.6.9",
          "from": "debug@>=2.6.8 <3.0.0",
          "resolved": "https://registry.npmjs.org/debug/-/debug-2.6.9.tgz"
        },
        "lodash": {
          "version": "4.17.4",
          "from": "lodash@>=4.17.4 <5.0.0",
          "resolved": "https://registry.npmjs.org/lodash/-/lodash-4.17.4.tgz"
        },
        "ms": {
          "version": "2.0.0",
          "from": "ms@2.0.0",
          "resolved": "https://registry.npmjs.org/ms/-/ms-2.0.0.tgz"
        }
      }
    },
    "babel-types": {
      "version": "6.26.0",
      "from": "babel-types@>=6.18.0 <7.0.0",
      "resolved": "https://registry.npmjs.org/babel-types/-/babel-types-6.26.0.tgz",
      "dependencies": {
        "lodash": {
          "version": "4.17.4",
          "from": "lodash@>=4.17.4 <5.0.0",
          "resolved": "https://registry.npmjs.org/lodash/-/lodash-4.17.4.tgz"
        }
      }
    },
    "babylon": {
      "version": "6.18.0",
      "from": "babylon@>=6.18.0 <7.0.0",
      "resolved": "https://registry.npmjs.org/babylon/-/babylon-6.18.0.tgz"
    },
    "backo2": {
      "version": "1.0.2",
      "from": "backo2@1.0.2",
      "resolved": "https://registry.npmjs.org/backo2/-/backo2-1.0.2.tgz"
    },
    "balanced-match": {
      "version": "1.0.0",
      "from": "balanced-match@>=1.0.0 <2.0.0",
      "resolved": "https://registry.npmjs.org/balanced-match/-/balanced-match-1.0.0.tgz"
    },
    "base64-arraybuffer": {
      "version": "0.1.5",
      "from": "base64-arraybuffer@0.1.5",
      "resolved": "https://registry.npmjs.org/base64-arraybuffer/-/base64-arraybuffer-0.1.5.tgz"
    },
    "base64-js": {
      "version": "1.2.1",
      "from": "base64-js@>=1.0.2 <2.0.0",
      "resolved": "https://registry.npmjs.org/base64-js/-/base64-js-1.2.1.tgz"
    },
    "base64-url": {
      "version": "1.2.1",
      "from": "base64-url@1.2.1",
      "resolved": "https://registry.npmjs.org/base64-url/-/base64-url-1.2.1.tgz"
    },
    "base64id": {
      "version": "1.0.0",
      "from": "base64id@1.0.0",
      "resolved": "https://registry.npmjs.org/base64id/-/base64id-1.0.0.tgz"
    },
    "basic-auth": {
      "version": "1.0.4",
      "from": "basic-auth@>=1.0.3 <1.1.0",
      "resolved": "https://registry.npmjs.org/basic-auth/-/basic-auth-1.0.4.tgz"
    },
    "basic-auth-connect": {
      "version": "1.0.0",
      "from": "basic-auth-connect@1.0.0",
      "resolved": "https://registry.npmjs.org/basic-auth-connect/-/basic-auth-connect-1.0.0.tgz"
    },
    "batch": {
      "version": "0.5.3",
      "from": "batch@>=0.5.3 <0.6.0",
      "resolved": "https://registry.npmjs.org/batch/-/batch-0.5.3.tgz"
    },
    "beeper": {
      "version": "1.1.1",
      "from": "beeper@>=1.0.0 <2.0.0",
      "resolved": "https://registry.npmjs.org/beeper/-/beeper-1.1.1.tgz"
    },
    "better-assert": {
      "version": "1.0.2",
      "from": "better-assert@>=1.0.0 <1.1.0",
      "resolved": "https://registry.npmjs.org/better-assert/-/better-assert-1.0.2.tgz"
    },
    "big.js": {
      "version": "3.2.0",
      "from": "big.js@>=3.1.3 <4.0.0",
      "resolved": "https://registry.npmjs.org/big.js/-/big.js-3.2.0.tgz"
    },
    "binary-extensions": {
      "version": "1.10.0",
      "from": "binary-extensions@>=1.0.0 <2.0.0",
      "resolved": "https://registry.npmjs.org/binary-extensions/-/binary-extensions-1.10.0.tgz"
    },
    "binaryextensions": {
      "version": "1.0.1",
      "from": "binaryextensions@>=1.0.0 <1.1.0",
      "resolved": "https://registry.npmjs.org/binaryextensions/-/binaryextensions-1.0.1.tgz"
    },
    "bindings": {
      "version": "1.2.1",
      "from": "bindings@>=1.2.1 <1.3.0",
      "resolved": "https://registry.npmjs.org/bindings/-/bindings-1.2.1.tgz"
    },
    "blob": {
      "version": "0.0.4",
      "from": "blob@0.0.4",
      "resolved": "https://registry.npmjs.org/blob/-/blob-0.0.4.tgz"
    },
    "block-stream": {
      "version": "0.0.9",
      "from": "block-stream@*",
      "resolved": "https://registry.npmjs.org/block-stream/-/block-stream-0.0.9.tgz"
    },
    "bluebird": {
      "version": "3.5.1",
      "from": "bluebird@>=3.0.5 <4.0.0",
      "resolved": "https://registry.npmjs.org/bluebird/-/bluebird-3.5.1.tgz"
    },
    "bn.js": {
      "version": "4.11.8",
      "from": "bn.js@>=4.1.1 <5.0.0",
      "resolved": "https://registry.npmjs.org/bn.js/-/bn.js-4.11.8.tgz"
    },
    "body-parser": {
      "version": "1.18.2",
      "from": "body-parser@>=1.12.4 <2.0.0",
      "resolved": "https://registry.npmjs.org/body-parser/-/body-parser-1.18.2.tgz",
      "dependencies": {
        "debug": {
          "version": "2.6.9",
          "from": "debug@2.6.9",
          "resolved": "https://registry.npmjs.org/debug/-/debug-2.6.9.tgz"
<<<<<<< HEAD
=======
        },
        "iconv-lite": {
          "version": "0.4.19",
          "from": "iconv-lite@0.4.19",
          "resolved": "https://registry.npmjs.org/iconv-lite/-/iconv-lite-0.4.19.tgz"
>>>>>>> 51d21455
        },
        "ms": {
          "version": "2.0.0",
          "from": "ms@2.0.0",
          "resolved": "https://registry.npmjs.org/ms/-/ms-2.0.0.tgz"
        }
      }
    },
    "boom": {
      "version": "4.3.1",
      "from": "boom@>=4.0.0 <5.0.0",
      "resolved": "https://registry.npmjs.org/boom/-/boom-4.3.1.tgz"
    },
    "brace-expansion": {
      "version": "1.1.8",
      "from": "brace-expansion@>=1.1.7 <2.0.0",
      "resolved": "https://registry.npmjs.org/brace-expansion/-/brace-expansion-1.1.8.tgz"
    },
    "braces": {
      "version": "1.8.5",
      "from": "braces@>=1.8.2 <2.0.0",
      "resolved": "https://registry.npmjs.org/braces/-/braces-1.8.5.tgz"
    },
    "brorand": {
      "version": "1.1.0",
      "from": "brorand@>=1.0.1 <2.0.0",
      "resolved": "https://registry.npmjs.org/brorand/-/brorand-1.1.0.tgz"
    },
    "browser-resolve": {
      "version": "1.11.2",
      "from": "browser-resolve@>=1.11.2 <2.0.0",
      "resolved": "https://registry.npmjs.org/browser-resolve/-/browser-resolve-1.11.2.tgz",
      "dependencies": {
        "resolve": {
          "version": "1.1.7",
          "from": "resolve@1.1.7",
          "resolved": "https://registry.npmjs.org/resolve/-/resolve-1.1.7.tgz"
        }
      }
    },
    "browser-stdout": {
      "version": "1.3.0",
      "from": "browser-stdout@1.3.0",
      "resolved": "https://registry.npmjs.org/browser-stdout/-/browser-stdout-1.3.0.tgz"
    },
    "browserify-aes": {
      "version": "1.1.1",
      "from": "browserify-aes@>=1.0.4 <2.0.0",
      "resolved": "https://registry.npmjs.org/browserify-aes/-/browserify-aes-1.1.1.tgz"
    },
    "browserify-cipher": {
      "version": "1.0.0",
      "from": "browserify-cipher@>=1.0.0 <2.0.0",
      "resolved": "https://registry.npmjs.org/browserify-cipher/-/browserify-cipher-1.0.0.tgz"
    },
    "browserify-des": {
      "version": "1.0.0",
      "from": "browserify-des@>=1.0.0 <2.0.0",
      "resolved": "https://registry.npmjs.org/browserify-des/-/browserify-des-1.0.0.tgz"
    },
    "browserify-rsa": {
      "version": "4.0.1",
      "from": "browserify-rsa@>=4.0.0 <5.0.0",
      "resolved": "https://registry.npmjs.org/browserify-rsa/-/browserify-rsa-4.0.1.tgz"
    },
    "browserify-sign": {
      "version": "4.0.4",
      "from": "browserify-sign@>=4.0.0 <5.0.0",
      "resolved": "https://registry.npmjs.org/browserify-sign/-/browserify-sign-4.0.4.tgz"
    },
    "browserify-zlib": {
      "version": "0.1.4",
      "from": "browserify-zlib@>=0.1.4 <0.2.0",
      "resolved": "https://registry.npmjs.org/browserify-zlib/-/browserify-zlib-0.1.4.tgz"
    },
    "browserslist": {
      "version": "1.3.6",
      "from": "browserslist@>=1.3.4 <1.4.0",
      "resolved": "https://registry.npmjs.org/browserslist/-/browserslist-1.3.6.tgz"
    },
    "bser": {
      "version": "2.0.0",
      "from": "bser@>=2.0.0 <3.0.0",
      "resolved": "https://registry.npmjs.org/bser/-/bser-2.0.0.tgz"
    },
    "buffer": {
      "version": "4.9.1",
      "from": "buffer@>=4.3.0 <5.0.0",
      "resolved": "https://registry.npmjs.org/buffer/-/buffer-4.9.1.tgz",
      "dependencies": {
        "isarray": {
          "version": "1.0.0",
          "from": "isarray@>=1.0.0 <2.0.0",
          "resolved": "https://registry.npmjs.org/isarray/-/isarray-1.0.0.tgz"
        }
      }
    },
    "buffer-xor": {
      "version": "1.0.3",
      "from": "buffer-xor@>=1.0.3 <2.0.0",
      "resolved": "https://registry.npmjs.org/buffer-xor/-/buffer-xor-1.0.3.tgz"
    },
    "builtin-modules": {
      "version": "1.1.1",
      "from": "builtin-modules@>=1.0.0 <2.0.0",
      "resolved": "https://registry.npmjs.org/builtin-modules/-/builtin-modules-1.1.1.tgz"
    },
    "builtin-status-codes": {
      "version": "3.0.0",
      "from": "builtin-status-codes@>=3.0.0 <4.0.0",
      "resolved": "https://registry.npmjs.org/builtin-status-codes/-/builtin-status-codes-3.0.0.tgz"
    },
    "builtins": {
      "version": "1.0.3",
      "from": "builtins@>=1.0.3 <1.1.0",
      "resolved": "https://registry.npmjs.org/builtins/-/builtins-1.0.3.tgz"
    },
    "bytes": {
      "version": "3.0.0",
      "from": "bytes@3.0.0",
      "resolved": "https://registry.npmjs.org/bytes/-/bytes-3.0.0.tgz"
    },
    "cache-swap": {
      "version": "0.3.0",
      "from": "cache-swap@>=0.3.0 <0.4.0",
      "resolved": "https://registry.npmjs.org/cache-swap/-/cache-swap-0.3.0.tgz"
    },
    "callsite": {
      "version": "1.0.0",
      "from": "callsite@1.0.0",
      "resolved": "https://registry.npmjs.org/callsite/-/callsite-1.0.0.tgz"
    },
    "callsites": {
      "version": "2.0.0",
      "from": "callsites@>=2.0.0 <3.0.0",
      "resolved": "https://registry.npmjs.org/callsites/-/callsites-2.0.0.tgz"
    },
    "camelcase": {
      "version": "2.1.1",
      "from": "camelcase@>=2.0.1 <3.0.0",
      "resolved": "https://registry.npmjs.org/camelcase/-/camelcase-2.1.1.tgz"
    },
    "camelcase-keys": {
      "version": "2.1.0",
      "from": "camelcase-keys@>=2.0.0 <3.0.0",
      "resolved": "https://registry.npmjs.org/camelcase-keys/-/camelcase-keys-2.1.0.tgz"
    },
    "caniuse-db": {
<<<<<<< HEAD
      "version": "1.0.30000745",
      "from": "caniuse-db@>=1.0.30000488 <2.0.0",
      "resolved": "https://registry.npmjs.org/caniuse-db/-/caniuse-db-1.0.30000745.tgz"
=======
      "version": "1.0.30000749",
      "from": "caniuse-db@>=1.0.30000488 <2.0.0",
      "resolved": "https://registry.npmjs.org/caniuse-db/-/caniuse-db-1.0.30000749.tgz"
>>>>>>> 51d21455
    },
    "caseless": {
      "version": "0.12.0",
      "from": "caseless@>=0.12.0 <0.13.0",
      "resolved": "https://registry.npmjs.org/caseless/-/caseless-0.12.0.tgz"
    },
    "center-align": {
      "version": "0.1.3",
      "from": "center-align@>=0.1.1 <0.2.0",
      "resolved": "https://registry.npmjs.org/center-align/-/center-align-0.1.3.tgz"
    },
    "chai": {
      "version": "3.5.0",
      "from": "chai@>=3.5.0 <3.6.0",
      "resolved": "https://registry.npmjs.org/chai/-/chai-3.5.0.tgz"
    },
    "chalk": {
      "version": "1.1.3",
      "from": "chalk@>=1.0.0 <2.0.0",
      "resolved": "https://registry.npmjs.org/chalk/-/chalk-1.1.3.tgz"
    },
    "charenc": {
      "version": "0.0.2",
      "from": "charenc@>=0.0.1 <0.1.0",
      "resolved": "https://registry.npmjs.org/charenc/-/charenc-0.0.2.tgz"
    },
    "chokidar": {
      "version": "1.7.0",
      "from": "chokidar@>=1.4.1 <2.0.0",
      "resolved": "https://registry.npmjs.org/chokidar/-/chokidar-1.7.0.tgz"
    },
    "ci-info": {
      "version": "1.1.1",
      "from": "ci-info@>=1.0.0 <2.0.0",
      "resolved": "https://registry.npmjs.org/ci-info/-/ci-info-1.1.1.tgz"
    },
    "cipher-base": {
      "version": "1.0.4",
      "from": "cipher-base@>=1.0.0 <2.0.0",
      "resolved": "https://registry.npmjs.org/cipher-base/-/cipher-base-1.0.4.tgz"
    },
    "clean-css": {
      "version": "4.1.9",
      "from": "clean-css@>=4.0.9 <5.0.0",
      "resolved": "https://registry.npmjs.org/clean-css/-/clean-css-4.1.9.tgz",
      "dependencies": {
        "source-map": {
          "version": "0.5.7",
          "from": "source-map@>=0.5.0 <0.6.0",
          "resolved": "https://registry.npmjs.org/source-map/-/source-map-0.5.7.tgz"
        }
      }
    },
    "cli-cursor": {
      "version": "1.0.2",
      "from": "cli-cursor@>=1.0.1 <2.0.0",
      "resolved": "https://registry.npmjs.org/cli-cursor/-/cli-cursor-1.0.2.tgz"
    },
    "cli-width": {
      "version": "2.2.0",
      "from": "cli-width@>=2.0.0 <3.0.0",
      "resolved": "https://registry.npmjs.org/cli-width/-/cli-width-2.2.0.tgz"
    },
    "cliui": {
      "version": "3.2.0",
      "from": "cliui@>=3.2.0 <4.0.0",
      "resolved": "https://registry.npmjs.org/cliui/-/cliui-3.2.0.tgz"
    },
    "clone": {
      "version": "1.0.2",
      "from": "clone@>=1.0.0 <2.0.0",
      "resolved": "https://registry.npmjs.org/clone/-/clone-1.0.2.tgz"
    },
    "clone-stats": {
      "version": "0.0.1",
      "from": "clone-stats@>=0.0.1 <0.0.2",
      "resolved": "https://registry.npmjs.org/clone-stats/-/clone-stats-0.0.1.tgz"
    },
    "co": {
      "version": "4.6.0",
      "from": "co@>=4.6.0 <5.0.0",
      "resolved": "https://registry.npmjs.org/co/-/co-4.6.0.tgz"
    },
    "code-point-at": {
      "version": "1.1.0",
      "from": "code-point-at@>=1.0.0 <2.0.0",
      "resolved": "https://registry.npmjs.org/code-point-at/-/code-point-at-1.1.0.tgz"
    },
    "color-convert": {
      "version": "1.9.0",
      "from": "color-convert@>=1.9.0 <2.0.0",
      "resolved": "https://registry.npmjs.org/color-convert/-/color-convert-1.9.0.tgz"
    },
    "color-name": {
      "version": "1.1.3",
      "from": "color-name@>=1.1.1 <2.0.0",
      "resolved": "https://registry.npmjs.org/color-name/-/color-name-1.1.3.tgz"
    },
    "colors": {
      "version": "1.1.2",
      "from": "colors@>=1.1.2 <1.2.0",
      "resolved": "https://registry.npmjs.org/colors/-/colors-1.1.2.tgz"
    },
    "combined-stream": {
      "version": "1.0.5",
      "from": "combined-stream@>=1.0.5 <1.1.0",
      "resolved": "https://registry.npmjs.org/combined-stream/-/combined-stream-1.0.5.tgz"
    },
    "commander": {
      "version": "2.3.0",
      "from": "commander@2.3.0",
      "resolved": "https://registry.npmjs.org/commander/-/commander-2.3.0.tgz"
    },
    "component-bind": {
      "version": "1.0.0",
      "from": "component-bind@1.0.0",
      "resolved": "https://registry.npmjs.org/component-bind/-/component-bind-1.0.0.tgz"
    },
    "component-emitter": {
      "version": "1.1.2",
      "from": "component-emitter@1.1.2",
      "resolved": "https://registry.npmjs.org/component-emitter/-/component-emitter-1.1.2.tgz"
    },
    "component-inherit": {
      "version": "0.0.3",
      "from": "component-inherit@0.0.3",
      "resolved": "https://registry.npmjs.org/component-inherit/-/component-inherit-0.0.3.tgz"
    },
    "compressible": {
      "version": "2.0.12",
      "from": "compressible@>=2.0.5 <2.1.0",
      "resolved": "https://registry.npmjs.org/compressible/-/compressible-2.0.12.tgz"
    },
    "compression": {
      "version": "1.5.2",
      "from": "compression@>=1.5.2 <1.6.0",
      "resolved": "https://registry.npmjs.org/compression/-/compression-1.5.2.tgz",
      "dependencies": {
        "accepts": {
          "version": "1.2.13",
          "from": "accepts@>=1.2.12 <1.3.0",
          "resolved": "https://registry.npmjs.org/accepts/-/accepts-1.2.13.tgz"
        },
        "bytes": {
          "version": "2.1.0",
          "from": "bytes@2.1.0",
          "resolved": "https://registry.npmjs.org/bytes/-/bytes-2.1.0.tgz"
        },
        "negotiator": {
          "version": "0.5.3",
          "from": "negotiator@0.5.3",
          "resolved": "https://registry.npmjs.org/negotiator/-/negotiator-0.5.3.tgz"
        },
        "vary": {
          "version": "1.0.1",
          "from": "vary@>=1.0.1 <1.1.0",
          "resolved": "https://registry.npmjs.org/vary/-/vary-1.0.1.tgz"
        }
      }
    },
    "concat-map": {
      "version": "0.0.1",
      "from": "concat-map@0.0.1",
      "resolved": "https://registry.npmjs.org/concat-map/-/concat-map-0.0.1.tgz"
    },
    "concat-stream": {
      "version": "1.6.0",
      "from": "concat-stream@1.6.0",
      "resolved": "https://registry.npmjs.org/concat-stream/-/concat-stream-1.6.0.tgz",
      "dependencies": {
        "isarray": {
          "version": "1.0.0",
          "from": "isarray@>=1.0.0 <1.1.0",
          "resolved": "https://registry.npmjs.org/isarray/-/isarray-1.0.0.tgz"
        },
        "readable-stream": {
          "version": "2.3.3",
          "from": "readable-stream@>=2.2.2 <3.0.0",
          "resolved": "https://registry.npmjs.org/readable-stream/-/readable-stream-2.3.3.tgz"
        },
        "string_decoder": {
          "version": "1.0.3",
          "from": "string_decoder@>=1.0.3 <1.1.0",
          "resolved": "https://registry.npmjs.org/string_decoder/-/string_decoder-1.0.3.tgz"
        }
      }
    },
    "connect": {
      "version": "3.6.5",
      "from": "connect@>=3.3.5 <4.0.0",
      "resolved": "https://registry.npmjs.org/connect/-/connect-3.6.5.tgz",
      "dependencies": {
        "debug": {
          "version": "2.6.9",
          "from": "debug@2.6.9",
          "resolved": "https://registry.npmjs.org/debug/-/debug-2.6.9.tgz"
        },
        "ms": {
          "version": "2.0.0",
          "from": "ms@2.0.0",
          "resolved": "https://registry.npmjs.org/ms/-/ms-2.0.0.tgz"
        }
      }
    },
    "connect-livereload": {
      "version": "0.5.4",
      "from": "connect-livereload@>=0.5.4 <0.6.0",
      "resolved": "https://registry.npmjs.org/connect-livereload/-/connect-livereload-0.5.4.tgz"
    },
    "connect-timeout": {
      "version": "1.6.2",
      "from": "connect-timeout@>=1.6.2 <1.7.0",
      "resolved": "https://registry.npmjs.org/connect-timeout/-/connect-timeout-1.6.2.tgz",
      "dependencies": {
        "http-errors": {
          "version": "1.3.1",
          "from": "http-errors@>=1.3.1 <1.4.0",
          "resolved": "https://registry.npmjs.org/http-errors/-/http-errors-1.3.1.tgz"
        }
      }
    },
    "console-browserify": {
      "version": "1.1.0",
      "from": "console-browserify@>=1.1.0 <2.0.0",
      "resolved": "https://registry.npmjs.org/console-browserify/-/console-browserify-1.1.0.tgz"
    },
    "console-control-strings": {
      "version": "1.1.0",
      "from": "console-control-strings@>=1.1.0 <1.2.0",
      "resolved": "https://registry.npmjs.org/console-control-strings/-/console-control-strings-1.1.0.tgz"
    },
    "constants-browserify": {
      "version": "1.0.0",
      "from": "constants-browserify@>=1.0.0 <2.0.0",
      "resolved": "https://registry.npmjs.org/constants-browserify/-/constants-browserify-1.0.0.tgz"
    },
    "content-disposition": {
      "version": "0.5.2",
      "from": "content-disposition@0.5.2",
      "resolved": "https://registry.npmjs.org/content-disposition/-/content-disposition-0.5.2.tgz"
    },
    "content-type": {
      "version": "1.0.4",
      "from": "content-type@>=1.0.4 <1.1.0",
      "resolved": "https://registry.npmjs.org/content-type/-/content-type-1.0.4.tgz"
    },
    "content-type-parser": {
      "version": "1.0.2",
      "from": "content-type-parser@>=1.0.1 <2.0.0",
      "resolved": "https://registry.npmjs.org/content-type-parser/-/content-type-parser-1.0.2.tgz"
    },
    "convert-source-map": {
      "version": "1.5.0",
      "from": "convert-source-map@>=1.1.1 <2.0.0",
      "resolved": "https://registry.npmjs.org/convert-source-map/-/convert-source-map-1.5.0.tgz"
    },
    "cookie": {
      "version": "0.3.1",
      "from": "cookie@0.3.1",
      "resolved": "https://registry.npmjs.org/cookie/-/cookie-0.3.1.tgz"
    },
    "cookie-parser": {
      "version": "1.3.5",
      "from": "cookie-parser@>=1.3.5 <1.4.0",
      "resolved": "https://registry.npmjs.org/cookie-parser/-/cookie-parser-1.3.5.tgz",
      "dependencies": {
        "cookie": {
          "version": "0.1.3",
          "from": "cookie@0.1.3",
          "resolved": "https://registry.npmjs.org/cookie/-/cookie-0.1.3.tgz"
        }
      }
    },
    "cookie-signature": {
      "version": "1.0.6",
      "from": "cookie-signature@1.0.6",
      "resolved": "https://registry.npmjs.org/cookie-signature/-/cookie-signature-1.0.6.tgz"
    },
    "core-js": {
      "version": "2.5.1",
      "from": "core-js@>=2.4.0 <3.0.0",
      "resolved": "https://registry.npmjs.org/core-js/-/core-js-2.5.1.tgz"
    },
    "core-util-is": {
      "version": "1.0.2",
      "from": "core-util-is@>=1.0.0 <1.1.0",
      "resolved": "https://registry.npmjs.org/core-util-is/-/core-util-is-1.0.2.tgz"
    },
    "cosmiconfig": {
      "version": "2.2.2",
      "from": "cosmiconfig@>=2.1.0 <3.0.0",
      "resolved": "https://registry.npmjs.org/cosmiconfig/-/cosmiconfig-2.2.2.tgz"
    },
    "crc": {
      "version": "3.3.0",
      "from": "crc@3.3.0",
      "resolved": "https://registry.npmjs.org/crc/-/crc-3.3.0.tgz"
    },
    "create-ecdh": {
      "version": "4.0.0",
      "from": "create-ecdh@>=4.0.0 <5.0.0",
      "resolved": "https://registry.npmjs.org/create-ecdh/-/create-ecdh-4.0.0.tgz"
    },
    "create-hash": {
      "version": "1.1.3",
      "from": "create-hash@>=1.1.0 <2.0.0",
      "resolved": "https://registry.npmjs.org/create-hash/-/create-hash-1.1.3.tgz"
    },
    "create-hmac": {
      "version": "1.1.6",
      "from": "create-hmac@>=1.1.0 <2.0.0",
      "resolved": "https://registry.npmjs.org/create-hmac/-/create-hmac-1.1.6.tgz"
    },
    "cross-spawn": {
      "version": "5.1.0",
      "from": "cross-spawn@>=5.0.1 <6.0.0",
      "resolved": "https://registry.npmjs.org/cross-spawn/-/cross-spawn-5.1.0.tgz",
      "dependencies": {
        "lru-cache": {
          "version": "4.1.1",
          "from": "lru-cache@>=4.0.1 <5.0.0",
          "resolved": "https://registry.npmjs.org/lru-cache/-/lru-cache-4.1.1.tgz"
        }
      }
    },
    "crypt": {
      "version": "0.0.2",
      "from": "crypt@>=0.0.1 <0.1.0",
      "resolved": "https://registry.npmjs.org/crypt/-/crypt-0.0.2.tgz"
    },
    "cryptiles": {
      "version": "3.1.2",
      "from": "cryptiles@>=3.0.0 <4.0.0",
      "resolved": "https://registry.npmjs.org/cryptiles/-/cryptiles-3.1.2.tgz",
      "dependencies": {
        "boom": {
          "version": "5.2.0",
          "from": "boom@>=5.0.0 <6.0.0",
          "resolved": "https://registry.npmjs.org/boom/-/boom-5.2.0.tgz"
        }
      }
    },
    "crypto-browserify": {
      "version": "3.11.1",
      "from": "crypto-browserify@>=3.11.0 <4.0.0",
      "resolved": "https://registry.npmjs.org/crypto-browserify/-/crypto-browserify-3.11.1.tgz"
    },
    "csrf": {
      "version": "3.0.6",
      "from": "csrf@>=3.0.0 <3.1.0",
      "resolved": "https://registry.npmjs.org/csrf/-/csrf-3.0.6.tgz"
    },
    "css-modules-loader-core": {
      "version": "1.1.0",
      "from": "css-modules-loader-core@>=1.0.1 <2.0.0",
      "resolved": "https://registry.npmjs.org/css-modules-loader-core/-/css-modules-loader-core-1.1.0.tgz",
      "dependencies": {
        "postcss": {
          "version": "6.0.1",
          "from": "postcss@6.0.1",
          "resolved": "https://registry.npmjs.org/postcss/-/postcss-6.0.1.tgz"
        },
        "source-map": {
          "version": "0.5.7",
          "from": "source-map@>=0.5.6 <0.6.0",
          "resolved": "https://registry.npmjs.org/source-map/-/source-map-0.5.7.tgz"
        },
        "supports-color": {
          "version": "3.2.3",
          "from": "supports-color@>=3.2.3 <4.0.0",
          "resolved": "https://registry.npmjs.org/supports-color/-/supports-color-3.2.3.tgz"
        }
      }
    },
    "css-selector-tokenizer": {
      "version": "0.7.0",
      "from": "css-selector-tokenizer@>=0.7.0 <0.8.0",
      "resolved": "https://registry.npmjs.org/css-selector-tokenizer/-/css-selector-tokenizer-0.7.0.tgz"
    },
    "cssesc": {
      "version": "0.1.0",
      "from": "cssesc@>=0.1.0 <0.2.0",
      "resolved": "https://registry.npmjs.org/cssesc/-/cssesc-0.1.0.tgz"
    },
    "cssom": {
      "version": "0.3.2",
      "from": "cssom@>=0.3.2 <0.4.0",
      "resolved": "https://registry.npmjs.org/cssom/-/cssom-0.3.2.tgz"
    },
    "cssstyle": {
      "version": "0.2.37",
      "from": "cssstyle@>=0.2.37 <0.3.0",
      "resolved": "https://registry.npmjs.org/cssstyle/-/cssstyle-0.2.37.tgz"
    },
    "csurf": {
      "version": "1.8.3",
      "from": "csurf@>=1.8.3 <1.9.0",
      "resolved": "https://registry.npmjs.org/csurf/-/csurf-1.8.3.tgz",
      "dependencies": {
        "cookie": {
          "version": "0.1.3",
          "from": "cookie@0.1.3",
          "resolved": "https://registry.npmjs.org/cookie/-/cookie-0.1.3.tgz"
        },
        "http-errors": {
          "version": "1.3.1",
          "from": "http-errors@>=1.3.1 <1.4.0",
          "resolved": "https://registry.npmjs.org/http-errors/-/http-errors-1.3.1.tgz"
        }
      }
    },
    "currently-unhandled": {
      "version": "0.4.1",
      "from": "currently-unhandled@>=0.4.1 <0.5.0",
      "resolved": "https://registry.npmjs.org/currently-unhandled/-/currently-unhandled-0.4.1.tgz"
    },
    "custom-event": {
      "version": "1.0.1",
      "from": "custom-event@>=1.0.0 <1.1.0",
      "resolved": "https://registry.npmjs.org/custom-event/-/custom-event-1.0.1.tgz"
    },
    "d": {
      "version": "1.0.0",
      "from": "d@>=1.0.0 <2.0.0",
      "resolved": "https://registry.npmjs.org/d/-/d-1.0.0.tgz"
    },
    "dashdash": {
      "version": "1.14.1",
      "from": "dashdash@>=1.12.0 <2.0.0",
      "resolved": "https://registry.npmjs.org/dashdash/-/dashdash-1.14.1.tgz"
    },
    "date-now": {
      "version": "0.1.4",
      "from": "date-now@>=0.1.4 <0.2.0",
      "resolved": "https://registry.npmjs.org/date-now/-/date-now-0.1.4.tgz"
    },
    "dateformat": {
      "version": "2.2.0",
      "from": "dateformat@>=2.0.0 <3.0.0",
      "resolved": "https://registry.npmjs.org/dateformat/-/dateformat-2.2.0.tgz"
    },
    "deasync": {
      "version": "0.1.10",
      "from": "deasync@>=0.1.7 <0.2.0",
      "resolved": "https://registry.npmjs.org/deasync/-/deasync-0.1.10.tgz"
    },
    "debug": {
      "version": "2.2.0",
      "from": "debug@2.2.0",
      "resolved": "https://registry.npmjs.org/debug/-/debug-2.2.0.tgz"
    },
    "debuglog": {
      "version": "1.0.1",
      "from": "debuglog@>=1.0.1 <2.0.0",
      "resolved": "https://registry.npmjs.org/debuglog/-/debuglog-1.0.1.tgz"
    },
    "decamelize": {
      "version": "1.2.0",
      "from": "decamelize@>=1.1.1 <2.0.0",
      "resolved": "https://registry.npmjs.org/decamelize/-/decamelize-1.2.0.tgz"
    },
    "decomment": {
      "version": "0.8.8",
      "from": "decomment@>=0.8.2 <0.9.0",
      "resolved": "https://registry.npmjs.org/decomment/-/decomment-0.8.8.tgz",
      "dependencies": {
        "esprima": {
          "version": "4.0.0",
          "from": "esprima@>=4.0.0 <5.0.0",
          "resolved": "https://registry.npmjs.org/esprima/-/esprima-4.0.0.tgz"
        }
      }
    },
    "deep-eql": {
      "version": "0.1.3",
      "from": "deep-eql@>=0.1.3 <0.2.0",
      "resolved": "https://registry.npmjs.org/deep-eql/-/deep-eql-0.1.3.tgz",
      "dependencies": {
        "type-detect": {
          "version": "0.1.1",
          "from": "type-detect@0.1.1",
          "resolved": "https://registry.npmjs.org/type-detect/-/type-detect-0.1.1.tgz"
        }
      }
    },
    "deep-is": {
      "version": "0.1.3",
      "from": "deep-is@>=0.1.3 <0.2.0",
      "resolved": "https://registry.npmjs.org/deep-is/-/deep-is-0.1.3.tgz"
    },
    "default-require-extensions": {
      "version": "1.0.0",
      "from": "default-require-extensions@>=1.0.0 <2.0.0",
      "resolved": "https://registry.npmjs.org/default-require-extensions/-/default-require-extensions-1.0.0.tgz",
      "dependencies": {
        "strip-bom": {
          "version": "2.0.0",
          "from": "strip-bom@>=2.0.0 <3.0.0",
          "resolved": "https://registry.npmjs.org/strip-bom/-/strip-bom-2.0.0.tgz"
        }
      }
    },
    "defaults": {
      "version": "1.0.3",
      "from": "defaults@>=1.0.0 <2.0.0",
      "resolved": "https://registry.npmjs.org/defaults/-/defaults-1.0.3.tgz"
    },
    "del": {
      "version": "2.2.2",
      "from": "del@>=2.2.2 <3.0.0",
      "resolved": "https://registry.npmjs.org/del/-/del-2.2.2.tgz"
    },
    "delayed-stream": {
      "version": "1.0.0",
      "from": "delayed-stream@>=1.0.0 <1.1.0",
      "resolved": "https://registry.npmjs.org/delayed-stream/-/delayed-stream-1.0.0.tgz"
    },
    "delegates": {
      "version": "1.0.0",
      "from": "delegates@>=1.0.0 <2.0.0",
      "resolved": "https://registry.npmjs.org/delegates/-/delegates-1.0.0.tgz"
    },
    "depd": {
      "version": "1.1.1",
      "from": "depd@>=1.1.1 <1.2.0",
      "resolved": "https://registry.npmjs.org/depd/-/depd-1.1.1.tgz"
    },
    "deprecated": {
      "version": "0.0.1",
      "from": "deprecated@>=0.0.1 <0.0.2",
      "resolved": "https://registry.npmjs.org/deprecated/-/deprecated-0.0.1.tgz"
    },
    "des.js": {
      "version": "1.0.0",
      "from": "des.js@>=1.0.0 <2.0.0",
      "resolved": "https://registry.npmjs.org/des.js/-/des.js-1.0.0.tgz"
    },
    "destroy": {
      "version": "1.0.4",
      "from": "destroy@>=1.0.4 <1.1.0",
      "resolved": "https://registry.npmjs.org/destroy/-/destroy-1.0.4.tgz"
    },
    "detect-file": {
      "version": "0.1.0",
      "from": "detect-file@>=0.1.0 <0.2.0",
      "resolved": "https://registry.npmjs.org/detect-file/-/detect-file-0.1.0.tgz"
    },
    "detect-indent": {
      "version": "4.0.0",
      "from": "detect-indent@>=4.0.0 <5.0.0",
      "resolved": "https://registry.npmjs.org/detect-indent/-/detect-indent-4.0.0.tgz"
    },
    "dezalgo": {
      "version": "1.0.3",
      "from": "dezalgo@>=1.0.0 <2.0.0",
      "resolved": "https://registry.npmjs.org/dezalgo/-/dezalgo-1.0.3.tgz"
    },
    "di": {
      "version": "0.0.1",
      "from": "di@>=0.0.1 <0.0.2",
      "resolved": "https://registry.npmjs.org/di/-/di-0.0.1.tgz"
    },
    "diff": {
      "version": "1.4.0",
      "from": "diff@1.4.0",
      "resolved": "https://registry.npmjs.org/diff/-/diff-1.4.0.tgz"
    },
    "diffie-hellman": {
      "version": "5.0.2",
      "from": "diffie-hellman@>=5.0.0 <6.0.0",
      "resolved": "https://registry.npmjs.org/diffie-hellman/-/diffie-hellman-5.0.2.tgz"
    },
    "dom-serialize": {
      "version": "2.2.1",
      "from": "dom-serialize@>=2.2.0 <3.0.0",
      "resolved": "https://registry.npmjs.org/dom-serialize/-/dom-serialize-2.2.1.tgz"
    },
    "domain-browser": {
      "version": "1.1.7",
      "from": "domain-browser@>=1.1.1 <2.0.0",
      "resolved": "https://registry.npmjs.org/domain-browser/-/domain-browser-1.1.7.tgz"
    },
    "duplexer": {
      "version": "0.1.1",
      "from": "duplexer@>=0.1.1 <0.2.0",
      "resolved": "https://registry.npmjs.org/duplexer/-/duplexer-0.1.1.tgz"
    },
    "duplexer2": {
      "version": "0.0.2",
      "from": "duplexer2@0.0.2",
      "resolved": "https://registry.npmjs.org/duplexer2/-/duplexer2-0.0.2.tgz"
    },
    "duplexify": {
      "version": "3.5.1",
      "from": "duplexify@>=3.5.0 <4.0.0",
      "resolved": "https://registry.npmjs.org/duplexify/-/duplexify-3.5.1.tgz",
      "dependencies": {
        "isarray": {
          "version": "1.0.0",
          "from": "isarray@>=1.0.0 <1.1.0",
          "resolved": "https://registry.npmjs.org/isarray/-/isarray-1.0.0.tgz"
        },
        "readable-stream": {
          "version": "2.3.3",
          "from": "readable-stream@>=2.0.0 <3.0.0",
          "resolved": "https://registry.npmjs.org/readable-stream/-/readable-stream-2.3.3.tgz"
        },
        "string_decoder": {
          "version": "1.0.3",
          "from": "string_decoder@>=1.0.3 <1.1.0",
          "resolved": "https://registry.npmjs.org/string_decoder/-/string_decoder-1.0.3.tgz"
        }
      }
    },
    "ee-first": {
      "version": "1.1.1",
      "from": "ee-first@1.1.1",
      "resolved": "https://registry.npmjs.org/ee-first/-/ee-first-1.1.1.tgz"
    },
    "elliptic": {
      "version": "6.4.0",
      "from": "elliptic@>=6.0.0 <7.0.0",
      "resolved": "https://registry.npmjs.org/elliptic/-/elliptic-6.4.0.tgz"
    },
    "emojis-list": {
      "version": "2.1.0",
      "from": "emojis-list@>=2.0.0 <3.0.0",
      "resolved": "https://registry.npmjs.org/emojis-list/-/emojis-list-2.1.0.tgz"
    },
    "encodeurl": {
      "version": "1.0.1",
      "from": "encodeurl@>=1.0.1 <1.1.0",
      "resolved": "https://registry.npmjs.org/encodeurl/-/encodeurl-1.0.1.tgz"
    },
    "end-of-stream": {
      "version": "1.1.0",
      "from": "end-of-stream@>=1.1.0 <1.2.0",
      "resolved": "https://registry.npmjs.org/end-of-stream/-/end-of-stream-1.1.0.tgz",
      "dependencies": {
        "once": {
          "version": "1.3.3",
          "from": "once@>=1.3.0 <1.4.0",
          "resolved": "https://registry.npmjs.org/once/-/once-1.3.3.tgz"
        }
      }
    },
    "engine.io": {
      "version": "1.8.4",
      "from": "engine.io@>=1.8.4 <1.9.0",
      "resolved": "https://registry.npmjs.org/engine.io/-/engine.io-1.8.4.tgz",
      "dependencies": {
        "debug": {
          "version": "2.3.3",
          "from": "debug@2.3.3",
          "resolved": "https://registry.npmjs.org/debug/-/debug-2.3.3.tgz"
        },
        "ms": {
          "version": "0.7.2",
          "from": "ms@0.7.2",
          "resolved": "https://registry.npmjs.org/ms/-/ms-0.7.2.tgz"
        }
      }
    },
    "engine.io-client": {
      "version": "1.8.4",
      "from": "engine.io-client@>=1.8.4 <1.9.0",
      "resolved": "https://registry.npmjs.org/engine.io-client/-/engine.io-client-1.8.4.tgz",
      "dependencies": {
        "component-emitter": {
          "version": "1.2.1",
          "from": "component-emitter@1.2.1",
          "resolved": "https://registry.npmjs.org/component-emitter/-/component-emitter-1.2.1.tgz"
        },
        "debug": {
          "version": "2.3.3",
          "from": "debug@2.3.3",
          "resolved": "https://registry.npmjs.org/debug/-/debug-2.3.3.tgz"
        },
        "ms": {
          "version": "0.7.2",
          "from": "ms@0.7.2",
          "resolved": "https://registry.npmjs.org/ms/-/ms-0.7.2.tgz"
        },
        "ws": {
          "version": "1.1.2",
          "from": "ws@1.1.2",
          "resolved": "https://registry.npmjs.org/ws/-/ws-1.1.2.tgz"
        }
      }
    },
    "engine.io-parser": {
      "version": "1.3.2",
      "from": "engine.io-parser@1.3.2",
      "resolved": "https://registry.npmjs.org/engine.io-parser/-/engine.io-parser-1.3.2.tgz"
    },
    "enhanced-resolve": {
      "version": "3.4.1",
      "from": "enhanced-resolve@>=3.4.0 <4.0.0",
      "resolved": "https://registry.npmjs.org/enhanced-resolve/-/enhanced-resolve-3.4.1.tgz"
    },
    "ent": {
      "version": "2.2.0",
      "from": "ent@>=2.2.0 <2.3.0",
      "resolved": "https://registry.npmjs.org/ent/-/ent-2.2.0.tgz"
    },
    "errno": {
      "version": "0.1.4",
      "from": "errno@>=0.1.4 <0.2.0",
      "resolved": "https://registry.npmjs.org/errno/-/errno-0.1.4.tgz"
    },
    "error-ex": {
      "version": "1.3.1",
      "from": "error-ex@>=1.2.0 <2.0.0",
      "resolved": "https://registry.npmjs.org/error-ex/-/error-ex-1.3.1.tgz"
    },
    "errorhandler": {
      "version": "1.4.3",
      "from": "errorhandler@>=1.4.2 <1.5.0",
      "resolved": "https://registry.npmjs.org/errorhandler/-/errorhandler-1.4.3.tgz"
    },
    "es5-ext": {
<<<<<<< HEAD
      "version": "0.10.31",
      "from": "es5-ext@>=0.10.14 <0.11.0",
      "resolved": "https://registry.npmjs.org/es5-ext/-/es5-ext-0.10.31.tgz"
=======
      "version": "0.10.35",
      "from": "es5-ext@>=0.10.14 <0.11.0",
      "resolved": "https://registry.npmjs.org/es5-ext/-/es5-ext-0.10.35.tgz"
>>>>>>> 51d21455
    },
    "es6-iterator": {
      "version": "2.0.3",
      "from": "es6-iterator@>=2.0.1 <2.1.0",
      "resolved": "https://registry.npmjs.org/es6-iterator/-/es6-iterator-2.0.3.tgz"
    },
    "es6-map": {
      "version": "0.1.5",
      "from": "es6-map@>=0.1.3 <0.2.0",
      "resolved": "https://registry.npmjs.org/es6-map/-/es6-map-0.1.5.tgz"
    },
    "es6-promise": {
      "version": "4.0.5",
      "from": "es6-promise@>=4.0.3 <4.1.0",
      "resolved": "https://registry.npmjs.org/es6-promise/-/es6-promise-4.0.5.tgz"
    },
    "es6-set": {
      "version": "0.1.5",
      "from": "es6-set@>=0.1.5 <0.2.0",
      "resolved": "https://registry.npmjs.org/es6-set/-/es6-set-0.1.5.tgz"
    },
    "es6-symbol": {
      "version": "3.1.1",
      "from": "es6-symbol@>=3.1.1 <3.2.0",
      "resolved": "https://registry.npmjs.org/es6-symbol/-/es6-symbol-3.1.1.tgz"
    },
    "es6-weak-map": {
      "version": "2.0.2",
      "from": "es6-weak-map@>=2.0.1 <3.0.0",
      "resolved": "https://registry.npmjs.org/es6-weak-map/-/es6-weak-map-2.0.2.tgz"
    },
    "escape-html": {
      "version": "1.0.3",
      "from": "escape-html@>=1.0.3 <1.1.0",
      "resolved": "https://registry.npmjs.org/escape-html/-/escape-html-1.0.3.tgz"
    },
    "escape-string-regexp": {
      "version": "1.0.5",
      "from": "escape-string-regexp@>=1.0.2 <2.0.0",
      "resolved": "https://registry.npmjs.org/escape-string-regexp/-/escape-string-regexp-1.0.5.tgz"
    },
    "escodegen": {
      "version": "1.8.1",
      "from": "escodegen@>=1.8.0 <1.9.0",
      "resolved": "https://registry.npmjs.org/escodegen/-/escodegen-1.8.1.tgz"
    },
    "escope": {
      "version": "3.6.0",
      "from": "escope@>=3.6.0 <4.0.0",
      "resolved": "https://registry.npmjs.org/escope/-/escope-3.6.0.tgz",
      "dependencies": {
        "estraverse": {
          "version": "4.2.0",
          "from": "estraverse@>=4.1.1 <5.0.0",
          "resolved": "https://registry.npmjs.org/estraverse/-/estraverse-4.2.0.tgz"
        }
      }
    },
    "esprima": {
      "version": "2.7.3",
      "from": "esprima@>=2.7.0 <2.8.0",
      "resolved": "https://registry.npmjs.org/esprima/-/esprima-2.7.3.tgz"
    },
    "esrecurse": {
      "version": "4.2.0",
      "from": "esrecurse@>=4.1.0 <5.0.0",
      "resolved": "https://registry.npmjs.org/esrecurse/-/esrecurse-4.2.0.tgz",
      "dependencies": {
        "estraverse": {
          "version": "4.2.0",
          "from": "estraverse@>=4.1.0 <5.0.0",
          "resolved": "https://registry.npmjs.org/estraverse/-/estraverse-4.2.0.tgz"
        }
      }
    },
    "estraverse": {
      "version": "1.9.3",
      "from": "estraverse@>=1.9.1 <2.0.0",
      "resolved": "https://registry.npmjs.org/estraverse/-/estraverse-1.9.3.tgz"
    },
    "esutils": {
      "version": "2.0.2",
      "from": "esutils@>=2.0.2 <3.0.0",
      "resolved": "https://registry.npmjs.org/esutils/-/esutils-2.0.2.tgz"
    },
    "etag": {
      "version": "1.7.0",
      "from": "etag@>=1.7.0 <1.8.0",
      "resolved": "https://registry.npmjs.org/etag/-/etag-1.7.0.tgz"
    },
    "event-emitter": {
      "version": "0.3.5",
      "from": "event-emitter@>=0.3.5 <0.4.0",
      "resolved": "https://registry.npmjs.org/event-emitter/-/event-emitter-0.3.5.tgz"
    },
    "event-stream": {
      "version": "3.0.20",
      "from": "event-stream@>=3.0.20 <3.1.0",
      "resolved": "https://registry.npmjs.org/event-stream/-/event-stream-3.0.20.tgz"
    },
    "eventemitter3": {
      "version": "1.2.0",
      "from": "eventemitter3@>=1.0.0 <2.0.0",
      "resolved": "https://registry.npmjs.org/eventemitter3/-/eventemitter3-1.2.0.tgz"
    },
    "events": {
      "version": "1.1.1",
      "from": "events@>=1.0.0 <2.0.0",
      "resolved": "https://registry.npmjs.org/events/-/events-1.1.1.tgz"
    },
    "evp_bytestokey": {
      "version": "1.0.3",
      "from": "evp_bytestokey@>=1.0.0 <2.0.0",
      "resolved": "https://registry.npmjs.org/evp_bytestokey/-/evp_bytestokey-1.0.3.tgz"
    },
    "exec-sh": {
      "version": "0.2.1",
      "from": "exec-sh@>=0.2.0 <0.3.0",
      "resolved": "https://registry.npmjs.org/exec-sh/-/exec-sh-0.2.1.tgz"
    },
    "execa": {
      "version": "0.7.0",
      "from": "execa@>=0.7.0 <0.8.0",
      "resolved": "https://registry.npmjs.org/execa/-/execa-0.7.0.tgz"
    },
    "exit-hook": {
      "version": "1.1.1",
      "from": "exit-hook@>=1.0.0 <2.0.0",
      "resolved": "https://registry.npmjs.org/exit-hook/-/exit-hook-1.1.1.tgz"
    },
    "expand-braces": {
      "version": "0.1.2",
      "from": "expand-braces@>=0.1.1 <0.2.0",
      "resolved": "https://registry.npmjs.org/expand-braces/-/expand-braces-0.1.2.tgz",
      "dependencies": {
        "array-slice": {
          "version": "0.2.3",
          "from": "array-slice@>=0.2.3 <0.3.0",
          "resolved": "https://registry.npmjs.org/array-slice/-/array-slice-0.2.3.tgz"
        },
        "braces": {
          "version": "0.1.5",
          "from": "braces@>=0.1.2 <0.2.0",
          "resolved": "https://registry.npmjs.org/braces/-/braces-0.1.5.tgz"
        },
        "expand-range": {
          "version": "0.1.1",
          "from": "expand-range@>=0.1.0 <0.2.0",
          "resolved": "https://registry.npmjs.org/expand-range/-/expand-range-0.1.1.tgz"
        },
        "is-number": {
          "version": "0.1.1",
          "from": "is-number@>=0.1.1 <0.2.0",
          "resolved": "https://registry.npmjs.org/is-number/-/is-number-0.1.1.tgz"
        },
        "repeat-string": {
          "version": "0.2.2",
          "from": "repeat-string@>=0.2.2 <0.3.0",
          "resolved": "https://registry.npmjs.org/repeat-string/-/repeat-string-0.2.2.tgz"
        }
      }
    },
    "expand-brackets": {
      "version": "0.1.5",
      "from": "expand-brackets@>=0.1.4 <0.2.0",
      "resolved": "https://registry.npmjs.org/expand-brackets/-/expand-brackets-0.1.5.tgz"
    },
    "expand-range": {
      "version": "1.8.2",
      "from": "expand-range@>=1.8.1 <2.0.0",
      "resolved": "https://registry.npmjs.org/expand-range/-/expand-range-1.8.2.tgz"
    },
    "expand-tilde": {
      "version": "1.2.2",
      "from": "expand-tilde@>=1.2.2 <2.0.0",
      "resolved": "https://registry.npmjs.org/expand-tilde/-/expand-tilde-1.2.2.tgz"
    },
    "express": {
      "version": "4.14.1",
      "from": "express@>=4.14.0 <4.15.0",
      "resolved": "https://registry.npmjs.org/express/-/express-4.14.1.tgz",
      "dependencies": {
        "finalhandler": {
          "version": "0.5.1",
          "from": "finalhandler@0.5.1",
          "resolved": "https://registry.npmjs.org/finalhandler/-/finalhandler-0.5.1.tgz"
        },
        "qs": {
          "version": "6.2.0",
          "from": "qs@6.2.0",
          "resolved": "https://registry.npmjs.org/qs/-/qs-6.2.0.tgz"
        },
        "statuses": {
          "version": "1.3.1",
          "from": "statuses@>=1.3.1 <1.4.0",
          "resolved": "https://registry.npmjs.org/statuses/-/statuses-1.3.1.tgz"
        },
        "utils-merge": {
          "version": "1.0.0",
          "from": "utils-merge@1.0.0",
          "resolved": "https://registry.npmjs.org/utils-merge/-/utils-merge-1.0.0.tgz"
        }
      }
    },
    "express-session": {
      "version": "1.11.3",
      "from": "express-session@>=1.11.3 <1.12.0",
      "resolved": "https://registry.npmjs.org/express-session/-/express-session-1.11.3.tgz",
      "dependencies": {
        "cookie": {
          "version": "0.1.3",
          "from": "cookie@0.1.3",
          "resolved": "https://registry.npmjs.org/cookie/-/cookie-0.1.3.tgz"
        },
        "depd": {
          "version": "1.0.1",
          "from": "depd@>=1.0.1 <1.1.0",
          "resolved": "https://registry.npmjs.org/depd/-/depd-1.0.1.tgz"
        },
        "uid-safe": {
          "version": "2.0.0",
          "from": "uid-safe@>=2.0.0 <2.1.0",
          "resolved": "https://registry.npmjs.org/uid-safe/-/uid-safe-2.0.0.tgz"
        },
        "utils-merge": {
          "version": "1.0.0",
          "from": "utils-merge@1.0.0",
          "resolved": "https://registry.npmjs.org/utils-merge/-/utils-merge-1.0.0.tgz"
        }
      }
    },
    "extend": {
      "version": "3.0.1",
      "from": "extend@>=3.0.0 <4.0.0",
      "resolved": "https://registry.npmjs.org/extend/-/extend-3.0.1.tgz"
    },
    "extend-shallow": {
      "version": "2.0.1",
      "from": "extend-shallow@>=2.0.1 <3.0.0",
      "resolved": "https://registry.npmjs.org/extend-shallow/-/extend-shallow-2.0.1.tgz"
    },
    "external-editor": {
      "version": "1.1.1",
      "from": "external-editor@>=1.1.0 <2.0.0",
      "resolved": "https://registry.npmjs.org/external-editor/-/external-editor-1.1.1.tgz",
      "dependencies": {
        "tmp": {
          "version": "0.0.29",
          "from": "tmp@>=0.0.29 <0.0.30",
          "resolved": "https://registry.npmjs.org/tmp/-/tmp-0.0.29.tgz"
        }
      }
    },
    "extglob": {
      "version": "0.3.2",
      "from": "extglob@>=0.3.1 <0.4.0",
      "resolved": "https://registry.npmjs.org/extglob/-/extglob-0.3.2.tgz"
    },
    "extract-zip": {
      "version": "1.6.5",
      "from": "extract-zip@>=1.6.5 <1.7.0",
      "resolved": "https://registry.npmjs.org/extract-zip/-/extract-zip-1.6.5.tgz",
      "dependencies": {
        "minimist": {
          "version": "0.0.8",
          "from": "minimist@0.0.8",
          "resolved": "https://registry.npmjs.org/minimist/-/minimist-0.0.8.tgz"
        },
        "mkdirp": {
          "version": "0.5.0",
          "from": "mkdirp@0.5.0",
          "resolved": "https://registry.npmjs.org/mkdirp/-/mkdirp-0.5.0.tgz"
        }
      }
    },
    "extsprintf": {
      "version": "1.3.0",
      "from": "extsprintf@1.3.0",
      "resolved": "https://registry.npmjs.org/extsprintf/-/extsprintf-1.3.0.tgz"
    },
    "fancy-log": {
      "version": "1.3.0",
      "from": "fancy-log@>=1.1.0 <2.0.0",
      "resolved": "https://registry.npmjs.org/fancy-log/-/fancy-log-1.3.0.tgz"
    },
    "fast-deep-equal": {
      "version": "1.0.0",
      "from": "fast-deep-equal@>=1.0.0 <2.0.0",
      "resolved": "https://registry.npmjs.org/fast-deep-equal/-/fast-deep-equal-1.0.0.tgz"
    },
    "fast-levenshtein": {
      "version": "2.0.6",
      "from": "fast-levenshtein@>=2.0.4 <2.1.0",
      "resolved": "https://registry.npmjs.org/fast-levenshtein/-/fast-levenshtein-2.0.6.tgz"
    },
    "fastparse": {
      "version": "1.1.1",
      "from": "fastparse@>=1.1.1 <2.0.0",
      "resolved": "https://registry.npmjs.org/fastparse/-/fastparse-1.1.1.tgz"
    },
    "faye-websocket": {
      "version": "0.10.0",
      "from": "faye-websocket@>=0.10.0 <0.11.0",
      "resolved": "https://registry.npmjs.org/faye-websocket/-/faye-websocket-0.10.0.tgz"
    },
    "fb-watchman": {
      "version": "2.0.0",
      "from": "fb-watchman@>=2.0.0 <3.0.0",
      "resolved": "https://registry.npmjs.org/fb-watchman/-/fb-watchman-2.0.0.tgz"
    },
    "fd-slicer": {
      "version": "1.0.1",
      "from": "fd-slicer@>=1.0.1 <1.1.0",
      "resolved": "https://registry.npmjs.org/fd-slicer/-/fd-slicer-1.0.1.tgz"
    },
    "figures": {
      "version": "1.7.0",
      "from": "figures@>=1.3.5 <2.0.0",
      "resolved": "https://registry.npmjs.org/figures/-/figures-1.7.0.tgz"
    },
    "filename-regex": {
      "version": "2.0.1",
      "from": "filename-regex@>=2.0.0 <3.0.0",
      "resolved": "https://registry.npmjs.org/filename-regex/-/filename-regex-2.0.1.tgz"
    },
    "fileset": {
      "version": "0.2.1",
      "from": "fileset@>=0.2.0 <0.3.0",
      "resolved": "https://registry.npmjs.org/fileset/-/fileset-0.2.1.tgz",
      "dependencies": {
        "glob": {
          "version": "5.0.15",
          "from": "glob@>=5.0.0 <6.0.0",
          "resolved": "https://registry.npmjs.org/glob/-/glob-5.0.15.tgz"
        },
        "minimatch": {
          "version": "2.0.10",
          "from": "minimatch@>=2.0.0 <3.0.0",
          "resolved": "https://registry.npmjs.org/minimatch/-/minimatch-2.0.10.tgz"
        }
      }
    },
    "fill-range": {
      "version": "2.2.3",
      "from": "fill-range@>=2.1.0 <3.0.0",
      "resolved": "https://registry.npmjs.org/fill-range/-/fill-range-2.2.3.tgz"
    },
    "finalhandler": {
      "version": "1.0.6",
      "from": "finalhandler@1.0.6",
      "resolved": "https://registry.npmjs.org/finalhandler/-/finalhandler-1.0.6.tgz",
      "dependencies": {
        "debug": {
          "version": "2.6.9",
          "from": "debug@2.6.9",
          "resolved": "https://registry.npmjs.org/debug/-/debug-2.6.9.tgz"
        },
        "ms": {
          "version": "2.0.0",
          "from": "ms@2.0.0",
          "resolved": "https://registry.npmjs.org/ms/-/ms-2.0.0.tgz"
        },
        "statuses": {
          "version": "1.3.1",
          "from": "statuses@>=1.3.1 <1.4.0",
          "resolved": "https://registry.npmjs.org/statuses/-/statuses-1.3.1.tgz"
        }
      }
    },
    "find-index": {
      "version": "0.1.1",
      "from": "find-index@>=0.1.1 <0.2.0",
      "resolved": "https://registry.npmjs.org/find-index/-/find-index-0.1.1.tgz"
    },
    "find-up": {
      "version": "1.1.2",
      "from": "find-up@>=1.0.0 <2.0.0",
      "resolved": "https://registry.npmjs.org/find-up/-/find-up-1.1.2.tgz"
    },
    "findup-sync": {
      "version": "0.4.3",
      "from": "findup-sync@>=0.4.2 <0.5.0",
      "resolved": "https://registry.npmjs.org/findup-sync/-/findup-sync-0.4.3.tgz"
    },
    "fined": {
      "version": "1.1.0",
      "from": "fined@>=1.0.1 <2.0.0",
      "resolved": "https://registry.npmjs.org/fined/-/fined-1.1.0.tgz",
      "dependencies": {
        "expand-tilde": {
          "version": "2.0.2",
          "from": "expand-tilde@>=2.0.2 <3.0.0",
          "resolved": "https://registry.npmjs.org/expand-tilde/-/expand-tilde-2.0.2.tgz"
        }
      }
    },
    "first-chunk-stream": {
      "version": "1.0.0",
      "from": "first-chunk-stream@>=1.0.0 <2.0.0",
      "resolved": "https://registry.npmjs.org/first-chunk-stream/-/first-chunk-stream-1.0.0.tgz"
    },
    "flagged-respawn": {
      "version": "0.3.2",
      "from": "flagged-respawn@>=0.3.2 <0.4.0",
      "resolved": "https://registry.npmjs.org/flagged-respawn/-/flagged-respawn-0.3.2.tgz"
    },
    "for-in": {
      "version": "1.0.2",
      "from": "for-in@>=1.0.1 <2.0.0",
      "resolved": "https://registry.npmjs.org/for-in/-/for-in-1.0.2.tgz"
    },
    "for-own": {
      "version": "0.1.5",
      "from": "for-own@>=0.1.4 <0.2.0",
      "resolved": "https://registry.npmjs.org/for-own/-/for-own-0.1.5.tgz"
    },
    "forever-agent": {
      "version": "0.6.1",
      "from": "forever-agent@>=0.6.1 <0.7.0",
      "resolved": "https://registry.npmjs.org/forever-agent/-/forever-agent-0.6.1.tgz"
    },
    "fork-stream": {
      "version": "0.0.4",
      "from": "fork-stream@>=0.0.4 <0.0.5",
      "resolved": "https://registry.npmjs.org/fork-stream/-/fork-stream-0.0.4.tgz"
    },
    "form-data": {
      "version": "2.3.1",
      "from": "form-data@>=2.3.1 <2.4.0",
      "resolved": "https://registry.npmjs.org/form-data/-/form-data-2.3.1.tgz"
    },
    "formatio": {
      "version": "1.1.1",
      "from": "formatio@1.1.1",
      "resolved": "https://registry.npmjs.org/formatio/-/formatio-1.1.1.tgz"
    },
    "forwarded": {
      "version": "0.1.2",
      "from": "forwarded@>=0.1.0 <0.2.0",
      "resolved": "https://registry.npmjs.org/forwarded/-/forwarded-0.1.2.tgz"
    },
    "fresh": {
      "version": "0.3.0",
      "from": "fresh@0.3.0",
      "resolved": "https://registry.npmjs.org/fresh/-/fresh-0.3.0.tgz"
    },
    "from": {
      "version": "0.1.7",
      "from": "from@>=0.0.0 <1.0.0",
      "resolved": "https://registry.npmjs.org/from/-/from-0.1.7.tgz"
    },
    "fs-exists-sync": {
      "version": "0.1.0",
      "from": "fs-exists-sync@>=0.1.0 <0.2.0",
      "resolved": "https://registry.npmjs.org/fs-exists-sync/-/fs-exists-sync-0.1.0.tgz"
    },
    "fs-extra": {
      "version": "0.26.7",
      "from": "fs-extra@>=0.26.7 <0.27.0",
      "resolved": "https://registry.npmjs.org/fs-extra/-/fs-extra-0.26.7.tgz"
    },
    "fs.realpath": {
      "version": "1.0.0",
      "from": "fs.realpath@>=1.0.0 <2.0.0",
      "resolved": "https://registry.npmjs.org/fs.realpath/-/fs.realpath-1.0.0.tgz"
    },
    "fstream": {
      "version": "1.0.11",
      "from": "fstream@>=1.0.0 <2.0.0",
      "resolved": "https://registry.npmjs.org/fstream/-/fstream-1.0.11.tgz"
    },
    "gauge": {
      "version": "2.7.4",
      "from": "gauge@>=2.7.3 <2.8.0",
      "resolved": "https://registry.npmjs.org/gauge/-/gauge-2.7.4.tgz"
    },
    "gaze": {
      "version": "0.5.2",
      "from": "gaze@>=0.5.1 <0.6.0",
      "resolved": "https://registry.npmjs.org/gaze/-/gaze-0.5.2.tgz"
    },
    "generic-names": {
      "version": "1.0.2",
      "from": "generic-names@>=1.0.2 <2.0.0",
      "resolved": "https://registry.npmjs.org/generic-names/-/generic-names-1.0.2.tgz",
      "dependencies": {
        "loader-utils": {
          "version": "0.2.17",
          "from": "loader-utils@>=0.2.16 <0.3.0",
          "resolved": "https://registry.npmjs.org/loader-utils/-/loader-utils-0.2.17.tgz"
        }
      }
    },
    "get-caller-file": {
      "version": "1.0.2",
      "from": "get-caller-file@>=1.0.1 <2.0.0",
      "resolved": "https://registry.npmjs.org/get-caller-file/-/get-caller-file-1.0.2.tgz"
    },
    "get-stdin": {
      "version": "4.0.1",
      "from": "get-stdin@>=4.0.1 <5.0.0",
      "resolved": "https://registry.npmjs.org/get-stdin/-/get-stdin-4.0.1.tgz"
    },
    "get-stream": {
      "version": "3.0.0",
      "from": "get-stream@>=3.0.0 <4.0.0",
      "resolved": "https://registry.npmjs.org/get-stream/-/get-stream-3.0.0.tgz"
    },
    "getpass": {
      "version": "0.1.7",
      "from": "getpass@>=0.1.1 <0.2.0",
      "resolved": "https://registry.npmjs.org/getpass/-/getpass-0.1.7.tgz"
    },
    "git-repo-info": {
      "version": "1.1.4",
      "from": "git-repo-info@>=1.1.4 <1.2.0",
      "resolved": "https://registry.npmjs.org/git-repo-info/-/git-repo-info-1.1.4.tgz"
    },
    "glob": {
      "version": "7.0.6",
      "from": "glob@>=7.0.5 <7.1.0",
      "resolved": "https://registry.npmjs.org/glob/-/glob-7.0.6.tgz"
    },
    "glob-base": {
      "version": "0.3.0",
      "from": "glob-base@>=0.3.0 <0.4.0",
      "resolved": "https://registry.npmjs.org/glob-base/-/glob-base-0.3.0.tgz"
    },
    "glob-escape": {
      "version": "0.0.2",
      "from": "glob-escape@>=0.0.1 <0.1.0",
      "resolved": "https://registry.npmjs.org/glob-escape/-/glob-escape-0.0.2.tgz"
    },
    "glob-parent": {
      "version": "2.0.0",
      "from": "glob-parent@>=2.0.0 <3.0.0",
      "resolved": "https://registry.npmjs.org/glob-parent/-/glob-parent-2.0.0.tgz"
    },
    "glob-stream": {
      "version": "3.1.18",
      "from": "glob-stream@>=3.1.5 <4.0.0",
      "resolved": "https://registry.npmjs.org/glob-stream/-/glob-stream-3.1.18.tgz",
      "dependencies": {
        "glob": {
          "version": "4.5.3",
          "from": "glob@>=4.3.1 <5.0.0",
          "resolved": "https://registry.npmjs.org/glob/-/glob-4.5.3.tgz"
        },
        "minimatch": {
          "version": "2.0.10",
          "from": "minimatch@>=2.0.1 <3.0.0",
          "resolved": "https://registry.npmjs.org/minimatch/-/minimatch-2.0.10.tgz"
        },
        "readable-stream": {
          "version": "1.0.34",
          "from": "readable-stream@>=1.0.33-1 <1.1.0-0",
          "resolved": "https://registry.npmjs.org/readable-stream/-/readable-stream-1.0.34.tgz"
        },
        "through2": {
          "version": "0.6.5",
          "from": "through2@>=0.6.1 <0.7.0",
          "resolved": "https://registry.npmjs.org/through2/-/through2-0.6.5.tgz"
        }
      }
    },
    "glob-watcher": {
      "version": "0.0.6",
      "from": "glob-watcher@>=0.0.6 <0.0.7",
      "resolved": "https://registry.npmjs.org/glob-watcher/-/glob-watcher-0.0.6.tgz"
    },
    "glob2base": {
      "version": "0.0.12",
      "from": "glob2base@>=0.0.12 <0.0.13",
      "resolved": "https://registry.npmjs.org/glob2base/-/glob2base-0.0.12.tgz"
    },
    "global-modules": {
      "version": "0.2.3",
      "from": "global-modules@>=0.2.3 <0.3.0",
      "resolved": "https://registry.npmjs.org/global-modules/-/global-modules-0.2.3.tgz"
    },
    "global-prefix": {
      "version": "0.1.5",
      "from": "global-prefix@>=0.1.4 <0.2.0",
      "resolved": "https://registry.npmjs.org/global-prefix/-/global-prefix-0.1.5.tgz"
    },
    "globals": {
      "version": "9.18.0",
      "from": "globals@>=9.18.0 <10.0.0",
      "resolved": "https://registry.npmjs.org/globals/-/globals-9.18.0.tgz"
    },
    "globby": {
      "version": "5.0.0",
      "from": "globby@>=5.0.0 <5.1.0",
      "resolved": "https://registry.npmjs.org/globby/-/globby-5.0.0.tgz"
    },
    "globule": {
      "version": "0.1.0",
      "from": "globule@>=0.1.0 <0.2.0",
      "resolved": "https://registry.npmjs.org/globule/-/globule-0.1.0.tgz",
      "dependencies": {
        "glob": {
          "version": "3.1.21",
          "from": "glob@>=3.1.21 <3.2.0",
          "resolved": "https://registry.npmjs.org/glob/-/glob-3.1.21.tgz"
        },
        "graceful-fs": {
          "version": "1.2.3",
          "from": "graceful-fs@>=1.2.0 <1.3.0",
          "resolved": "https://registry.npmjs.org/graceful-fs/-/graceful-fs-1.2.3.tgz"
        },
        "inherits": {
          "version": "1.0.2",
          "from": "inherits@>=1.0.0 <2.0.0",
          "resolved": "https://registry.npmjs.org/inherits/-/inherits-1.0.2.tgz"
        },
        "lodash": {
          "version": "1.0.2",
          "from": "lodash@>=1.0.1 <1.1.0",
          "resolved": "https://registry.npmjs.org/lodash/-/lodash-1.0.2.tgz"
        },
        "minimatch": {
          "version": "0.2.14",
          "from": "minimatch@>=0.2.11 <0.3.0",
          "resolved": "https://registry.npmjs.org/minimatch/-/minimatch-0.2.14.tgz"
        }
      }
    },
    "glogg": {
      "version": "1.0.0",
      "from": "glogg@>=1.0.0 <2.0.0",
      "resolved": "https://registry.npmjs.org/glogg/-/glogg-1.0.0.tgz"
    },
    "graceful-fs": {
      "version": "4.1.11",
      "from": "graceful-fs@>=4.1.2 <5.0.0",
      "resolved": "https://registry.npmjs.org/graceful-fs/-/graceful-fs-4.1.11.tgz"
    },
    "graceful-readlink": {
      "version": "1.0.1",
      "from": "graceful-readlink@>=1.0.0",
      "resolved": "https://registry.npmjs.org/graceful-readlink/-/graceful-readlink-1.0.1.tgz"
    },
    "growl": {
      "version": "1.9.2",
      "from": "growl@1.9.2",
      "resolved": "https://registry.npmjs.org/growl/-/growl-1.9.2.tgz"
    },
    "growly": {
      "version": "1.3.0",
      "from": "growly@>=1.3.0 <2.0.0",
      "resolved": "https://registry.npmjs.org/growly/-/growly-1.3.0.tgz"
    },
    "gulp": {
      "version": "3.9.1",
      "from": "gulp@>=3.9.1 <3.10.0",
      "resolved": "https://registry.npmjs.org/gulp/-/gulp-3.9.1.tgz",
      "dependencies": {
        "semver": {
          "version": "4.3.6",
          "from": "semver@>=4.1.0 <5.0.0",
          "resolved": "https://registry.npmjs.org/semver/-/semver-4.3.6.tgz"
        }
      }
    },
    "gulp-cache": {
      "version": "0.4.6",
      "from": "gulp-cache@>=0.4.5 <0.5.0",
      "resolved": "https://registry.npmjs.org/gulp-cache/-/gulp-cache-0.4.6.tgz",
      "dependencies": {
        "isarray": {
          "version": "1.0.0",
          "from": "isarray@>=1.0.0 <1.1.0",
          "resolved": "https://registry.npmjs.org/isarray/-/isarray-1.0.0.tgz"
        },
        "readable-stream": {
          "version": "2.3.3",
          "from": "readable-stream@>=2.0.4 <3.0.0",
          "resolved": "https://registry.npmjs.org/readable-stream/-/readable-stream-2.3.3.tgz"
        },
        "string_decoder": {
          "version": "1.0.3",
          "from": "string_decoder@>=1.0.3 <1.1.0",
          "resolved": "https://registry.npmjs.org/string_decoder/-/string_decoder-1.0.3.tgz"
        },
        "vinyl": {
          "version": "1.2.0",
          "from": "vinyl@>=1.1.0 <2.0.0",
          "resolved": "https://registry.npmjs.org/vinyl/-/vinyl-1.2.0.tgz"
        }
      }
    },
    "gulp-changed": {
      "version": "1.3.2",
      "from": "gulp-changed@>=1.3.2 <1.4.0",
      "resolved": "https://registry.npmjs.org/gulp-changed/-/gulp-changed-1.3.2.tgz"
    },
    "gulp-clean-css": {
      "version": "3.0.4",
      "from": "gulp-clean-css@>=3.0.4 <3.1.0",
      "resolved": "https://registry.npmjs.org/gulp-clean-css/-/gulp-clean-css-3.0.4.tgz"
    },
    "gulp-clip-empty-files": {
      "version": "0.1.2",
      "from": "gulp-clip-empty-files@>=0.1.2 <0.2.0",
      "resolved": "https://registry.npmjs.org/gulp-clip-empty-files/-/gulp-clip-empty-files-0.1.2.tgz"
    },
    "gulp-clone": {
      "version": "1.0.0",
      "from": "gulp-clone@>=1.0.0 <1.1.0",
      "resolved": "https://registry.npmjs.org/gulp-clone/-/gulp-clone-1.0.0.tgz",
      "dependencies": {
        "ansi-regex": {
          "version": "0.2.1",
          "from": "ansi-regex@>=0.2.0 <0.3.0",
          "resolved": "https://registry.npmjs.org/ansi-regex/-/ansi-regex-0.2.1.tgz"
        },
        "ansi-styles": {
          "version": "1.1.0",
          "from": "ansi-styles@>=1.1.0 <2.0.0",
          "resolved": "https://registry.npmjs.org/ansi-styles/-/ansi-styles-1.1.0.tgz"
        },
        "chalk": {
          "version": "0.5.1",
          "from": "chalk@>=0.5.0 <0.6.0",
          "resolved": "https://registry.npmjs.org/chalk/-/chalk-0.5.1.tgz"
        },
        "dateformat": {
          "version": "1.0.12",
          "from": "dateformat@>=1.0.7-1.2.3 <2.0.0",
          "resolved": "https://registry.npmjs.org/dateformat/-/dateformat-1.0.12.tgz"
        },
        "gulp-util": {
          "version": "2.2.20",
          "from": "gulp-util@>=2.2.14 <2.3.0",
          "resolved": "https://registry.npmjs.org/gulp-util/-/gulp-util-2.2.20.tgz",
          "dependencies": {
            "through2": {
              "version": "0.5.1",
              "from": "through2@>=0.5.0 <0.6.0",
              "resolved": "https://registry.npmjs.org/through2/-/through2-0.5.1.tgz"
            }
          }
        },
        "has-ansi": {
          "version": "0.1.0",
          "from": "has-ansi@>=0.1.0 <0.2.0",
          "resolved": "https://registry.npmjs.org/has-ansi/-/has-ansi-0.1.0.tgz"
        },
        "lodash._reinterpolate": {
          "version": "2.4.1",
          "from": "lodash._reinterpolate@>=2.4.1 <3.0.0",
          "resolved": "https://registry.npmjs.org/lodash._reinterpolate/-/lodash._reinterpolate-2.4.1.tgz"
        },
        "lodash.escape": {
          "version": "2.4.1",
          "from": "lodash.escape@>=2.4.1 <2.5.0",
          "resolved": "https://registry.npmjs.org/lodash.escape/-/lodash.escape-2.4.1.tgz"
        },
        "lodash.keys": {
          "version": "2.4.1",
          "from": "lodash.keys@>=2.4.1 <2.5.0",
          "resolved": "https://registry.npmjs.org/lodash.keys/-/lodash.keys-2.4.1.tgz"
        },
        "lodash.template": {
          "version": "2.4.1",
          "from": "lodash.template@>=2.4.1 <3.0.0",
          "resolved": "https://registry.npmjs.org/lodash.template/-/lodash.template-2.4.1.tgz"
        },
        "lodash.templatesettings": {
          "version": "2.4.1",
          "from": "lodash.templatesettings@>=2.4.1 <2.5.0",
          "resolved": "https://registry.npmjs.org/lodash.templatesettings/-/lodash.templatesettings-2.4.1.tgz"
        },
        "minimist": {
          "version": "0.2.0",
          "from": "minimist@>=0.2.0 <0.3.0",
          "resolved": "https://registry.npmjs.org/minimist/-/minimist-0.2.0.tgz"
        },
        "readable-stream": {
          "version": "1.0.34",
          "from": "readable-stream@>=1.0.17 <1.1.0",
          "resolved": "https://registry.npmjs.org/readable-stream/-/readable-stream-1.0.34.tgz"
        },
        "strip-ansi": {
          "version": "0.3.0",
          "from": "strip-ansi@>=0.3.0 <0.4.0",
          "resolved": "https://registry.npmjs.org/strip-ansi/-/strip-ansi-0.3.0.tgz"
        },
        "supports-color": {
          "version": "0.2.0",
          "from": "supports-color@>=0.2.0 <0.3.0",
          "resolved": "https://registry.npmjs.org/supports-color/-/supports-color-0.2.0.tgz"
        },
        "through2": {
          "version": "0.4.2",
          "from": "through2@>=0.4.1 <0.5.0",
          "resolved": "https://registry.npmjs.org/through2/-/through2-0.4.2.tgz",
          "dependencies": {
            "xtend": {
              "version": "2.1.2",
              "from": "xtend@>=2.1.1 <2.2.0",
              "resolved": "https://registry.npmjs.org/xtend/-/xtend-2.1.2.tgz"
            }
          }
        },
        "vinyl": {
          "version": "0.2.3",
          "from": "vinyl@>=0.2.1 <0.3.0",
          "resolved": "https://registry.npmjs.org/vinyl/-/vinyl-0.2.3.tgz"
        },
        "xtend": {
          "version": "3.0.0",
          "from": "xtend@>=3.0.0 <3.1.0",
          "resolved": "https://registry.npmjs.org/xtend/-/xtend-3.0.0.tgz"
        }
      }
    },
    "gulp-connect": {
      "version": "5.0.0",
      "from": "gulp-connect@>=5.0.0 <5.1.0",
      "resolved": "https://registry.npmjs.org/gulp-connect/-/gulp-connect-5.0.0.tgz",
      "dependencies": {
        "body-parser": {
          "version": "1.13.3",
          "from": "body-parser@>=1.13.3 <1.14.0",
          "resolved": "https://registry.npmjs.org/body-parser/-/body-parser-1.13.3.tgz"
        },
        "bytes": {
          "version": "2.1.0",
          "from": "bytes@2.1.0",
          "resolved": "https://registry.npmjs.org/bytes/-/bytes-2.1.0.tgz"
        },
        "connect": {
          "version": "2.30.2",
          "from": "connect@>=2.30.0 <3.0.0",
          "resolved": "https://registry.npmjs.org/connect/-/connect-2.30.2.tgz"
        },
        "cookie": {
          "version": "0.1.3",
          "from": "cookie@0.1.3",
          "resolved": "https://registry.npmjs.org/cookie/-/cookie-0.1.3.tgz"
        },
        "depd": {
          "version": "1.0.1",
          "from": "depd@>=1.0.1 <1.1.0",
          "resolved": "https://registry.npmjs.org/depd/-/depd-1.0.1.tgz"
        },
        "escape-html": {
          "version": "1.0.2",
          "from": "escape-html@1.0.2",
          "resolved": "https://registry.npmjs.org/escape-html/-/escape-html-1.0.2.tgz"
        },
        "event-stream": {
          "version": "3.3.4",
          "from": "event-stream@>=3.3.2 <4.0.0",
          "resolved": "https://registry.npmjs.org/event-stream/-/event-stream-3.3.4.tgz"
        },
        "finalhandler": {
          "version": "0.4.0",
          "from": "finalhandler@0.4.0",
          "resolved": "https://registry.npmjs.org/finalhandler/-/finalhandler-0.4.0.tgz"
        },
        "http-errors": {
          "version": "1.3.1",
          "from": "http-errors@>=1.3.1 <1.4.0",
          "resolved": "https://registry.npmjs.org/http-errors/-/http-errors-1.3.1.tgz"
        },
        "iconv-lite": {
          "version": "0.4.11",
          "from": "iconv-lite@0.4.11",
          "resolved": "https://registry.npmjs.org/iconv-lite/-/iconv-lite-0.4.11.tgz"
        },
        "map-stream": {
          "version": "0.1.0",
          "from": "map-stream@>=0.1.0 <0.2.0",
          "resolved": "https://registry.npmjs.org/map-stream/-/map-stream-0.1.0.tgz"
        },
        "mime": {
          "version": "1.3.4",
          "from": "mime@1.3.4",
          "resolved": "https://registry.npmjs.org/mime/-/mime-1.3.4.tgz"
        },
        "qs": {
          "version": "4.0.0",
          "from": "qs@4.0.0",
          "resolved": "https://registry.npmjs.org/qs/-/qs-4.0.0.tgz"
        },
        "range-parser": {
          "version": "1.0.3",
          "from": "range-parser@>=1.0.3 <1.1.0",
          "resolved": "https://registry.npmjs.org/range-parser/-/range-parser-1.0.3.tgz"
        },
        "raw-body": {
          "version": "2.1.7",
          "from": "raw-body@>=2.1.2 <2.2.0",
          "resolved": "https://registry.npmjs.org/raw-body/-/raw-body-2.1.7.tgz",
          "dependencies": {
            "bytes": {
              "version": "2.4.0",
              "from": "bytes@2.4.0",
              "resolved": "https://registry.npmjs.org/bytes/-/bytes-2.4.0.tgz"
            },
            "iconv-lite": {
              "version": "0.4.13",
              "from": "iconv-lite@0.4.13",
              "resolved": "https://registry.npmjs.org/iconv-lite/-/iconv-lite-0.4.13.tgz"
            }
          }
        },
        "send": {
          "version": "0.13.2",
          "from": "send@0.13.2",
          "resolved": "https://registry.npmjs.org/send/-/send-0.13.2.tgz",
          "dependencies": {
            "depd": {
              "version": "1.1.1",
              "from": "depd@~1.1.0",
              "resolved": "https://registry.npmjs.org/depd/-/depd-1.1.1.tgz"
            },
            "escape-html": {
              "version": "1.0.3",
              "from": "escape-html@~1.0.3",
              "resolved": "https://registry.npmjs.org/escape-html/-/escape-html-1.0.3.tgz"
            },
            "statuses": {
              "version": "1.2.1",
              "from": "statuses@>=1.2.1 <1.3.0",
              "resolved": "https://registry.npmjs.org/statuses/-/statuses-1.2.1.tgz"
            }
          }
        },
        "serve-static": {
          "version": "1.10.3",
          "from": "serve-static@>=1.10.0 <1.11.0",
          "resolved": "https://registry.npmjs.org/serve-static/-/serve-static-1.10.3.tgz",
          "dependencies": {
            "escape-html": {
              "version": "1.0.3",
              "from": "escape-html@~1.0.3",
              "resolved": "https://registry.npmjs.org/escape-html/-/escape-html-1.0.3.tgz"
            }
          }
        },
        "split": {
          "version": "0.3.3",
          "from": "split@>=0.3.0 <0.4.0",
          "resolved": "https://registry.npmjs.org/split/-/split-0.3.3.tgz"
        },
        "utils-merge": {
          "version": "1.0.0",
          "from": "utils-merge@1.0.0",
          "resolved": "https://registry.npmjs.org/utils-merge/-/utils-merge-1.0.0.tgz"
        }
      }
    },
    "gulp-decomment": {
      "version": "0.1.3",
      "from": "gulp-decomment@>=0.1.3 <0.2.0",
      "resolved": "https://registry.npmjs.org/gulp-decomment/-/gulp-decomment-0.1.3.tgz"
    },
    "gulp-flatten": {
      "version": "0.2.0",
      "from": "gulp-flatten@>=0.2.0 <0.3.0",
      "resolved": "https://registry.npmjs.org/gulp-flatten/-/gulp-flatten-0.2.0.tgz"
    },
    "gulp-if": {
      "version": "2.0.2",
      "from": "gulp-if@>=2.0.1 <3.0.0",
      "resolved": "https://registry.npmjs.org/gulp-if/-/gulp-if-2.0.2.tgz"
    },
    "gulp-istanbul": {
      "version": "0.10.4",
      "from": "gulp-istanbul@>=0.10.3 <0.11.0",
      "resolved": "https://registry.npmjs.org/gulp-istanbul/-/gulp-istanbul-0.10.4.tgz"
    },
    "gulp-karma": {
      "version": "0.0.5",
      "from": "gulp-karma@>=0.0.5 <0.1.0",
      "resolved": "https://registry.npmjs.org/gulp-karma/-/gulp-karma-0.0.5.tgz",
      "dependencies": {
        "ansi-regex": {
          "version": "0.2.1",
          "from": "ansi-regex@>=0.2.0 <0.3.0",
          "resolved": "https://registry.npmjs.org/ansi-regex/-/ansi-regex-0.2.1.tgz"
        },
        "ansi-styles": {
          "version": "1.1.0",
          "from": "ansi-styles@>=1.1.0 <2.0.0",
          "resolved": "https://registry.npmjs.org/ansi-styles/-/ansi-styles-1.1.0.tgz"
        },
        "chalk": {
          "version": "0.5.1",
          "from": "chalk@>=0.5.0 <0.6.0",
          "resolved": "https://registry.npmjs.org/chalk/-/chalk-0.5.1.tgz"
        },
        "dateformat": {
          "version": "1.0.12",
          "from": "dateformat@>=1.0.7-1.2.3 <2.0.0",
          "resolved": "https://registry.npmjs.org/dateformat/-/dateformat-1.0.12.tgz"
        },
        "gulp-util": {
          "version": "2.2.20",
          "from": "gulp-util@>=2.2.14 <2.3.0",
          "resolved": "https://registry.npmjs.org/gulp-util/-/gulp-util-2.2.20.tgz"
        },
        "has-ansi": {
          "version": "0.1.0",
          "from": "has-ansi@>=0.1.0 <0.2.0",
          "resolved": "https://registry.npmjs.org/has-ansi/-/has-ansi-0.1.0.tgz"
        },
        "lodash._reinterpolate": {
          "version": "2.4.1",
          "from": "lodash._reinterpolate@>=2.4.1 <3.0.0",
          "resolved": "https://registry.npmjs.org/lodash._reinterpolate/-/lodash._reinterpolate-2.4.1.tgz"
        },
        "lodash.escape": {
          "version": "2.4.1",
          "from": "lodash.escape@>=2.4.1 <2.5.0",
          "resolved": "https://registry.npmjs.org/lodash.escape/-/lodash.escape-2.4.1.tgz"
        },
        "lodash.keys": {
          "version": "2.4.1",
          "from": "lodash.keys@>=2.4.1 <2.5.0",
          "resolved": "https://registry.npmjs.org/lodash.keys/-/lodash.keys-2.4.1.tgz"
        },
        "lodash.template": {
          "version": "2.4.1",
          "from": "lodash.template@>=2.4.1 <3.0.0",
          "resolved": "https://registry.npmjs.org/lodash.template/-/lodash.template-2.4.1.tgz"
        },
        "lodash.templatesettings": {
          "version": "2.4.1",
          "from": "lodash.templatesettings@>=2.4.1 <2.5.0",
          "resolved": "https://registry.npmjs.org/lodash.templatesettings/-/lodash.templatesettings-2.4.1.tgz"
        },
        "minimist": {
          "version": "0.2.0",
          "from": "minimist@>=0.2.0 <0.3.0",
          "resolved": "https://registry.npmjs.org/minimist/-/minimist-0.2.0.tgz"
        },
        "readable-stream": {
          "version": "1.0.34",
          "from": "readable-stream@>=1.0.17 <1.1.0",
          "resolved": "https://registry.npmjs.org/readable-stream/-/readable-stream-1.0.34.tgz"
        },
        "strip-ansi": {
          "version": "0.3.0",
          "from": "strip-ansi@>=0.3.0 <0.4.0",
          "resolved": "https://registry.npmjs.org/strip-ansi/-/strip-ansi-0.3.0.tgz"
        },
        "supports-color": {
          "version": "0.2.0",
          "from": "supports-color@>=0.2.0 <0.3.0",
          "resolved": "https://registry.npmjs.org/supports-color/-/supports-color-0.2.0.tgz"
        },
        "through2": {
          "version": "0.5.1",
          "from": "through2@>=0.5.0 <0.6.0",
          "resolved": "https://registry.npmjs.org/through2/-/through2-0.5.1.tgz",
          "dependencies": {
            "xtend": {
              "version": "3.0.0",
              "from": "xtend@>=3.0.0 <3.1.0",
              "resolved": "https://registry.npmjs.org/xtend/-/xtend-3.0.0.tgz"
            }
          }
        },
        "vinyl": {
          "version": "0.2.3",
          "from": "vinyl@>=0.2.1 <0.3.0",
          "resolved": "https://registry.npmjs.org/vinyl/-/vinyl-0.2.3.tgz"
        },
        "xtend": {
          "version": "2.1.2",
          "from": "xtend@>=2.1.1 <2.2.0",
          "resolved": "https://registry.npmjs.org/xtend/-/xtend-2.1.2.tgz"
        }
      }
    },
    "gulp-match": {
      "version": "1.0.3",
      "from": "gulp-match@>=1.0.3 <2.0.0",
      "resolved": "https://registry.npmjs.org/gulp-match/-/gulp-match-1.0.3.tgz"
    },
    "gulp-mocha": {
      "version": "2.2.0",
      "from": "gulp-mocha@>=2.2.0 <2.3.0",
      "resolved": "https://registry.npmjs.org/gulp-mocha/-/gulp-mocha-2.2.0.tgz",
      "dependencies": {
        "escape-string-regexp": {
          "version": "1.0.2",
          "from": "escape-string-regexp@1.0.2",
          "resolved": "https://registry.npmjs.org/escape-string-regexp/-/escape-string-regexp-1.0.2.tgz"
        },
        "glob": {
          "version": "3.2.11",
          "from": "glob@3.2.11",
          "resolved": "https://registry.npmjs.org/glob/-/glob-3.2.11.tgz"
        },
        "minimatch": {
          "version": "0.3.0",
          "from": "minimatch@>=0.3.0 <0.4.0",
          "resolved": "https://registry.npmjs.org/minimatch/-/minimatch-0.3.0.tgz"
        },
        "mocha": {
          "version": "2.5.3",
          "from": "mocha@>=2.0.1 <3.0.0",
          "resolved": "https://registry.npmjs.org/mocha/-/mocha-2.5.3.tgz"
        },
        "supports-color": {
          "version": "1.2.0",
          "from": "supports-color@1.2.0",
          "resolved": "https://registry.npmjs.org/supports-color/-/supports-color-1.2.0.tgz"
        }
      }
    },
    "gulp-open": {
      "version": "2.0.0",
      "from": "gulp-open@>=2.0.0 <2.1.0",
      "resolved": "https://registry.npmjs.org/gulp-open/-/gulp-open-2.0.0.tgz"
    },
    "gulp-plumber": {
      "version": "1.1.0",
      "from": "gulp-plumber@>=1.1.0 <1.2.0",
      "resolved": "https://registry.npmjs.org/gulp-plumber/-/gulp-plumber-1.1.0.tgz"
    },
    "gulp-postcss": {
      "version": "6.3.0",
      "from": "gulp-postcss@>=6.3.0 <6.4.0",
      "resolved": "https://registry.npmjs.org/gulp-postcss/-/gulp-postcss-6.3.0.tgz"
    },
    "gulp-replace": {
      "version": "0.5.4",
      "from": "gulp-replace@>=0.5.4 <0.6.0",
      "resolved": "https://registry.npmjs.org/gulp-replace/-/gulp-replace-0.5.4.tgz",
      "dependencies": {
        "isarray": {
          "version": "1.0.0",
          "from": "isarray@>=1.0.0 <1.1.0",
          "resolved": "https://registry.npmjs.org/isarray/-/isarray-1.0.0.tgz"
        },
        "readable-stream": {
          "version": "2.3.3",
          "from": "readable-stream@>=2.0.1 <3.0.0",
          "resolved": "https://registry.npmjs.org/readable-stream/-/readable-stream-2.3.3.tgz"
        },
        "string_decoder": {
          "version": "1.0.3",
          "from": "string_decoder@>=1.0.3 <1.1.0",
          "resolved": "https://registry.npmjs.org/string_decoder/-/string_decoder-1.0.3.tgz"
        }
      }
    },
    "gulp-sass": {
      "version": "3.1.0",
      "from": "gulp-sass@>=3.1.0 <3.2.0",
      "resolved": "https://registry.npmjs.org/gulp-sass/-/gulp-sass-3.1.0.tgz"
    },
    "gulp-sourcemaps": {
      "version": "1.6.0",
      "from": "gulp-sourcemaps@>=1.6.0 <1.7.0",
      "resolved": "https://registry.npmjs.org/gulp-sourcemaps/-/gulp-sourcemaps-1.6.0.tgz",
      "dependencies": {
        "strip-bom": {
          "version": "2.0.0",
          "from": "strip-bom@>=2.0.0 <3.0.0",
          "resolved": "https://registry.npmjs.org/strip-bom/-/strip-bom-2.0.0.tgz"
        },
        "vinyl": {
          "version": "1.2.0",
          "from": "vinyl@>=1.0.0 <2.0.0",
          "resolved": "https://registry.npmjs.org/vinyl/-/vinyl-1.2.0.tgz"
        }
      }
    },
    "gulp-texttojs": {
      "version": "1.0.3",
      "from": "gulp-texttojs@>=1.0.3 <1.1.0",
      "resolved": "https://registry.npmjs.org/gulp-texttojs/-/gulp-texttojs-1.0.3.tgz",
      "dependencies": {
        "lodash": {
          "version": "2.4.2",
          "from": "lodash@>=2.4.1 <3.0.0",
          "resolved": "https://registry.npmjs.org/lodash/-/lodash-2.4.2.tgz"
        },
        "readable-stream": {
          "version": "1.0.34",
          "from": "readable-stream@>=1.0.17 <1.1.0",
          "resolved": "https://registry.npmjs.org/readable-stream/-/readable-stream-1.0.34.tgz"
        },
        "through2": {
          "version": "0.4.2",
          "from": "through2@>=0.4.2 <0.5.0",
          "resolved": "https://registry.npmjs.org/through2/-/through2-0.4.2.tgz"
        },
        "xtend": {
          "version": "2.1.2",
          "from": "xtend@>=2.1.1 <2.2.0",
          "resolved": "https://registry.npmjs.org/xtend/-/xtend-2.1.2.tgz"
        }
      }
    },
    "gulp-typescript": {
      "version": "3.1.7",
      "from": "gulp-typescript@>=3.1.6 <3.2.0",
      "resolved": "https://registry.npmjs.org/gulp-typescript/-/gulp-typescript-3.1.7.tgz",
      "dependencies": {
        "glob": {
          "version": "5.0.15",
          "from": "glob@>=5.0.3 <6.0.0",
          "resolved": "https://registry.npmjs.org/glob/-/glob-5.0.15.tgz"
        },
        "glob-parent": {
          "version": "3.1.0",
          "from": "glob-parent@>=3.0.0 <4.0.0",
          "resolved": "https://registry.npmjs.org/glob-parent/-/glob-parent-3.1.0.tgz"
        },
        "glob-stream": {
          "version": "5.3.5",
          "from": "glob-stream@>=5.3.2 <6.0.0",
          "resolved": "https://registry.npmjs.org/glob-stream/-/glob-stream-5.3.5.tgz",
          "dependencies": {
            "isarray": {
              "version": "0.0.1",
              "from": "isarray@0.0.1",
              "resolved": "https://registry.npmjs.org/isarray/-/isarray-0.0.1.tgz"
            },
            "readable-stream": {
              "version": "1.0.34",
              "from": "readable-stream@>=1.0.33-1 <1.1.0-0",
              "resolved": "https://registry.npmjs.org/readable-stream/-/readable-stream-1.0.34.tgz"
            },
            "string_decoder": {
              "version": "0.10.31",
              "from": "string_decoder@~0.10.x",
              "resolved": "https://registry.npmjs.org/string_decoder/-/string_decoder-0.10.31.tgz"
            },
            "through2": {
              "version": "0.6.5",
              "from": "through2@>=0.6.0 <0.7.0",
              "resolved": "https://registry.npmjs.org/through2/-/through2-0.6.5.tgz"
            }
          }
        },
        "is-extglob": {
          "version": "2.1.1",
          "from": "is-extglob@>=2.1.0 <3.0.0",
          "resolved": "https://registry.npmjs.org/is-extglob/-/is-extglob-2.1.1.tgz"
        },
        "is-glob": {
          "version": "3.1.0",
          "from": "is-glob@>=3.1.0 <4.0.0",
          "resolved": "https://registry.npmjs.org/is-glob/-/is-glob-3.1.0.tgz"
        },
        "isarray": {
          "version": "1.0.0",
          "from": "isarray@>=1.0.0 <1.1.0",
          "resolved": "https://registry.npmjs.org/isarray/-/isarray-1.0.0.tgz"
        },
        "ordered-read-streams": {
          "version": "0.3.0",
          "from": "ordered-read-streams@>=0.3.0 <0.4.0",
          "resolved": "https://registry.npmjs.org/ordered-read-streams/-/ordered-read-streams-0.3.0.tgz"
        },
        "readable-stream": {
          "version": "2.3.3",
          "from": "readable-stream@>=2.0.4 <3.0.0",
          "resolved": "https://registry.npmjs.org/readable-stream/-/readable-stream-2.3.3.tgz"
        },
        "source-map": {
          "version": "0.5.7",
          "from": "source-map@>=0.5.3 <0.6.0",
          "resolved": "https://registry.npmjs.org/source-map/-/source-map-0.5.7.tgz"
        },
        "string_decoder": {
          "version": "1.0.3",
          "from": "string_decoder@>=1.0.3 <1.1.0",
          "resolved": "https://registry.npmjs.org/string_decoder/-/string_decoder-1.0.3.tgz"
        },
        "strip-bom": {
          "version": "2.0.0",
          "from": "strip-bom@>=2.0.0 <3.0.0",
          "resolved": "https://registry.npmjs.org/strip-bom/-/strip-bom-2.0.0.tgz"
        },
        "unique-stream": {
          "version": "2.2.1",
          "from": "unique-stream@>=2.0.2 <3.0.0",
          "resolved": "https://registry.npmjs.org/unique-stream/-/unique-stream-2.2.1.tgz"
        },
        "vinyl": {
          "version": "1.2.0",
          "from": "vinyl@>=1.0.0 <2.0.0",
          "resolved": "https://registry.npmjs.org/vinyl/-/vinyl-1.2.0.tgz"
        },
        "vinyl-fs": {
          "version": "2.4.4",
          "from": "vinyl-fs@>=2.4.3 <2.5.0",
          "resolved": "https://registry.npmjs.org/vinyl-fs/-/vinyl-fs-2.4.4.tgz"
        }
      }
    },
    "gulp-util": {
      "version": "3.0.8",
      "from": "gulp-util@>=3.0.7 <3.1.0",
      "resolved": "https://registry.npmjs.org/gulp-util/-/gulp-util-3.0.8.tgz",
      "dependencies": {
        "object-assign": {
          "version": "3.0.0",
          "from": "object-assign@>=3.0.0 <4.0.0",
          "resolved": "https://registry.npmjs.org/object-assign/-/object-assign-3.0.0.tgz"
        }
      }
    },
    "gulplog": {
      "version": "1.0.0",
      "from": "gulplog@>=1.0.0 <2.0.0",
      "resolved": "https://registry.npmjs.org/gulplog/-/gulplog-1.0.0.tgz"
    },
    "handlebars": {
      "version": "4.0.11",
      "from": "handlebars@>=4.0.1 <5.0.0",
      "resolved": "https://registry.npmjs.org/handlebars/-/handlebars-4.0.11.tgz"
    },
    "har-schema": {
      "version": "2.0.0",
      "from": "har-schema@>=2.0.0 <3.0.0",
      "resolved": "https://registry.npmjs.org/har-schema/-/har-schema-2.0.0.tgz"
    },
    "har-validator": {
      "version": "5.0.3",
      "from": "har-validator@>=5.0.3 <5.1.0",
      "resolved": "https://registry.npmjs.org/har-validator/-/har-validator-5.0.3.tgz"
    },
    "has-ansi": {
      "version": "2.0.0",
      "from": "has-ansi@>=2.0.0 <3.0.0",
      "resolved": "https://registry.npmjs.org/has-ansi/-/has-ansi-2.0.0.tgz"
    },
    "has-binary": {
      "version": "0.1.7",
      "from": "has-binary@0.1.7",
      "resolved": "https://registry.npmjs.org/has-binary/-/has-binary-0.1.7.tgz"
    },
    "has-cors": {
      "version": "1.1.0",
      "from": "has-cors@1.1.0",
      "resolved": "https://registry.npmjs.org/has-cors/-/has-cors-1.1.0.tgz"
    },
    "has-flag": {
      "version": "1.0.0",
      "from": "has-flag@>=1.0.0 <2.0.0",
      "resolved": "https://registry.npmjs.org/has-flag/-/has-flag-1.0.0.tgz"
    },
    "has-gulplog": {
      "version": "0.1.0",
      "from": "has-gulplog@>=0.1.0 <0.2.0",
      "resolved": "https://registry.npmjs.org/has-gulplog/-/has-gulplog-0.1.0.tgz"
    },
    "has-unicode": {
      "version": "2.0.1",
      "from": "has-unicode@>=2.0.0 <3.0.0",
      "resolved": "https://registry.npmjs.org/has-unicode/-/has-unicode-2.0.1.tgz"
    },
    "hash-base": {
      "version": "2.0.2",
      "from": "hash-base@>=2.0.0 <3.0.0",
      "resolved": "https://registry.npmjs.org/hash-base/-/hash-base-2.0.2.tgz"
    },
    "hash.js": {
      "version": "1.1.3",
      "from": "hash.js@>=1.0.0 <2.0.0",
      "resolved": "https://registry.npmjs.org/hash.js/-/hash.js-1.1.3.tgz"
    },
    "hasha": {
      "version": "2.2.0",
      "from": "hasha@>=2.2.0 <2.3.0",
      "resolved": "https://registry.npmjs.org/hasha/-/hasha-2.2.0.tgz"
    },
    "hawk": {
      "version": "6.0.2",
      "from": "hawk@>=6.0.2 <6.1.0",
      "resolved": "https://registry.npmjs.org/hawk/-/hawk-6.0.2.tgz"
    },
    "hmac-drbg": {
      "version": "1.0.1",
      "from": "hmac-drbg@>=1.0.0 <2.0.0",
      "resolved": "https://registry.npmjs.org/hmac-drbg/-/hmac-drbg-1.0.1.tgz"
    },
    "hoek": {
      "version": "4.2.0",
      "from": "hoek@>=4.0.0 <5.0.0",
      "resolved": "https://registry.npmjs.org/hoek/-/hoek-4.2.0.tgz"
    },
    "home-or-tmp": {
      "version": "2.0.0",
      "from": "home-or-tmp@>=2.0.0 <3.0.0",
      "resolved": "https://registry.npmjs.org/home-or-tmp/-/home-or-tmp-2.0.0.tgz"
    },
    "homedir-polyfill": {
      "version": "1.0.1",
      "from": "homedir-polyfill@>=1.0.0 <2.0.0",
      "resolved": "https://registry.npmjs.org/homedir-polyfill/-/homedir-polyfill-1.0.1.tgz"
    },
    "hosted-git-info": {
      "version": "2.5.0",
      "from": "hosted-git-info@>=2.1.4 <3.0.0",
      "resolved": "https://registry.npmjs.org/hosted-git-info/-/hosted-git-info-2.5.0.tgz"
    },
    "html-encoding-sniffer": {
      "version": "1.0.2",
      "from": "html-encoding-sniffer@>=1.0.1 <2.0.0",
      "resolved": "https://registry.npmjs.org/html-encoding-sniffer/-/html-encoding-sniffer-1.0.2.tgz"
    },
    "http-errors": {
      "version": "1.6.2",
      "from": "http-errors@>=1.6.2 <1.7.0",
      "resolved": "https://registry.npmjs.org/http-errors/-/http-errors-1.6.2.tgz"
    },
    "http-parser-js": {
      "version": "0.4.9",
      "from": "http-parser-js@>=0.4.0",
      "resolved": "https://registry.npmjs.org/http-parser-js/-/http-parser-js-0.4.9.tgz"
    },
    "http-proxy": {
      "version": "1.16.2",
      "from": "http-proxy@>=1.13.0 <2.0.0",
      "resolved": "https://registry.npmjs.org/http-proxy/-/http-proxy-1.16.2.tgz"
    },
    "http-signature": {
      "version": "1.2.0",
      "from": "http-signature@>=1.2.0 <1.3.0",
      "resolved": "https://registry.npmjs.org/http-signature/-/http-signature-1.2.0.tgz"
    },
    "https-browserify": {
      "version": "0.0.1",
      "from": "https-browserify@0.0.1",
      "resolved": "https://registry.npmjs.org/https-browserify/-/https-browserify-0.0.1.tgz"
    },
    "iconv-lite": {
      "version": "0.4.13",
      "from": "iconv-lite@0.4.13",
      "resolved": "https://registry.npmjs.org/iconv-lite/-/iconv-lite-0.4.13.tgz"
    },
    "icss-replace-symbols": {
      "version": "1.1.0",
      "from": "icss-replace-symbols@1.1.0",
      "resolved": "https://registry.npmjs.org/icss-replace-symbols/-/icss-replace-symbols-1.1.0.tgz"
    },
    "ieee754": {
      "version": "1.1.8",
      "from": "ieee754@>=1.1.4 <2.0.0",
      "resolved": "https://registry.npmjs.org/ieee754/-/ieee754-1.1.8.tgz"
    },
    "in-publish": {
      "version": "2.0.0",
      "from": "in-publish@>=2.0.0 <3.0.0",
      "resolved": "https://registry.npmjs.org/in-publish/-/in-publish-2.0.0.tgz"
    },
    "indent-string": {
      "version": "2.1.0",
      "from": "indent-string@>=2.1.0 <3.0.0",
      "resolved": "https://registry.npmjs.org/indent-string/-/indent-string-2.1.0.tgz"
    },
    "indexof": {
      "version": "0.0.1",
      "from": "indexof@0.0.1",
      "resolved": "https://registry.npmjs.org/indexof/-/indexof-0.0.1.tgz"
    },
    "inflight": {
      "version": "1.0.6",
      "from": "inflight@>=1.0.4 <2.0.0",
      "resolved": "https://registry.npmjs.org/inflight/-/inflight-1.0.6.tgz"
    },
    "inherits": {
      "version": "2.0.3",
      "from": "inherits@>=2.0.0 <3.0.0",
      "resolved": "https://registry.npmjs.org/inherits/-/inherits-2.0.3.tgz"
    },
    "ini": {
      "version": "1.3.4",
      "from": "ini@>=1.3.4 <2.0.0",
      "resolved": "https://registry.npmjs.org/ini/-/ini-1.3.4.tgz"
    },
    "inpath": {
      "version": "1.0.2",
      "from": "inpath@>=1.0.2 <1.1.0",
      "resolved": "https://registry.npmjs.org/inpath/-/inpath-1.0.2.tgz"
    },
    "inquirer": {
      "version": "1.2.3",
      "from": "inquirer@>=1.2.1 <1.3.0",
      "resolved": "https://registry.npmjs.org/inquirer/-/inquirer-1.2.3.tgz",
      "dependencies": {
        "mute-stream": {
          "version": "0.0.6",
          "from": "mute-stream@0.0.6",
          "resolved": "https://registry.npmjs.org/mute-stream/-/mute-stream-0.0.6.tgz"
        }
      }
    },
    "interpret": {
      "version": "1.0.4",
      "from": "interpret@>=1.0.0 <2.0.0",
      "resolved": "https://registry.npmjs.org/interpret/-/interpret-1.0.4.tgz"
    },
    "invariant": {
      "version": "2.2.2",
      "from": "invariant@>=2.2.2 <3.0.0",
      "resolved": "https://registry.npmjs.org/invariant/-/invariant-2.2.2.tgz"
    },
    "invert-kv": {
      "version": "1.0.0",
      "from": "invert-kv@>=1.0.0 <2.0.0",
      "resolved": "https://registry.npmjs.org/invert-kv/-/invert-kv-1.0.0.tgz"
    },
    "ipaddr.js": {
      "version": "1.4.0",
      "from": "ipaddr.js@1.4.0",
      "resolved": "https://registry.npmjs.org/ipaddr.js/-/ipaddr.js-1.4.0.tgz"
    },
    "irregular-plurals": {
      "version": "1.4.0",
      "from": "irregular-plurals@>=1.0.0 <2.0.0",
      "resolved": "https://registry.npmjs.org/irregular-plurals/-/irregular-plurals-1.4.0.tgz"
    },
    "is": {
      "version": "3.2.1",
      "from": "is@>=3.1.0 <4.0.0",
      "resolved": "https://registry.npmjs.org/is/-/is-3.2.1.tgz"
    },
    "is-absolute": {
      "version": "0.2.6",
      "from": "is-absolute@>=0.2.3 <0.3.0",
      "resolved": "https://registry.npmjs.org/is-absolute/-/is-absolute-0.2.6.tgz"
    },
    "is-arrayish": {
      "version": "0.2.1",
      "from": "is-arrayish@>=0.2.1 <0.3.0",
      "resolved": "https://registry.npmjs.org/is-arrayish/-/is-arrayish-0.2.1.tgz"
    },
    "is-binary-path": {
      "version": "1.0.1",
      "from": "is-binary-path@>=1.0.0 <2.0.0",
      "resolved": "https://registry.npmjs.org/is-binary-path/-/is-binary-path-1.0.1.tgz"
    },
    "is-buffer": {
      "version": "1.1.5",
      "from": "is-buffer@>=1.1.5 <2.0.0",
      "resolved": "https://registry.npmjs.org/is-buffer/-/is-buffer-1.1.5.tgz"
    },
    "is-builtin-module": {
      "version": "1.0.0",
      "from": "is-builtin-module@>=1.0.0 <2.0.0",
      "resolved": "https://registry.npmjs.org/is-builtin-module/-/is-builtin-module-1.0.0.tgz"
    },
    "is-ci": {
      "version": "1.0.10",
      "from": "is-ci@>=1.0.10 <2.0.0",
      "resolved": "https://registry.npmjs.org/is-ci/-/is-ci-1.0.10.tgz"
    },
    "is-directory": {
      "version": "0.3.1",
      "from": "is-directory@>=0.3.1 <0.4.0",
      "resolved": "https://registry.npmjs.org/is-directory/-/is-directory-0.3.1.tgz"
    },
    "is-dotfile": {
      "version": "1.0.3",
      "from": "is-dotfile@>=1.0.0 <2.0.0",
      "resolved": "https://registry.npmjs.org/is-dotfile/-/is-dotfile-1.0.3.tgz"
    },
    "is-equal-shallow": {
      "version": "0.1.3",
      "from": "is-equal-shallow@>=0.1.3 <0.2.0",
      "resolved": "https://registry.npmjs.org/is-equal-shallow/-/is-equal-shallow-0.1.3.tgz"
    },
    "is-extendable": {
      "version": "0.1.1",
      "from": "is-extendable@>=0.1.1 <0.2.0",
      "resolved": "https://registry.npmjs.org/is-extendable/-/is-extendable-0.1.1.tgz"
    },
    "is-extglob": {
      "version": "1.0.0",
      "from": "is-extglob@>=1.0.0 <2.0.0",
      "resolved": "https://registry.npmjs.org/is-extglob/-/is-extglob-1.0.0.tgz"
    },
    "is-finite": {
      "version": "1.0.2",
      "from": "is-finite@>=1.0.0 <2.0.0",
      "resolved": "https://registry.npmjs.org/is-finite/-/is-finite-1.0.2.tgz"
    },
    "is-fullwidth-code-point": {
      "version": "1.0.0",
      "from": "is-fullwidth-code-point@>=1.0.0 <2.0.0",
      "resolved": "https://registry.npmjs.org/is-fullwidth-code-point/-/is-fullwidth-code-point-1.0.0.tgz"
    },
    "is-glob": {
      "version": "2.0.1",
      "from": "is-glob@>=2.0.1 <3.0.0",
      "resolved": "https://registry.npmjs.org/is-glob/-/is-glob-2.0.1.tgz"
    },
    "is-number": {
      "version": "2.1.0",
      "from": "is-number@>=2.1.0 <3.0.0",
      "resolved": "https://registry.npmjs.org/is-number/-/is-number-2.1.0.tgz"
    },
    "is-path-cwd": {
      "version": "1.0.0",
      "from": "is-path-cwd@>=1.0.0 <2.0.0",
      "resolved": "https://registry.npmjs.org/is-path-cwd/-/is-path-cwd-1.0.0.tgz"
    },
    "is-path-in-cwd": {
      "version": "1.0.0",
      "from": "is-path-in-cwd@>=1.0.0 <2.0.0",
      "resolved": "https://registry.npmjs.org/is-path-in-cwd/-/is-path-in-cwd-1.0.0.tgz"
    },
    "is-path-inside": {
      "version": "1.0.0",
      "from": "is-path-inside@>=1.0.0 <2.0.0",
      "resolved": "https://registry.npmjs.org/is-path-inside/-/is-path-inside-1.0.0.tgz"
    },
    "is-plain-object": {
      "version": "2.0.4",
      "from": "is-plain-object@>=2.0.3 <3.0.0",
      "resolved": "https://registry.npmjs.org/is-plain-object/-/is-plain-object-2.0.4.tgz",
      "dependencies": {
        "isobject": {
          "version": "3.0.1",
          "from": "isobject@>=3.0.1 <4.0.0",
          "resolved": "https://registry.npmjs.org/isobject/-/isobject-3.0.1.tgz"
        }
      }
    },
    "is-posix-bracket": {
      "version": "0.1.1",
      "from": "is-posix-bracket@>=0.1.0 <0.2.0",
      "resolved": "https://registry.npmjs.org/is-posix-bracket/-/is-posix-bracket-0.1.1.tgz"
    },
    "is-primitive": {
      "version": "2.0.0",
      "from": "is-primitive@>=2.0.0 <3.0.0",
      "resolved": "https://registry.npmjs.org/is-primitive/-/is-primitive-2.0.0.tgz"
    },
    "is-promise": {
      "version": "2.1.0",
      "from": "is-promise@>=2.1.0 <3.0.0",
      "resolved": "https://registry.npmjs.org/is-promise/-/is-promise-2.1.0.tgz"
    },
    "is-relative": {
      "version": "0.2.1",
      "from": "is-relative@>=0.2.1 <0.3.0",
      "resolved": "https://registry.npmjs.org/is-relative/-/is-relative-0.2.1.tgz"
    },
    "is-stream": {
      "version": "1.1.0",
      "from": "is-stream@>=1.0.1 <2.0.0",
      "resolved": "https://registry.npmjs.org/is-stream/-/is-stream-1.1.0.tgz"
    },
    "is-typedarray": {
      "version": "1.0.0",
      "from": "is-typedarray@>=1.0.0 <1.1.0",
      "resolved": "https://registry.npmjs.org/is-typedarray/-/is-typedarray-1.0.0.tgz"
    },
    "is-unc-path": {
      "version": "0.1.2",
      "from": "is-unc-path@>=0.1.1 <0.2.0",
      "resolved": "https://registry.npmjs.org/is-unc-path/-/is-unc-path-0.1.2.tgz"
    },
    "is-utf8": {
      "version": "0.2.1",
      "from": "is-utf8@>=0.2.0 <0.3.0",
      "resolved": "https://registry.npmjs.org/is-utf8/-/is-utf8-0.2.1.tgz"
    },
    "is-valid-glob": {
      "version": "0.3.0",
      "from": "is-valid-glob@>=0.3.0 <0.4.0",
      "resolved": "https://registry.npmjs.org/is-valid-glob/-/is-valid-glob-0.3.0.tgz"
    },
    "is-windows": {
      "version": "0.2.0",
      "from": "is-windows@>=0.2.0 <0.3.0",
      "resolved": "https://registry.npmjs.org/is-windows/-/is-windows-0.2.0.tgz"
    },
    "isarray": {
      "version": "0.0.1",
      "from": "isarray@0.0.1",
      "resolved": "https://registry.npmjs.org/isarray/-/isarray-0.0.1.tgz"
    },
    "isbinaryfile": {
      "version": "3.0.2",
      "from": "isbinaryfile@>=3.0.0 <4.0.0",
      "resolved": "https://registry.npmjs.org/isbinaryfile/-/isbinaryfile-3.0.2.tgz"
    },
    "isexe": {
      "version": "2.0.0",
      "from": "isexe@>=2.0.0 <3.0.0",
      "resolved": "https://registry.npmjs.org/isexe/-/isexe-2.0.0.tgz"
    },
    "isobject": {
      "version": "2.1.0",
      "from": "isobject@>=2.0.0 <3.0.0",
      "resolved": "https://registry.npmjs.org/isobject/-/isobject-2.1.0.tgz",
      "dependencies": {
        "isarray": {
          "version": "1.0.0",
          "from": "isarray@1.0.0",
          "resolved": "https://registry.npmjs.org/isarray/-/isarray-1.0.0.tgz"
        }
      }
    },
    "isstream": {
      "version": "0.1.2",
      "from": "isstream@>=0.1.2 <0.2.0",
      "resolved": "https://registry.npmjs.org/isstream/-/isstream-0.1.2.tgz"
    },
    "istanbul": {
      "version": "0.4.5",
      "from": "istanbul@>=0.4.0 <0.5.0",
      "resolved": "https://registry.npmjs.org/istanbul/-/istanbul-0.4.5.tgz",
      "dependencies": {
        "glob": {
          "version": "5.0.15",
          "from": "glob@>=5.0.15 <6.0.0",
          "resolved": "https://registry.npmjs.org/glob/-/glob-5.0.15.tgz"
        },
        "resolve": {
          "version": "1.1.7",
          "from": "resolve@>=1.1.0 <1.2.0",
          "resolved": "https://registry.npmjs.org/resolve/-/resolve-1.1.7.tgz"
        },
        "supports-color": {
          "version": "3.2.3",
          "from": "supports-color@>=3.1.0 <4.0.0",
          "resolved": "https://registry.npmjs.org/supports-color/-/supports-color-3.2.3.tgz"
        }
      }
    },
    "istanbul-api": {
      "version": "1.2.1",
      "from": "istanbul-api@>=1.1.1 <2.0.0",
      "resolved": "https://registry.npmjs.org/istanbul-api/-/istanbul-api-1.2.1.tgz",
      "dependencies": {
        "async": {
          "version": "2.5.0",
          "from": "async@>=2.1.4 <3.0.0",
          "resolved": "https://registry.npmjs.org/async/-/async-2.5.0.tgz"
        },
        "fileset": {
          "version": "2.0.3",
          "from": "fileset@>=2.0.2 <3.0.0",
          "resolved": "https://registry.npmjs.org/fileset/-/fileset-2.0.3.tgz"
        }
      }
    },
    "istanbul-instrumenter-loader": {
      "version": "3.0.0",
      "from": "istanbul-instrumenter-loader@>=3.0.0 <3.1.0",
      "resolved": "https://registry.npmjs.org/istanbul-instrumenter-loader/-/istanbul-instrumenter-loader-3.0.0.tgz"
    },
    "istanbul-lib-coverage": {
      "version": "1.1.1",
      "from": "istanbul-lib-coverage@>=1.0.1 <2.0.0",
      "resolved": "https://registry.npmjs.org/istanbul-lib-coverage/-/istanbul-lib-coverage-1.1.1.tgz"
    },
    "istanbul-lib-hook": {
      "version": "1.1.0",
      "from": "istanbul-lib-hook@>=1.1.0 <2.0.0",
      "resolved": "https://registry.npmjs.org/istanbul-lib-hook/-/istanbul-lib-hook-1.1.0.tgz"
    },
    "istanbul-lib-instrument": {
      "version": "1.9.1",
      "from": "istanbul-lib-instrument@>=1.4.2 <2.0.0",
      "resolved": "https://registry.npmjs.org/istanbul-lib-instrument/-/istanbul-lib-instrument-1.9.1.tgz"
    },
    "istanbul-lib-report": {
      "version": "1.1.2",
      "from": "istanbul-lib-report@>=1.1.2 <2.0.0",
      "resolved": "https://registry.npmjs.org/istanbul-lib-report/-/istanbul-lib-report-1.1.2.tgz",
      "dependencies": {
        "supports-color": {
          "version": "3.2.3",
          "from": "supports-color@>=3.1.2 <4.0.0",
          "resolved": "https://registry.npmjs.org/supports-color/-/supports-color-3.2.3.tgz"
        }
      }
    },
    "istanbul-lib-source-maps": {
      "version": "1.2.2",
      "from": "istanbul-lib-source-maps@>=1.1.0 <2.0.0",
      "resolved": "https://registry.npmjs.org/istanbul-lib-source-maps/-/istanbul-lib-source-maps-1.2.2.tgz",
      "dependencies": {
        "debug": {
          "version": "3.1.0",
          "from": "debug@>=3.1.0 <4.0.0",
          "resolved": "https://registry.npmjs.org/debug/-/debug-3.1.0.tgz"
        },
        "ms": {
          "version": "2.0.0",
          "from": "ms@2.0.0",
          "resolved": "https://registry.npmjs.org/ms/-/ms-2.0.0.tgz"
        },
        "rimraf": {
          "version": "2.6.2",
          "from": "rimraf@>=2.6.1 <3.0.0",
          "resolved": "https://registry.npmjs.org/rimraf/-/rimraf-2.6.2.tgz"
        },
        "source-map": {
          "version": "0.5.7",
          "from": "source-map@>=0.5.3 <0.6.0",
          "resolved": "https://registry.npmjs.org/source-map/-/source-map-0.5.7.tgz"
        }
      }
    },
    "istanbul-reports": {
      "version": "1.1.3",
      "from": "istanbul-reports@>=1.1.3 <2.0.0",
      "resolved": "https://registry.npmjs.org/istanbul-reports/-/istanbul-reports-1.1.3.tgz"
    },
    "istanbul-threshold-checker": {
      "version": "0.1.0",
      "from": "istanbul-threshold-checker@>=0.1.0 <0.2.0",
      "resolved": "https://registry.npmjs.org/istanbul-threshold-checker/-/istanbul-threshold-checker-0.1.0.tgz",
      "dependencies": {
        "escodegen": {
          "version": "1.7.1",
          "from": "escodegen@>=1.7.0 <1.8.0",
          "resolved": "https://registry.npmjs.org/escodegen/-/escodegen-1.7.1.tgz",
          "dependencies": {
            "esprima": {
              "version": "1.2.5",
              "from": "esprima@>=1.2.2 <2.0.0",
              "resolved": "https://registry.npmjs.org/esprima/-/esprima-1.2.5.tgz"
            }
          }
        },
        "esprima": {
          "version": "2.5.0",
          "from": "esprima@>=2.5.0 <2.6.0",
          "resolved": "https://registry.npmjs.org/esprima/-/esprima-2.5.0.tgz"
        },
        "fast-levenshtein": {
          "version": "1.0.7",
          "from": "fast-levenshtein@>=1.0.0 <1.1.0",
          "resolved": "https://registry.npmjs.org/fast-levenshtein/-/fast-levenshtein-1.0.7.tgz"
        },
        "istanbul": {
          "version": "0.3.22",
          "from": "istanbul@>=0.3.0 <0.4.0",
          "resolved": "https://registry.npmjs.org/istanbul/-/istanbul-0.3.22.tgz"
        },
        "levn": {
          "version": "0.2.5",
          "from": "levn@>=0.2.5 <0.3.0",
          "resolved": "https://registry.npmjs.org/levn/-/levn-0.2.5.tgz"
        },
        "lodash": {
          "version": "3.6.0",
          "from": "lodash@>=3.6.0 <3.7.0",
          "resolved": "https://registry.npmjs.org/lodash/-/lodash-3.6.0.tgz"
        },
        "optionator": {
          "version": "0.5.0",
          "from": "optionator@>=0.5.0 <0.6.0",
          "resolved": "https://registry.npmjs.org/optionator/-/optionator-0.5.0.tgz",
          "dependencies": {
            "wordwrap": {
              "version": "0.0.3",
              "from": "wordwrap@>=0.0.2 <0.1.0",
              "resolved": "https://registry.npmjs.org/wordwrap/-/wordwrap-0.0.3.tgz"
            }
          }
        },
        "resolve": {
          "version": "1.1.7",
          "from": "resolve@>=1.1.0 <1.2.0",
          "resolved": "https://registry.npmjs.org/resolve/-/resolve-1.1.7.tgz"
        },
        "supports-color": {
          "version": "3.2.3",
          "from": "supports-color@>=3.1.0 <4.0.0",
          "resolved": "https://registry.npmjs.org/supports-color/-/supports-color-3.2.3.tgz"
        }
      }
    },
    "istextorbinary": {
      "version": "1.0.2",
      "from": "istextorbinary@1.0.2",
      "resolved": "https://registry.npmjs.org/istextorbinary/-/istextorbinary-1.0.2.tgz"
    },
    "jade": {
      "version": "0.26.3",
      "from": "jade@0.26.3",
      "resolved": "https://registry.npmjs.org/jade/-/jade-0.26.3.tgz",
      "dependencies": {
        "commander": {
          "version": "0.6.1",
          "from": "commander@0.6.1",
          "resolved": "https://registry.npmjs.org/commander/-/commander-0.6.1.tgz"
        },
        "mkdirp": {
          "version": "0.3.0",
          "from": "mkdirp@0.3.0",
          "resolved": "https://registry.npmjs.org/mkdirp/-/mkdirp-0.3.0.tgz"
        }
      }
    },
    "jest": {
      "version": "20.0.4",
      "from": "jest@>=20.0.4 <20.1.0",
      "resolved": "https://registry.npmjs.org/jest/-/jest-20.0.4.tgz"
    },
    "jest-changed-files": {
      "version": "20.0.3",
      "from": "jest-changed-files@>=20.0.3 <21.0.0",
      "resolved": "https://registry.npmjs.org/jest-changed-files/-/jest-changed-files-20.0.3.tgz"
    },
    "jest-cli": {
      "version": "20.0.4",
      "from": "jest-cli@>=20.0.4 <20.1.0",
      "resolved": "https://registry.npmjs.org/jest-cli/-/jest-cli-20.0.4.tgz",
      "dependencies": {
        "camelcase": {
          "version": "3.0.0",
          "from": "camelcase@>=3.0.0 <4.0.0",
          "resolved": "https://registry.npmjs.org/camelcase/-/camelcase-3.0.0.tgz"
        },
        "yargs": {
          "version": "7.1.0",
          "from": "yargs@>=7.0.2 <8.0.0",
          "resolved": "https://registry.npmjs.org/yargs/-/yargs-7.1.0.tgz"
        },
        "yargs-parser": {
          "version": "5.0.0",
          "from": "yargs-parser@>=5.0.0 <6.0.0",
          "resolved": "https://registry.npmjs.org/yargs-parser/-/yargs-parser-5.0.0.tgz"
        }
      }
    },
    "jest-config": {
      "version": "20.0.4",
      "from": "jest-config@>=20.0.4 <21.0.0",
      "resolved": "https://registry.npmjs.org/jest-config/-/jest-config-20.0.4.tgz",
      "dependencies": {
        "glob": {
          "version": "7.1.2",
          "from": "glob@>=7.1.1 <8.0.0",
          "resolved": "https://registry.npmjs.org/glob/-/glob-7.1.2.tgz"
        }
      }
    },
    "jest-diff": {
      "version": "20.0.3",
      "from": "jest-diff@>=20.0.3 <21.0.0",
      "resolved": "https://registry.npmjs.org/jest-diff/-/jest-diff-20.0.3.tgz",
      "dependencies": {
        "diff": {
          "version": "3.4.0",
          "from": "diff@>=3.2.0 <4.0.0",
          "resolved": "https://registry.npmjs.org/diff/-/diff-3.4.0.tgz"
        }
      }
    },
    "jest-docblock": {
      "version": "20.0.3",
      "from": "jest-docblock@>=20.0.3 <21.0.0",
      "resolved": "https://registry.npmjs.org/jest-docblock/-/jest-docblock-20.0.3.tgz"
    },
    "jest-environment-jsdom": {
      "version": "20.0.3",
      "from": "jest-environment-jsdom@>=20.0.3 <21.0.0",
      "resolved": "https://registry.npmjs.org/jest-environment-jsdom/-/jest-environment-jsdom-20.0.3.tgz"
    },
    "jest-environment-node": {
      "version": "20.0.3",
      "from": "jest-environment-node@>=20.0.3 <21.0.0",
      "resolved": "https://registry.npmjs.org/jest-environment-node/-/jest-environment-node-20.0.3.tgz"
    },
    "jest-haste-map": {
      "version": "20.0.5",
      "from": "jest-haste-map@>=20.0.4 <21.0.0",
      "resolved": "https://registry.npmjs.org/jest-haste-map/-/jest-haste-map-20.0.5.tgz"
    },
    "jest-jasmine2": {
      "version": "20.0.4",
      "from": "jest-jasmine2@>=20.0.4 <21.0.0",
      "resolved": "https://registry.npmjs.org/jest-jasmine2/-/jest-jasmine2-20.0.4.tgz"
    },
    "jest-matcher-utils": {
      "version": "20.0.3",
      "from": "jest-matcher-utils@>=20.0.3 <21.0.0",
      "resolved": "https://registry.npmjs.org/jest-matcher-utils/-/jest-matcher-utils-20.0.3.tgz"
    },
    "jest-matchers": {
      "version": "20.0.3",
      "from": "jest-matchers@>=20.0.3 <21.0.0",
      "resolved": "https://registry.npmjs.org/jest-matchers/-/jest-matchers-20.0.3.tgz"
    },
    "jest-message-util": {
      "version": "20.0.3",
      "from": "jest-message-util@>=20.0.3 <21.0.0",
      "resolved": "https://registry.npmjs.org/jest-message-util/-/jest-message-util-20.0.3.tgz"
    },
    "jest-mock": {
      "version": "20.0.3",
      "from": "jest-mock@>=20.0.3 <21.0.0",
      "resolved": "https://registry.npmjs.org/jest-mock/-/jest-mock-20.0.3.tgz"
    },
    "jest-regex-util": {
      "version": "20.0.3",
      "from": "jest-regex-util@>=20.0.3 <21.0.0",
      "resolved": "https://registry.npmjs.org/jest-regex-util/-/jest-regex-util-20.0.3.tgz"
    },
    "jest-resolve": {
      "version": "20.0.4",
      "from": "jest-resolve@>=20.0.4 <21.0.0",
      "resolved": "https://registry.npmjs.org/jest-resolve/-/jest-resolve-20.0.4.tgz"
    },
    "jest-resolve-dependencies": {
      "version": "20.0.3",
      "from": "jest-resolve-dependencies@>=20.0.3 <21.0.0",
      "resolved": "https://registry.npmjs.org/jest-resolve-dependencies/-/jest-resolve-dependencies-20.0.3.tgz"
    },
    "jest-runtime": {
      "version": "20.0.4",
      "from": "jest-runtime@>=20.0.4 <21.0.0",
      "resolved": "https://registry.npmjs.org/jest-runtime/-/jest-runtime-20.0.4.tgz",
      "dependencies": {
        "camelcase": {
          "version": "3.0.0",
          "from": "camelcase@>=3.0.0 <4.0.0",
          "resolved": "https://registry.npmjs.org/camelcase/-/camelcase-3.0.0.tgz"
        },
        "strip-bom": {
          "version": "3.0.0",
          "from": "strip-bom@3.0.0",
          "resolved": "https://registry.npmjs.org/strip-bom/-/strip-bom-3.0.0.tgz"
        },
        "yargs": {
          "version": "7.1.0",
          "from": "yargs@>=7.0.2 <8.0.0",
          "resolved": "https://registry.npmjs.org/yargs/-/yargs-7.1.0.tgz"
        },
        "yargs-parser": {
          "version": "5.0.0",
          "from": "yargs-parser@>=5.0.0 <6.0.0",
          "resolved": "https://registry.npmjs.org/yargs-parser/-/yargs-parser-5.0.0.tgz"
        }
      }
    },
    "jest-snapshot": {
      "version": "20.0.3",
      "from": "jest-snapshot@>=20.0.3 <21.0.0",
      "resolved": "https://registry.npmjs.org/jest-snapshot/-/jest-snapshot-20.0.3.tgz"
    },
    "jest-util": {
      "version": "20.0.3",
      "from": "jest-util@>=20.0.3 <21.0.0",
      "resolved": "https://registry.npmjs.org/jest-util/-/jest-util-20.0.3.tgz"
    },
    "jest-validate": {
      "version": "20.0.3",
      "from": "jest-validate@>=20.0.3 <21.0.0",
      "resolved": "https://registry.npmjs.org/jest-validate/-/jest-validate-20.0.3.tgz"
    },
    "jju": {
      "version": "1.3.0",
      "from": "jju@>=1.3.0 <1.4.0",
      "resolved": "https://registry.npmjs.org/jju/-/jju-1.3.0.tgz"
    },
    "js-base64": {
      "version": "2.3.2",
      "from": "js-base64@>=2.1.9 <3.0.0",
      "resolved": "https://registry.npmjs.org/js-base64/-/js-base64-2.3.2.tgz"
    },
    "js-tokens": {
      "version": "3.0.2",
      "from": "js-tokens@>=3.0.2 <4.0.0",
      "resolved": "https://registry.npmjs.org/js-tokens/-/js-tokens-3.0.2.tgz"
    },
    "js-yaml": {
      "version": "3.9.1",
      "from": "js-yaml@>=3.9.1 <3.10.0",
      "resolved": "https://registry.npmjs.org/js-yaml/-/js-yaml-3.9.1.tgz",
      "dependencies": {
        "esprima": {
          "version": "4.0.0",
          "from": "esprima@>=4.0.0 <5.0.0",
          "resolved": "https://registry.npmjs.org/esprima/-/esprima-4.0.0.tgz"
        }
      }
    },
    "jsdom": {
      "version": "9.12.0",
      "from": "jsdom@>=9.12.0 <10.0.0",
      "resolved": "https://registry.npmjs.org/jsdom/-/jsdom-9.12.0.tgz"
    },
    "jsesc": {
      "version": "1.3.0",
      "from": "jsesc@>=1.3.0 <2.0.0",
      "resolved": "https://registry.npmjs.org/jsesc/-/jsesc-1.3.0.tgz"
    },
    "json-loader": {
      "version": "0.5.7",
      "from": "json-loader@>=0.5.4 <0.6.0",
      "resolved": "https://registry.npmjs.org/json-loader/-/json-loader-0.5.7.tgz"
    },
    "json-parse-better-errors": {
      "version": "1.0.1",
      "from": "json-parse-better-errors@>=1.0.0 <2.0.0",
      "resolved": "https://registry.npmjs.org/json-parse-better-errors/-/json-parse-better-errors-1.0.1.tgz"
    },
    "json-schema": {
      "version": "0.2.3",
      "from": "json-schema@0.2.3",
      "resolved": "https://registry.npmjs.org/json-schema/-/json-schema-0.2.3.tgz"
    },
    "json-schema-traverse": {
      "version": "0.3.1",
      "from": "json-schema-traverse@>=0.3.0 <0.4.0",
      "resolved": "https://registry.npmjs.org/json-schema-traverse/-/json-schema-traverse-0.3.1.tgz"
    },
    "json-stable-stringify": {
      "version": "1.0.1",
      "from": "json-stable-stringify@>=1.0.0 <2.0.0",
      "resolved": "https://registry.npmjs.org/json-stable-stringify/-/json-stable-stringify-1.0.1.tgz"
    },
    "json-stringify-safe": {
      "version": "5.0.1",
      "from": "json-stringify-safe@>=5.0.1 <5.1.0",
      "resolved": "https://registry.npmjs.org/json-stringify-safe/-/json-stringify-safe-5.0.1.tgz"
    },
    "json3": {
      "version": "3.3.2",
      "from": "json3@3.3.2",
      "resolved": "https://registry.npmjs.org/json3/-/json3-3.3.2.tgz"
    },
    "json5": {
      "version": "0.5.1",
      "from": "json5@>=0.5.1 <0.6.0",
      "resolved": "https://registry.npmjs.org/json5/-/json5-0.5.1.tgz"
    },
    "jsonfile": {
      "version": "2.4.0",
      "from": "jsonfile@>=2.1.0 <3.0.0",
      "resolved": "https://registry.npmjs.org/jsonfile/-/jsonfile-2.4.0.tgz"
    },
    "jsonify": {
      "version": "0.0.0",
      "from": "jsonify@>=0.0.0 <0.1.0",
      "resolved": "https://registry.npmjs.org/jsonify/-/jsonify-0.0.0.tgz"
    },
    "jsprim": {
      "version": "1.4.1",
      "from": "jsprim@>=1.2.2 <2.0.0",
      "resolved": "https://registry.npmjs.org/jsprim/-/jsprim-1.4.1.tgz"
    },
    "karma": {
      "version": "0.13.22",
      "from": "karma@>=0.13.9 <0.14.0",
      "resolved": "https://registry.npmjs.org/karma/-/karma-0.13.22.tgz",
      "dependencies": {
        "bluebird": {
          "version": "2.11.0",
          "from": "bluebird@>=2.9.27 <3.0.0",
          "resolved": "https://registry.npmjs.org/bluebird/-/bluebird-2.11.0.tgz"
        },
        "lodash": {
          "version": "3.10.1",
          "from": "lodash@>=3.8.0 <4.0.0",
          "resolved": "https://registry.npmjs.org/lodash/-/lodash-3.10.1.tgz"
        },
        "source-map": {
          "version": "0.5.7",
          "from": "source-map@>=0.5.3 <0.6.0",
          "resolved": "https://registry.npmjs.org/source-map/-/source-map-0.5.7.tgz"
        }
      }
    },
    "karma-coverage": {
      "version": "0.5.5",
      "from": "karma-coverage@>=0.5.5 <0.6.0",
      "resolved": "https://registry.npmjs.org/karma-coverage/-/karma-coverage-0.5.5.tgz",
      "dependencies": {
        "dateformat": {
          "version": "1.0.12",
          "from": "dateformat@>=1.0.6 <2.0.0",
          "resolved": "https://registry.npmjs.org/dateformat/-/dateformat-1.0.12.tgz"
        },
        "source-map": {
          "version": "0.5.7",
          "from": "source-map@>=0.5.1 <0.6.0",
          "resolved": "https://registry.npmjs.org/source-map/-/source-map-0.5.7.tgz"
        }
      }
    },
    "karma-mocha": {
      "version": "0.2.2",
      "from": "karma-mocha@>=0.2.2 <0.3.0",
      "resolved": "https://registry.npmjs.org/karma-mocha/-/karma-mocha-0.2.2.tgz"
    },
    "karma-mocha-clean-reporter": {
      "version": "0.0.1",
      "from": "karma-mocha-clean-reporter@>=0.0.1 <0.1.0",
      "resolved": "https://registry.npmjs.org/karma-mocha-clean-reporter/-/karma-mocha-clean-reporter-0.0.1.tgz"
    },
    "karma-phantomjs-launcher": {
      "version": "1.0.4",
      "from": "karma-phantomjs-launcher@>=1.0.0 <1.1.0",
      "resolved": "https://registry.npmjs.org/karma-phantomjs-launcher/-/karma-phantomjs-launcher-1.0.4.tgz"
    },
    "karma-sinon-chai": {
      "version": "1.2.4",
      "from": "karma-sinon-chai@>=1.2.0 <1.3.0",
      "resolved": "https://registry.npmjs.org/karma-sinon-chai/-/karma-sinon-chai-1.2.4.tgz",
      "dependencies": {
        "lolex": {
          "version": "1.6.0",
          "from": "lolex@>=1.5.0 <2.0.0",
          "resolved": "https://registry.npmjs.org/lolex/-/lolex-1.6.0.tgz"
        }
      }
    },
    "karma-webpack": {
      "version": "2.0.5",
      "from": "karma-webpack@>=2.0.4 <2.1.0",
      "resolved": "https://registry.npmjs.org/karma-webpack/-/karma-webpack-2.0.5.tgz",
      "dependencies": {
        "async": {
          "version": "0.9.2",
          "from": "async@>=0.9.0 <0.10.0",
          "resolved": "https://registry.npmjs.org/async/-/async-0.9.2.tgz"
        },
        "loader-utils": {
          "version": "0.2.17",
          "from": "loader-utils@>=0.2.5 <0.3.0",
          "resolved": "https://registry.npmjs.org/loader-utils/-/loader-utils-0.2.17.tgz"
        },
        "lodash": {
          "version": "3.10.1",
          "from": "lodash@>=3.8.0 <4.0.0",
          "resolved": "https://registry.npmjs.org/lodash/-/lodash-3.10.1.tgz"
        },
        "source-map": {
          "version": "0.1.43",
          "from": "source-map@>=0.1.41 <0.2.0",
          "resolved": "https://registry.npmjs.org/source-map/-/source-map-0.1.43.tgz"
        }
      }
    },
    "kew": {
      "version": "0.7.0",
      "from": "kew@>=0.7.0 <0.8.0",
      "resolved": "https://registry.npmjs.org/kew/-/kew-0.7.0.tgz"
    },
    "kind-of": {
      "version": "3.2.2",
      "from": "kind-of@>=3.0.2 <4.0.0",
      "resolved": "https://registry.npmjs.org/kind-of/-/kind-of-3.2.2.tgz"
    },
    "klaw": {
      "version": "1.3.1",
      "from": "klaw@>=1.0.0 <2.0.0",
      "resolved": "https://registry.npmjs.org/klaw/-/klaw-1.3.1.tgz"
    },
    "lazy-cache": {
      "version": "1.0.4",
      "from": "lazy-cache@>=1.0.3 <2.0.0",
      "resolved": "https://registry.npmjs.org/lazy-cache/-/lazy-cache-1.0.4.tgz"
    },
    "lazystream": {
      "version": "1.0.0",
      "from": "lazystream@>=1.0.0 <2.0.0",
      "resolved": "https://registry.npmjs.org/lazystream/-/lazystream-1.0.0.tgz",
      "dependencies": {
        "isarray": {
          "version": "1.0.0",
          "from": "isarray@>=1.0.0 <1.1.0",
          "resolved": "https://registry.npmjs.org/isarray/-/isarray-1.0.0.tgz"
        },
        "readable-stream": {
          "version": "2.3.3",
          "from": "readable-stream@>=2.0.5 <3.0.0",
          "resolved": "https://registry.npmjs.org/readable-stream/-/readable-stream-2.3.3.tgz"
        },
        "string_decoder": {
          "version": "1.0.3",
          "from": "string_decoder@>=1.0.3 <1.1.0",
          "resolved": "https://registry.npmjs.org/string_decoder/-/string_decoder-1.0.3.tgz"
        }
      }
    },
    "lcid": {
      "version": "1.0.0",
      "from": "lcid@>=1.0.0 <2.0.0",
      "resolved": "https://registry.npmjs.org/lcid/-/lcid-1.0.0.tgz"
    },
    "leven": {
      "version": "2.1.0",
      "from": "leven@>=2.1.0 <3.0.0",
      "resolved": "https://registry.npmjs.org/leven/-/leven-2.1.0.tgz"
    },
    "levn": {
      "version": "0.3.0",
      "from": "levn@>=0.3.0 <0.4.0",
      "resolved": "https://registry.npmjs.org/levn/-/levn-0.3.0.tgz"
    },
    "liftoff": {
      "version": "2.3.0",
      "from": "liftoff@>=2.1.0 <3.0.0",
      "resolved": "https://registry.npmjs.org/liftoff/-/liftoff-2.3.0.tgz"
    },
    "livereload-js": {
      "version": "2.2.2",
      "from": "livereload-js@>=2.2.0 <3.0.0",
      "resolved": "https://registry.npmjs.org/livereload-js/-/livereload-js-2.2.2.tgz"
    },
    "load-json-file": {
      "version": "1.1.0",
      "from": "load-json-file@>=1.1.0 <2.0.0",
      "resolved": "https://registry.npmjs.org/load-json-file/-/load-json-file-1.1.0.tgz",
      "dependencies": {
        "strip-bom": {
          "version": "2.0.0",
          "from": "strip-bom@>=2.0.0 <3.0.0",
          "resolved": "https://registry.npmjs.org/strip-bom/-/strip-bom-2.0.0.tgz"
        }
      }
    },
    "loader-runner": {
      "version": "2.3.0",
      "from": "loader-runner@>=2.3.0 <3.0.0",
      "resolved": "https://registry.npmjs.org/loader-runner/-/loader-runner-2.3.0.tgz"
    },
    "loader-utils": {
      "version": "1.1.0",
      "from": "loader-utils@>=1.1.0 <1.2.0",
      "resolved": "https://registry.npmjs.org/loader-utils/-/loader-utils-1.1.0.tgz"
    },
    "locate-path": {
      "version": "2.0.0",
      "from": "locate-path@>=2.0.0 <3.0.0",
      "resolved": "https://registry.npmjs.org/locate-path/-/locate-path-2.0.0.tgz",
      "dependencies": {
        "path-exists": {
          "version": "3.0.0",
          "from": "path-exists@>=3.0.0 <4.0.0",
          "resolved": "https://registry.npmjs.org/path-exists/-/path-exists-3.0.0.tgz"
        }
      }
    },
    "lodash": {
      "version": "4.15.0",
      "from": "lodash@>=4.15.0 <4.16.0",
      "resolved": "https://registry.npmjs.org/lodash/-/lodash-4.15.0.tgz"
    },
    "lodash._baseassign": {
      "version": "3.2.0",
      "from": "lodash._baseassign@>=3.0.0 <4.0.0",
      "resolved": "https://registry.npmjs.org/lodash._baseassign/-/lodash._baseassign-3.2.0.tgz"
    },
    "lodash._baseclone": {
      "version": "4.5.7",
      "from": "lodash._baseclone@>=4.5.0 <4.6.0",
      "resolved": "https://registry.npmjs.org/lodash._baseclone/-/lodash._baseclone-4.5.7.tgz"
    },
    "lodash._basecopy": {
      "version": "3.0.1",
      "from": "lodash._basecopy@>=3.0.0 <4.0.0",
      "resolved": "https://registry.npmjs.org/lodash._basecopy/-/lodash._basecopy-3.0.1.tgz"
    },
    "lodash._basecreate": {
      "version": "3.0.3",
      "from": "lodash._basecreate@>=3.0.0 <4.0.0",
      "resolved": "https://registry.npmjs.org/lodash._basecreate/-/lodash._basecreate-3.0.3.tgz"
    },
    "lodash._basetostring": {
      "version": "3.0.1",
      "from": "lodash._basetostring@>=3.0.0 <4.0.0",
      "resolved": "https://registry.npmjs.org/lodash._basetostring/-/lodash._basetostring-3.0.1.tgz"
    },
    "lodash._basevalues": {
      "version": "3.0.0",
      "from": "lodash._basevalues@>=3.0.0 <4.0.0",
      "resolved": "https://registry.npmjs.org/lodash._basevalues/-/lodash._basevalues-3.0.0.tgz"
    },
    "lodash._escapehtmlchar": {
      "version": "2.4.1",
      "from": "lodash._escapehtmlchar@>=2.4.1 <2.5.0",
      "resolved": "https://registry.npmjs.org/lodash._escapehtmlchar/-/lodash._escapehtmlchar-2.4.1.tgz"
    },
    "lodash._escapestringchar": {
      "version": "2.4.1",
      "from": "lodash._escapestringchar@>=2.4.1 <2.5.0",
      "resolved": "https://registry.npmjs.org/lodash._escapestringchar/-/lodash._escapestringchar-2.4.1.tgz"
    },
    "lodash._getnative": {
      "version": "3.9.1",
      "from": "lodash._getnative@>=3.0.0 <4.0.0",
      "resolved": "https://registry.npmjs.org/lodash._getnative/-/lodash._getnative-3.9.1.tgz"
    },
    "lodash._htmlescapes": {
      "version": "2.4.1",
      "from": "lodash._htmlescapes@>=2.4.1 <2.5.0",
      "resolved": "https://registry.npmjs.org/lodash._htmlescapes/-/lodash._htmlescapes-2.4.1.tgz"
    },
    "lodash._isiterateecall": {
      "version": "3.0.9",
      "from": "lodash._isiterateecall@>=3.0.0 <4.0.0",
      "resolved": "https://registry.npmjs.org/lodash._isiterateecall/-/lodash._isiterateecall-3.0.9.tgz"
    },
    "lodash._isnative": {
      "version": "2.4.1",
      "from": "lodash._isnative@>=2.4.1 <2.5.0",
      "resolved": "https://registry.npmjs.org/lodash._isnative/-/lodash._isnative-2.4.1.tgz"
    },
    "lodash._objecttypes": {
      "version": "2.4.1",
      "from": "lodash._objecttypes@>=2.4.1 <2.5.0",
      "resolved": "https://registry.npmjs.org/lodash._objecttypes/-/lodash._objecttypes-2.4.1.tgz"
    },
    "lodash._reescape": {
      "version": "3.0.0",
      "from": "lodash._reescape@>=3.0.0 <4.0.0",
      "resolved": "https://registry.npmjs.org/lodash._reescape/-/lodash._reescape-3.0.0.tgz"
    },
    "lodash._reevaluate": {
      "version": "3.0.0",
      "from": "lodash._reevaluate@>=3.0.0 <4.0.0",
      "resolved": "https://registry.npmjs.org/lodash._reevaluate/-/lodash._reevaluate-3.0.0.tgz"
    },
    "lodash._reinterpolate": {
      "version": "3.0.0",
      "from": "lodash._reinterpolate@>=3.0.0 <4.0.0",
      "resolved": "https://registry.npmjs.org/lodash._reinterpolate/-/lodash._reinterpolate-3.0.0.tgz"
    },
    "lodash._reunescapedhtml": {
      "version": "2.4.1",
      "from": "lodash._reunescapedhtml@>=2.4.1 <2.5.0",
      "resolved": "https://registry.npmjs.org/lodash._reunescapedhtml/-/lodash._reunescapedhtml-2.4.1.tgz",
      "dependencies": {
        "lodash.keys": {
          "version": "2.4.1",
          "from": "lodash.keys@>=2.4.1 <2.5.0",
          "resolved": "https://registry.npmjs.org/lodash.keys/-/lodash.keys-2.4.1.tgz"
        }
      }
    },
    "lodash._root": {
      "version": "3.0.1",
      "from": "lodash._root@>=3.0.0 <4.0.0",
      "resolved": "https://registry.npmjs.org/lodash._root/-/lodash._root-3.0.1.tgz"
    },
    "lodash._shimkeys": {
      "version": "2.4.1",
      "from": "lodash._shimkeys@>=2.4.1 <2.5.0",
      "resolved": "https://registry.npmjs.org/lodash._shimkeys/-/lodash._shimkeys-2.4.1.tgz"
    },
    "lodash._stack": {
      "version": "4.1.3",
      "from": "lodash._stack@>=4.1.0 <4.2.0",
      "resolved": "https://registry.npmjs.org/lodash._stack/-/lodash._stack-4.1.3.tgz"
    },
    "lodash.assign": {
      "version": "4.2.0",
      "from": "lodash.assign@>=4.0.3 <5.0.0",
      "resolved": "https://registry.npmjs.org/lodash.assign/-/lodash.assign-4.2.0.tgz"
    },
    "lodash.clonedeep": {
      "version": "4.5.0",
      "from": "lodash.clonedeep@>=4.3.2 <5.0.0",
      "resolved": "https://registry.npmjs.org/lodash.clonedeep/-/lodash.clonedeep-4.5.0.tgz"
    },
    "lodash.create": {
      "version": "3.1.1",
      "from": "lodash.create@3.1.1",
      "resolved": "https://registry.npmjs.org/lodash.create/-/lodash.create-3.1.1.tgz"
    },
    "lodash.defaults": {
      "version": "2.4.1",
      "from": "lodash.defaults@>=2.4.1 <2.5.0",
      "resolved": "https://registry.npmjs.org/lodash.defaults/-/lodash.defaults-2.4.1.tgz",
      "dependencies": {
        "lodash.keys": {
          "version": "2.4.1",
          "from": "lodash.keys@>=2.4.1 <2.5.0",
          "resolved": "https://registry.npmjs.org/lodash.keys/-/lodash.keys-2.4.1.tgz"
        }
      }
    },
    "lodash.escape": {
      "version": "3.2.0",
      "from": "lodash.escape@>=3.0.0 <4.0.0",
      "resolved": "https://registry.npmjs.org/lodash.escape/-/lodash.escape-3.2.0.tgz"
    },
    "lodash.get": {
      "version": "4.4.2",
      "from": "lodash.get@>=4.0.0 <5.0.0",
      "resolved": "https://registry.npmjs.org/lodash.get/-/lodash.get-4.4.2.tgz"
    },
    "lodash.isarguments": {
      "version": "3.1.0",
      "from": "lodash.isarguments@>=3.0.0 <4.0.0",
      "resolved": "https://registry.npmjs.org/lodash.isarguments/-/lodash.isarguments-3.1.0.tgz"
    },
    "lodash.isarray": {
      "version": "3.0.4",
      "from": "lodash.isarray@>=3.0.0 <4.0.0",
      "resolved": "https://registry.npmjs.org/lodash.isarray/-/lodash.isarray-3.0.4.tgz"
    },
    "lodash.isequal": {
      "version": "4.5.0",
      "from": "lodash.isequal@>=4.0.0 <5.0.0",
      "resolved": "https://registry.npmjs.org/lodash.isequal/-/lodash.isequal-4.5.0.tgz"
    },
    "lodash.isobject": {
      "version": "2.4.1",
      "from": "lodash.isobject@>=2.4.1 <2.5.0",
      "resolved": "https://registry.npmjs.org/lodash.isobject/-/lodash.isobject-2.4.1.tgz"
    },
    "lodash.isplainobject": {
      "version": "4.0.6",
      "from": "lodash.isplainobject@>=4.0.4 <5.0.0",
      "resolved": "https://registry.npmjs.org/lodash.isplainobject/-/lodash.isplainobject-4.0.6.tgz"
    },
    "lodash.isstring": {
      "version": "4.0.1",
      "from": "lodash.isstring@>=4.0.1 <5.0.0",
      "resolved": "https://registry.npmjs.org/lodash.isstring/-/lodash.isstring-4.0.1.tgz"
    },
    "lodash.keys": {
      "version": "3.1.2",
      "from": "lodash.keys@>=3.0.0 <4.0.0",
      "resolved": "https://registry.npmjs.org/lodash.keys/-/lodash.keys-3.1.2.tgz"
    },
    "lodash.keysin": {
      "version": "4.2.0",
      "from": "lodash.keysin@>=4.0.0 <5.0.0",
      "resolved": "https://registry.npmjs.org/lodash.keysin/-/lodash.keysin-4.2.0.tgz"
    },
    "lodash.mapvalues": {
      "version": "4.6.0",
      "from": "lodash.mapvalues@>=4.4.0 <5.0.0",
      "resolved": "https://registry.npmjs.org/lodash.mapvalues/-/lodash.mapvalues-4.6.0.tgz"
    },
    "lodash.merge": {
      "version": "4.3.5",
      "from": "lodash.merge@>=4.3.2 <4.4.0",
      "resolved": "https://registry.npmjs.org/lodash.merge/-/lodash.merge-4.3.5.tgz"
    },
    "lodash.mergewith": {
      "version": "4.6.0",
      "from": "lodash.mergewith@>=4.6.0 <5.0.0",
      "resolved": "https://registry.npmjs.org/lodash.mergewith/-/lodash.mergewith-4.6.0.tgz"
    },
    "lodash.rest": {
      "version": "4.0.5",
      "from": "lodash.rest@>=4.0.0 <5.0.0",
      "resolved": "https://registry.npmjs.org/lodash.rest/-/lodash.rest-4.0.5.tgz"
    },
    "lodash.restparam": {
      "version": "3.6.1",
      "from": "lodash.restparam@>=3.0.0 <4.0.0",
      "resolved": "https://registry.npmjs.org/lodash.restparam/-/lodash.restparam-3.6.1.tgz"
    },
    "lodash.template": {
      "version": "3.6.2",
      "from": "lodash.template@>=3.0.0 <4.0.0",
      "resolved": "https://registry.npmjs.org/lodash.template/-/lodash.template-3.6.2.tgz"
    },
    "lodash.templatesettings": {
      "version": "3.1.1",
      "from": "lodash.templatesettings@>=3.0.0 <4.0.0",
      "resolved": "https://registry.npmjs.org/lodash.templatesettings/-/lodash.templatesettings-3.1.1.tgz"
    },
    "lodash.values": {
      "version": "2.4.1",
      "from": "lodash.values@>=2.4.1 <2.5.0",
      "resolved": "https://registry.npmjs.org/lodash.values/-/lodash.values-2.4.1.tgz",
      "dependencies": {
        "lodash.keys": {
          "version": "2.4.1",
          "from": "lodash.keys@>=2.4.1 <2.5.0",
          "resolved": "https://registry.npmjs.org/lodash.keys/-/lodash.keys-2.4.1.tgz"
        }
      }
    },
    "log-symbols": {
      "version": "1.0.2",
      "from": "log-symbols@>=1.0.2 <2.0.0",
      "resolved": "https://registry.npmjs.org/log-symbols/-/log-symbols-1.0.2.tgz"
    },
    "log4js": {
      "version": "0.6.38",
      "from": "log4js@>=0.6.31 <0.7.0",
      "resolved": "https://registry.npmjs.org/log4js/-/log4js-0.6.38.tgz",
      "dependencies": {
        "readable-stream": {
          "version": "1.0.34",
          "from": "readable-stream@>=1.0.2 <1.1.0",
          "resolved": "https://registry.npmjs.org/readable-stream/-/readable-stream-1.0.34.tgz"
        },
        "semver": {
          "version": "4.3.6",
          "from": "semver@>=4.3.3 <4.4.0",
          "resolved": "https://registry.npmjs.org/semver/-/semver-4.3.6.tgz"
        }
      }
    },
    "lolex": {
      "version": "1.4.0",
      "from": "lolex@>=1.4.0 <1.5.0",
      "resolved": "https://registry.npmjs.org/lolex/-/lolex-1.4.0.tgz"
    },
    "longest": {
      "version": "1.0.1",
      "from": "longest@>=1.0.1 <2.0.0",
      "resolved": "https://registry.npmjs.org/longest/-/longest-1.0.1.tgz"
    },
    "loose-envify": {
      "version": "1.3.1",
      "from": "loose-envify@>=1.0.0 <2.0.0",
      "resolved": "https://registry.npmjs.org/loose-envify/-/loose-envify-1.3.1.tgz"
    },
    "loud-rejection": {
      "version": "1.6.0",
      "from": "loud-rejection@>=1.0.0 <2.0.0",
      "resolved": "https://registry.npmjs.org/loud-rejection/-/loud-rejection-1.6.0.tgz"
    },
    "lru-cache": {
      "version": "2.7.3",
      "from": "lru-cache@>=2.0.0 <3.0.0",
      "resolved": "https://registry.npmjs.org/lru-cache/-/lru-cache-2.7.3.tgz"
    },
    "makeerror": {
      "version": "1.0.11",
      "from": "makeerror@>=1.0.0 <1.1.0",
      "resolved": "https://registry.npmjs.org/makeerror/-/makeerror-1.0.11.tgz"
    },
    "map-cache": {
      "version": "0.2.2",
      "from": "map-cache@>=0.2.0 <0.3.0",
      "resolved": "https://registry.npmjs.org/map-cache/-/map-cache-0.2.2.tgz"
    },
    "map-obj": {
      "version": "1.0.1",
      "from": "map-obj@>=1.0.1 <2.0.0",
      "resolved": "https://registry.npmjs.org/map-obj/-/map-obj-1.0.1.tgz"
    },
    "map-stream": {
      "version": "0.0.7",
      "from": "map-stream@>=0.0.3 <0.1.0",
      "resolved": "https://registry.npmjs.org/map-stream/-/map-stream-0.0.7.tgz"
    },
    "md5": {
      "version": "2.2.1",
      "from": "md5@>=2.2.1 <2.3.0",
      "resolved": "https://registry.npmjs.org/md5/-/md5-2.2.1.tgz"
    },
    "md5.js": {
      "version": "1.3.4",
      "from": "md5.js@>=1.3.4 <2.0.0",
      "resolved": "https://registry.npmjs.org/md5.js/-/md5.js-1.3.4.tgz",
      "dependencies": {
        "hash-base": {
          "version": "3.0.4",
          "from": "hash-base@>=3.0.0 <4.0.0",
          "resolved": "https://registry.npmjs.org/hash-base/-/hash-base-3.0.4.tgz"
        }
      }
    },
    "media-typer": {
      "version": "0.3.0",
      "from": "media-typer@0.3.0",
      "resolved": "https://registry.npmjs.org/media-typer/-/media-typer-0.3.0.tgz"
    },
    "mem": {
      "version": "1.1.0",
      "from": "mem@>=1.1.0 <2.0.0",
      "resolved": "https://registry.npmjs.org/mem/-/mem-1.1.0.tgz"
    },
    "memory-fs": {
      "version": "0.4.1",
      "from": "memory-fs@>=0.4.1 <0.5.0",
      "resolved": "https://registry.npmjs.org/memory-fs/-/memory-fs-0.4.1.tgz",
      "dependencies": {
        "isarray": {
          "version": "1.0.0",
          "from": "isarray@>=1.0.0 <1.1.0",
          "resolved": "https://registry.npmjs.org/isarray/-/isarray-1.0.0.tgz"
        },
        "readable-stream": {
          "version": "2.3.3",
          "from": "readable-stream@>=2.0.1 <3.0.0",
          "resolved": "https://registry.npmjs.org/readable-stream/-/readable-stream-2.3.3.tgz"
        },
        "string_decoder": {
          "version": "1.0.3",
          "from": "string_decoder@>=1.0.3 <1.1.0",
          "resolved": "https://registry.npmjs.org/string_decoder/-/string_decoder-1.0.3.tgz"
        }
      }
    },
    "meow": {
      "version": "3.7.0",
      "from": "meow@>=3.3.0 <4.0.0",
      "resolved": "https://registry.npmjs.org/meow/-/meow-3.7.0.tgz"
    },
    "merge": {
      "version": "1.2.0",
      "from": "merge@>=1.1.3 <2.0.0",
      "resolved": "https://registry.npmjs.org/merge/-/merge-1.2.0.tgz"
    },
    "merge-descriptors": {
      "version": "1.0.1",
      "from": "merge-descriptors@1.0.1",
      "resolved": "https://registry.npmjs.org/merge-descriptors/-/merge-descriptors-1.0.1.tgz"
    },
    "merge-stream": {
      "version": "1.0.1",
      "from": "merge-stream@>=1.0.0 <2.0.0",
      "resolved": "https://registry.npmjs.org/merge-stream/-/merge-stream-1.0.1.tgz",
      "dependencies": {
        "isarray": {
          "version": "1.0.0",
          "from": "isarray@>=1.0.0 <1.1.0",
          "resolved": "https://registry.npmjs.org/isarray/-/isarray-1.0.0.tgz"
        },
        "readable-stream": {
          "version": "2.3.3",
          "from": "readable-stream@>=2.0.1 <3.0.0",
          "resolved": "https://registry.npmjs.org/readable-stream/-/readable-stream-2.3.3.tgz"
        },
        "string_decoder": {
          "version": "1.0.3",
          "from": "string_decoder@>=1.0.3 <1.1.0",
          "resolved": "https://registry.npmjs.org/string_decoder/-/string_decoder-1.0.3.tgz"
        }
      }
    },
    "merge2": {
      "version": "1.0.3",
      "from": "merge2@>=1.0.2 <1.1.0",
      "resolved": "https://registry.npmjs.org/merge2/-/merge2-1.0.3.tgz"
    },
    "method-override": {
      "version": "2.3.10",
      "from": "method-override@>=2.3.5 <2.4.0",
      "resolved": "https://registry.npmjs.org/method-override/-/method-override-2.3.10.tgz",
      "dependencies": {
        "debug": {
          "version": "2.6.9",
          "from": "debug@2.6.9",
          "resolved": "https://registry.npmjs.org/debug/-/debug-2.6.9.tgz"
        },
        "ms": {
          "version": "2.0.0",
          "from": "ms@2.0.0",
          "resolved": "https://registry.npmjs.org/ms/-/ms-2.0.0.tgz"
        }
      }
    },
    "methods": {
      "version": "1.1.2",
      "from": "methods@>=1.1.2 <1.2.0",
      "resolved": "https://registry.npmjs.org/methods/-/methods-1.1.2.tgz"
    },
    "micromatch": {
      "version": "2.3.11",
      "from": "micromatch@>=2.3.7 <3.0.0",
      "resolved": "https://registry.npmjs.org/micromatch/-/micromatch-2.3.11.tgz"
    },
    "miller-rabin": {
      "version": "4.0.1",
      "from": "miller-rabin@>=4.0.0 <5.0.0",
      "resolved": "https://registry.npmjs.org/miller-rabin/-/miller-rabin-4.0.1.tgz"
    },
    "mime": {
      "version": "1.4.1",
      "from": "mime@>=1.3.4 <2.0.0",
      "resolved": "https://registry.npmjs.org/mime/-/mime-1.4.1.tgz"
    },
    "mime-db": {
      "version": "1.30.0",
      "from": "mime-db@>=1.30.0 <1.31.0",
      "resolved": "https://registry.npmjs.org/mime-db/-/mime-db-1.30.0.tgz"
    },
    "mime-types": {
      "version": "2.1.17",
      "from": "mime-types@>=2.1.17 <2.2.0",
      "resolved": "https://registry.npmjs.org/mime-types/-/mime-types-2.1.17.tgz"
    },
    "mimic-fn": {
      "version": "1.1.0",
      "from": "mimic-fn@>=1.0.0 <2.0.0",
      "resolved": "https://registry.npmjs.org/mimic-fn/-/mimic-fn-1.1.0.tgz"
    },
    "minimalistic-assert": {
      "version": "1.0.0",
      "from": "minimalistic-assert@>=1.0.0 <2.0.0",
      "resolved": "https://registry.npmjs.org/minimalistic-assert/-/minimalistic-assert-1.0.0.tgz"
    },
    "minimalistic-crypto-utils": {
      "version": "1.0.1",
      "from": "minimalistic-crypto-utils@>=1.0.0 <2.0.0",
      "resolved": "https://registry.npmjs.org/minimalistic-crypto-utils/-/minimalistic-crypto-utils-1.0.1.tgz"
    },
    "minimatch": {
      "version": "3.0.4",
      "from": "minimatch@>=3.0.2 <3.1.0",
      "resolved": "https://registry.npmjs.org/minimatch/-/minimatch-3.0.4.tgz"
    },
    "minimist": {
      "version": "1.2.0",
      "from": "minimist@>=1.1.0 <2.0.0",
      "resolved": "https://registry.npmjs.org/minimist/-/minimist-1.2.0.tgz"
    },
    "minipass": {
      "version": "2.2.1",
      "from": "minipass@>=2.0.2 <3.0.0",
      "resolved": "https://registry.npmjs.org/minipass/-/minipass-2.2.1.tgz",
      "dependencies": {
        "yallist": {
          "version": "3.0.2",
          "from": "yallist@>=3.0.0 <4.0.0",
          "resolved": "https://registry.npmjs.org/yallist/-/yallist-3.0.2.tgz"
        }
      }
    },
    "minizlib": {
      "version": "1.0.4",
      "from": "minizlib@>=1.0.3 <2.0.0",
      "resolved": "https://registry.npmjs.org/minizlib/-/minizlib-1.0.4.tgz"
    },
    "mkdirp": {
      "version": "0.5.1",
      "from": "mkdirp@>=0.5.0 <0.6.0",
      "resolved": "https://registry.npmjs.org/mkdirp/-/mkdirp-0.5.1.tgz",
      "dependencies": {
        "minimist": {
          "version": "0.0.8",
          "from": "minimist@0.0.8",
          "resolved": "https://registry.npmjs.org/minimist/-/minimist-0.0.8.tgz"
        }
      }
    },
    "mocha": {
      "version": "3.4.2",
      "from": "mocha@>=3.4.2 <3.5.0",
      "resolved": "https://registry.npmjs.org/mocha/-/mocha-3.4.2.tgz",
      "dependencies": {
        "commander": {
          "version": "2.9.0",
          "from": "commander@2.9.0",
          "resolved": "https://registry.npmjs.org/commander/-/commander-2.9.0.tgz"
        },
        "debug": {
          "version": "2.6.0",
          "from": "debug@2.6.0",
          "resolved": "https://registry.npmjs.org/debug/-/debug-2.6.0.tgz"
        },
        "diff": {
          "version": "3.2.0",
          "from": "diff@3.2.0",
          "resolved": "https://registry.npmjs.org/diff/-/diff-3.2.0.tgz"
        },
        "glob": {
          "version": "7.1.1",
          "from": "glob@7.1.1",
          "resolved": "https://registry.npmjs.org/glob/-/glob-7.1.1.tgz"
        },
        "ms": {
          "version": "0.7.2",
          "from": "ms@0.7.2",
          "resolved": "https://registry.npmjs.org/ms/-/ms-0.7.2.tgz"
        },
        "supports-color": {
          "version": "3.1.2",
          "from": "supports-color@3.1.2",
          "resolved": "https://registry.npmjs.org/supports-color/-/supports-color-3.1.2.tgz"
        }
      }
    },
    "mocha-clean": {
      "version": "0.4.0",
      "from": "mocha-clean@>=0.4.0 <0.5.0",
      "resolved": "https://registry.npmjs.org/mocha-clean/-/mocha-clean-0.4.0.tgz"
    },
    "morgan": {
      "version": "1.6.1",
      "from": "morgan@>=1.6.1 <1.7.0",
      "resolved": "https://registry.npmjs.org/morgan/-/morgan-1.6.1.tgz",
      "dependencies": {
        "depd": {
          "version": "1.0.1",
          "from": "depd@>=1.0.1 <1.1.0",
          "resolved": "https://registry.npmjs.org/depd/-/depd-1.0.1.tgz"
        }
      }
    },
    "ms": {
      "version": "0.7.1",
      "from": "ms@0.7.1",
      "resolved": "https://registry.npmjs.org/ms/-/ms-0.7.1.tgz"
    },
    "multiparty": {
      "version": "3.3.2",
      "from": "multiparty@3.3.2",
      "resolved": "https://registry.npmjs.org/multiparty/-/multiparty-3.3.2.tgz"
    },
    "multipipe": {
      "version": "0.1.2",
      "from": "multipipe@>=0.1.2 <0.2.0",
      "resolved": "https://registry.npmjs.org/multipipe/-/multipipe-0.1.2.tgz"
    },
    "mute-stream": {
      "version": "0.0.7",
      "from": "mute-stream@>=0.0.4 <0.1.0",
      "resolved": "https://registry.npmjs.org/mute-stream/-/mute-stream-0.0.7.tgz"
    },
    "nan": {
      "version": "2.7.0",
      "from": "nan@>=2.3.2 <3.0.0",
      "resolved": "https://registry.npmjs.org/nan/-/nan-2.7.0.tgz"
    },
    "natives": {
      "version": "1.1.0",
      "from": "natives@>=1.1.0 <2.0.0",
      "resolved": "https://registry.npmjs.org/natives/-/natives-1.1.0.tgz"
    },
    "natural-compare": {
      "version": "1.4.0",
      "from": "natural-compare@>=1.4.0 <2.0.0",
      "resolved": "https://registry.npmjs.org/natural-compare/-/natural-compare-1.4.0.tgz"
    },
    "negotiator": {
      "version": "0.6.1",
      "from": "negotiator@0.6.1",
      "resolved": "https://registry.npmjs.org/negotiator/-/negotiator-0.6.1.tgz"
    },
    "node-forge": {
      "version": "0.7.1",
      "from": "node-forge@>=0.7.1 <0.8.0",
      "resolved": "https://registry.npmjs.org/node-forge/-/node-forge-0.7.1.tgz"
    },
    "node-gyp": {
      "version": "3.6.2",
      "from": "node-gyp@>=3.3.1 <4.0.0",
      "resolved": "https://registry.npmjs.org/node-gyp/-/node-gyp-3.6.2.tgz",
      "dependencies": {
        "tar": {
          "version": "2.2.1",
          "from": "tar@>=2.0.0 <3.0.0",
          "resolved": "https://registry.npmjs.org/tar/-/tar-2.2.1.tgz"
        }
      }
    },
    "node-int64": {
      "version": "0.4.0",
      "from": "node-int64@>=0.4.0 <0.5.0",
      "resolved": "https://registry.npmjs.org/node-int64/-/node-int64-0.4.0.tgz"
    },
    "node-libs-browser": {
      "version": "2.0.0",
      "from": "node-libs-browser@>=2.0.0 <3.0.0",
      "resolved": "https://registry.npmjs.org/node-libs-browser/-/node-libs-browser-2.0.0.tgz",
      "dependencies": {
        "isarray": {
          "version": "1.0.0",
          "from": "isarray@>=1.0.0 <1.1.0",
          "resolved": "https://registry.npmjs.org/isarray/-/isarray-1.0.0.tgz"
        },
        "readable-stream": {
          "version": "2.3.3",
          "from": "readable-stream@>=2.0.5 <3.0.0",
          "resolved": "https://registry.npmjs.org/readable-stream/-/readable-stream-2.3.3.tgz",
          "dependencies": {
            "string_decoder": {
              "version": "1.0.3",
              "from": "string_decoder@>=1.0.3 <1.1.0",
              "resolved": "https://registry.npmjs.org/string_decoder/-/string_decoder-1.0.3.tgz"
            }
          }
        }
      }
    },
    "node-notifier": {
      "version": "5.0.2",
      "from": "node-notifier@>=5.0.2 <5.1.0",
      "resolved": "https://registry.npmjs.org/node-notifier/-/node-notifier-5.0.2.tgz"
    },
    "node-sass": {
      "version": "4.5.3",
      "from": "node-sass@>=4.2.0 <5.0.0",
      "resolved": "https://registry.npmjs.org/node-sass/-/node-sass-4.5.3.tgz",
      "dependencies": {
        "cross-spawn": {
          "version": "3.0.1",
          "from": "cross-spawn@>=3.0.0 <4.0.0",
          "resolved": "https://registry.npmjs.org/cross-spawn/-/cross-spawn-3.0.1.tgz"
        },
        "gaze": {
          "version": "1.1.2",
          "from": "gaze@>=1.0.0 <2.0.0",
          "resolved": "https://registry.npmjs.org/gaze/-/gaze-1.1.2.tgz"
        },
        "globule": {
          "version": "1.2.0",
          "from": "globule@>=1.0.0 <2.0.0",
          "resolved": "https://registry.npmjs.org/globule/-/globule-1.2.0.tgz",
          "dependencies": {
            "glob": {
              "version": "7.1.2",
              "from": "glob@>=7.1.1 <7.2.0",
              "resolved": "https://registry.npmjs.org/glob/-/glob-7.1.2.tgz"
            }
          }
        },
        "lodash": {
          "version": "4.17.4",
          "from": "lodash@>=4.17.4 <4.18.0",
          "resolved": "https://registry.npmjs.org/lodash/-/lodash-4.17.4.tgz"
        },
        "lru-cache": {
          "version": "4.1.1",
          "from": "lru-cache@>=4.0.1 <5.0.0",
          "resolved": "https://registry.npmjs.org/lru-cache/-/lru-cache-4.1.1.tgz"
        }
      }
    },
    "node.extend": {
      "version": "1.1.6",
      "from": "node.extend@>=1.0.10 <2.0.0",
      "resolved": "https://registry.npmjs.org/node.extend/-/node.extend-1.1.6.tgz"
    },
    "nopt": {
      "version": "3.0.6",
      "from": "nopt@>=3.0.0 <4.0.0",
      "resolved": "https://registry.npmjs.org/nopt/-/nopt-3.0.6.tgz"
    },
    "normalize-package-data": {
      "version": "2.4.0",
      "from": "normalize-package-data@>=2.3.2 <3.0.0",
      "resolved": "https://registry.npmjs.org/normalize-package-data/-/normalize-package-data-2.4.0.tgz"
    },
    "normalize-path": {
      "version": "2.1.1",
      "from": "normalize-path@>=2.0.1 <3.0.0",
      "resolved": "https://registry.npmjs.org/normalize-path/-/normalize-path-2.1.1.tgz"
    },
    "normalize-range": {
      "version": "0.1.2",
      "from": "normalize-range@>=0.1.2 <0.2.0",
      "resolved": "https://registry.npmjs.org/normalize-range/-/normalize-range-0.1.2.tgz"
    },
    "npm-package-arg": {
      "version": "5.1.2",
      "from": "npm-package-arg@>=5.1.2 <5.2.0",
      "resolved": "https://registry.npmjs.org/npm-package-arg/-/npm-package-arg-5.1.2.tgz"
    },
    "npm-run-path": {
      "version": "2.0.2",
      "from": "npm-run-path@>=2.0.0 <3.0.0",
      "resolved": "https://registry.npmjs.org/npm-run-path/-/npm-run-path-2.0.2.tgz"
    },
    "npmlog": {
      "version": "4.1.2",
      "from": "npmlog@>=4.0.0 <5.0.0",
      "resolved": "https://registry.npmjs.org/npmlog/-/npmlog-4.1.2.tgz"
    },
    "num2fraction": {
      "version": "1.2.2",
      "from": "num2fraction@>=1.2.2 <2.0.0",
      "resolved": "https://registry.npmjs.org/num2fraction/-/num2fraction-1.2.2.tgz"
    },
    "number-is-nan": {
      "version": "1.0.1",
      "from": "number-is-nan@>=1.0.0 <2.0.0",
      "resolved": "https://registry.npmjs.org/number-is-nan/-/number-is-nan-1.0.1.tgz"
    },
    "nwmatcher": {
      "version": "1.4.3",
      "from": "nwmatcher@>=1.3.9 <2.0.0",
      "resolved": "https://registry.npmjs.org/nwmatcher/-/nwmatcher-1.4.3.tgz"
    },
    "oauth-sign": {
      "version": "0.8.2",
      "from": "oauth-sign@>=0.8.2 <0.9.0",
      "resolved": "https://registry.npmjs.org/oauth-sign/-/oauth-sign-0.8.2.tgz"
    },
    "object-assign": {
      "version": "4.1.1",
      "from": "object-assign@>=4.1.0 <4.2.0",
      "resolved": "https://registry.npmjs.org/object-assign/-/object-assign-4.1.1.tgz"
    },
    "object-component": {
      "version": "0.0.3",
      "from": "object-component@0.0.3",
      "resolved": "https://registry.npmjs.org/object-component/-/object-component-0.0.3.tgz"
    },
    "object-keys": {
      "version": "0.4.0",
      "from": "object-keys@>=0.4.0 <0.5.0",
      "resolved": "https://registry.npmjs.org/object-keys/-/object-keys-0.4.0.tgz"
    },
    "object.defaults": {
      "version": "1.1.0",
      "from": "object.defaults@>=1.1.0 <2.0.0",
      "resolved": "https://registry.npmjs.org/object.defaults/-/object.defaults-1.1.0.tgz",
      "dependencies": {
        "for-own": {
          "version": "1.0.0",
          "from": "for-own@>=1.0.0 <2.0.0",
          "resolved": "https://registry.npmjs.org/for-own/-/for-own-1.0.0.tgz"
        },
        "isobject": {
          "version": "3.0.1",
          "from": "isobject@>=3.0.0 <4.0.0",
          "resolved": "https://registry.npmjs.org/isobject/-/isobject-3.0.1.tgz"
        }
      }
    },
    "object.omit": {
      "version": "2.0.1",
      "from": "object.omit@>=2.0.0 <3.0.0",
      "resolved": "https://registry.npmjs.org/object.omit/-/object.omit-2.0.1.tgz"
    },
    "object.pick": {
      "version": "1.3.0",
      "from": "object.pick@>=1.2.0 <2.0.0",
      "resolved": "https://registry.npmjs.org/object.pick/-/object.pick-1.3.0.tgz",
      "dependencies": {
        "isobject": {
          "version": "3.0.1",
          "from": "isobject@>=3.0.1 <4.0.0",
          "resolved": "https://registry.npmjs.org/isobject/-/isobject-3.0.1.tgz"
        }
      }
    },
    "on-finished": {
      "version": "2.3.0",
      "from": "on-finished@>=2.3.0 <2.4.0",
      "resolved": "https://registry.npmjs.org/on-finished/-/on-finished-2.3.0.tgz"
    },
    "on-headers": {
      "version": "1.0.1",
      "from": "on-headers@>=1.0.0 <1.1.0",
      "resolved": "https://registry.npmjs.org/on-headers/-/on-headers-1.0.1.tgz"
    },
    "once": {
      "version": "1.4.0",
      "from": "once@>=1.3.0 <2.0.0",
      "resolved": "https://registry.npmjs.org/once/-/once-1.4.0.tgz"
    },
    "onetime": {
      "version": "1.1.0",
      "from": "onetime@>=1.0.0 <2.0.0",
      "resolved": "https://registry.npmjs.org/onetime/-/onetime-1.1.0.tgz"
    },
    "open": {
      "version": "0.0.5",
      "from": "open@0.0.5",
      "resolved": "https://registry.npmjs.org/open/-/open-0.0.5.tgz"
    },
    "optimist": {
      "version": "0.6.1",
      "from": "optimist@>=0.6.1 <0.7.0",
      "resolved": "https://registry.npmjs.org/optimist/-/optimist-0.6.1.tgz",
      "dependencies": {
        "minimist": {
          "version": "0.0.10",
          "from": "minimist@>=0.0.1 <0.1.0",
          "resolved": "https://registry.npmjs.org/minimist/-/minimist-0.0.10.tgz"
        },
        "wordwrap": {
          "version": "0.0.3",
          "from": "wordwrap@>=0.0.2 <0.1.0",
          "resolved": "https://registry.npmjs.org/wordwrap/-/wordwrap-0.0.3.tgz"
        }
      }
    },
    "optionator": {
      "version": "0.8.2",
      "from": "optionator@>=0.8.1 <0.9.0",
      "resolved": "https://registry.npmjs.org/optionator/-/optionator-0.8.2.tgz"
    },
    "options": {
      "version": "0.0.6",
      "from": "options@>=0.0.5",
      "resolved": "https://registry.npmjs.org/options/-/options-0.0.6.tgz"
    },
    "orchestrator": {
      "version": "0.3.8",
      "from": "orchestrator@>=0.3.8 <0.4.0",
      "resolved": "https://registry.npmjs.org/orchestrator/-/orchestrator-0.3.8.tgz",
      "dependencies": {
        "end-of-stream": {
          "version": "0.1.5",
          "from": "end-of-stream@>=0.1.5 <0.2.0",
          "resolved": "https://registry.npmjs.org/end-of-stream/-/end-of-stream-0.1.5.tgz"
        },
        "once": {
          "version": "1.3.3",
          "from": "once@>=1.3.0 <1.4.0",
          "resolved": "https://registry.npmjs.org/once/-/once-1.3.3.tgz"
        }
      }
    },
    "ordered-read-streams": {
      "version": "0.1.0",
      "from": "ordered-read-streams@>=0.1.0 <0.2.0",
      "resolved": "https://registry.npmjs.org/ordered-read-streams/-/ordered-read-streams-0.1.0.tgz"
    },
    "os-browserify": {
      "version": "0.2.1",
      "from": "os-browserify@>=0.2.0 <0.3.0",
      "resolved": "https://registry.npmjs.org/os-browserify/-/os-browserify-0.2.1.tgz"
    },
    "os-homedir": {
      "version": "1.0.2",
      "from": "os-homedir@>=1.0.1 <2.0.0",
      "resolved": "https://registry.npmjs.org/os-homedir/-/os-homedir-1.0.2.tgz"
    },
    "os-locale": {
      "version": "1.4.0",
      "from": "os-locale@>=1.4.0 <2.0.0",
      "resolved": "https://registry.npmjs.org/os-locale/-/os-locale-1.4.0.tgz"
    },
    "os-shim": {
      "version": "0.1.3",
      "from": "os-shim@>=0.1.2 <0.2.0",
      "resolved": "https://registry.npmjs.org/os-shim/-/os-shim-0.1.3.tgz"
    },
    "os-tmpdir": {
      "version": "1.0.2",
      "from": "os-tmpdir@>=1.0.0 <2.0.0",
      "resolved": "https://registry.npmjs.org/os-tmpdir/-/os-tmpdir-1.0.2.tgz"
    },
    "osenv": {
      "version": "0.1.4",
      "from": "osenv@>=0.0.0 <1.0.0",
      "resolved": "https://registry.npmjs.org/osenv/-/osenv-0.1.4.tgz"
    },
    "p-finally": {
      "version": "1.0.0",
      "from": "p-finally@>=1.0.0 <2.0.0",
      "resolved": "https://registry.npmjs.org/p-finally/-/p-finally-1.0.0.tgz"
    },
    "p-limit": {
      "version": "1.1.0",
      "from": "p-limit@>=1.1.0 <2.0.0",
      "resolved": "https://registry.npmjs.org/p-limit/-/p-limit-1.1.0.tgz"
    },
    "p-locate": {
      "version": "2.0.0",
      "from": "p-locate@>=2.0.0 <3.0.0",
      "resolved": "https://registry.npmjs.org/p-locate/-/p-locate-2.0.0.tgz"
    },
    "p-map": {
      "version": "1.2.0",
      "from": "p-map@>=1.1.1 <2.0.0",
      "resolved": "https://registry.npmjs.org/p-map/-/p-map-1.2.0.tgz"
    },
    "pako": {
      "version": "0.2.9",
      "from": "pako@>=0.2.0 <0.3.0",
      "resolved": "https://registry.npmjs.org/pako/-/pako-0.2.9.tgz"
    },
    "parse-asn1": {
      "version": "5.1.0",
      "from": "parse-asn1@>=5.0.0 <6.0.0",
      "resolved": "https://registry.npmjs.org/parse-asn1/-/parse-asn1-5.1.0.tgz"
    },
    "parse-filepath": {
      "version": "1.0.1",
      "from": "parse-filepath@>=1.0.1 <2.0.0",
      "resolved": "https://registry.npmjs.org/parse-filepath/-/parse-filepath-1.0.1.tgz"
    },
    "parse-glob": {
      "version": "3.0.4",
      "from": "parse-glob@>=3.0.4 <4.0.0",
      "resolved": "https://registry.npmjs.org/parse-glob/-/parse-glob-3.0.4.tgz"
    },
    "parse-json": {
      "version": "2.2.0",
      "from": "parse-json@>=2.2.0 <3.0.0",
      "resolved": "https://registry.npmjs.org/parse-json/-/parse-json-2.2.0.tgz"
    },
    "parse-passwd": {
      "version": "1.0.0",
      "from": "parse-passwd@>=1.0.0 <2.0.0",
      "resolved": "https://registry.npmjs.org/parse-passwd/-/parse-passwd-1.0.0.tgz"
    },
    "parse5": {
      "version": "1.5.1",
      "from": "parse5@>=1.5.1 <2.0.0",
      "resolved": "https://registry.npmjs.org/parse5/-/parse5-1.5.1.tgz"
    },
    "parsejson": {
      "version": "0.0.3",
      "from": "parsejson@0.0.3",
      "resolved": "https://registry.npmjs.org/parsejson/-/parsejson-0.0.3.tgz"
    },
    "parseqs": {
      "version": "0.0.5",
      "from": "parseqs@0.0.5",
      "resolved": "https://registry.npmjs.org/parseqs/-/parseqs-0.0.5.tgz"
    },
    "parseuri": {
      "version": "0.0.5",
      "from": "parseuri@0.0.5",
      "resolved": "https://registry.npmjs.org/parseuri/-/parseuri-0.0.5.tgz"
    },
    "parseurl": {
      "version": "1.3.2",
      "from": "parseurl@>=1.3.2 <1.4.0",
      "resolved": "https://registry.npmjs.org/parseurl/-/parseurl-1.3.2.tgz"
    },
    "path-browserify": {
      "version": "0.0.0",
      "from": "path-browserify@0.0.0",
      "resolved": "https://registry.npmjs.org/path-browserify/-/path-browserify-0.0.0.tgz"
    },
    "path-dirname": {
      "version": "1.0.2",
      "from": "path-dirname@>=1.0.0 <2.0.0",
      "resolved": "https://registry.npmjs.org/path-dirname/-/path-dirname-1.0.2.tgz"
    },
    "path-exists": {
      "version": "2.1.0",
      "from": "path-exists@>=2.0.0 <3.0.0",
      "resolved": "https://registry.npmjs.org/path-exists/-/path-exists-2.1.0.tgz"
    },
    "path-is-absolute": {
      "version": "1.0.1",
      "from": "path-is-absolute@>=1.0.0 <2.0.0",
      "resolved": "https://registry.npmjs.org/path-is-absolute/-/path-is-absolute-1.0.1.tgz"
    },
    "path-is-inside": {
      "version": "1.0.2",
      "from": "path-is-inside@>=1.0.1 <2.0.0",
      "resolved": "https://registry.npmjs.org/path-is-inside/-/path-is-inside-1.0.2.tgz"
    },
    "path-key": {
      "version": "2.0.1",
      "from": "path-key@>=2.0.0 <3.0.0",
      "resolved": "https://registry.npmjs.org/path-key/-/path-key-2.0.1.tgz"
    },
    "path-parse": {
      "version": "1.0.5",
      "from": "path-parse@>=1.0.5 <2.0.0",
      "resolved": "https://registry.npmjs.org/path-parse/-/path-parse-1.0.5.tgz"
    },
    "path-root": {
      "version": "0.1.1",
      "from": "path-root@>=0.1.1 <0.2.0",
      "resolved": "https://registry.npmjs.org/path-root/-/path-root-0.1.1.tgz"
    },
    "path-root-regex": {
      "version": "0.1.2",
      "from": "path-root-regex@>=0.1.0 <0.2.0",
      "resolved": "https://registry.npmjs.org/path-root-regex/-/path-root-regex-0.1.2.tgz"
    },
    "path-to-regexp": {
      "version": "0.1.7",
      "from": "path-to-regexp@0.1.7",
      "resolved": "https://registry.npmjs.org/path-to-regexp/-/path-to-regexp-0.1.7.tgz"
    },
    "path-type": {
      "version": "1.1.0",
      "from": "path-type@>=1.0.0 <2.0.0",
      "resolved": "https://registry.npmjs.org/path-type/-/path-type-1.1.0.tgz"
    },
    "pause": {
      "version": "0.1.0",
      "from": "pause@0.1.0",
      "resolved": "https://registry.npmjs.org/pause/-/pause-0.1.0.tgz"
    },
    "pause-stream": {
      "version": "0.0.11",
      "from": "pause-stream@0.0.11",
      "resolved": "https://registry.npmjs.org/pause-stream/-/pause-stream-0.0.11.tgz"
    },
    "pbkdf2": {
      "version": "3.0.14",
      "from": "pbkdf2@>=3.0.3 <4.0.0",
      "resolved": "https://registry.npmjs.org/pbkdf2/-/pbkdf2-3.0.14.tgz"
    },
    "pend": {
      "version": "1.2.0",
      "from": "pend@>=1.2.0 <1.3.0",
      "resolved": "https://registry.npmjs.org/pend/-/pend-1.2.0.tgz"
    },
    "performance-now": {
      "version": "2.1.0",
      "from": "performance-now@>=2.1.0 <3.0.0",
      "resolved": "https://registry.npmjs.org/performance-now/-/performance-now-2.1.0.tgz"
    },
    "phantomjs-polyfill": {
      "version": "0.0.2",
      "from": "phantomjs-polyfill@>=0.0.2 <0.1.0",
      "resolved": "https://registry.npmjs.org/phantomjs-polyfill/-/phantomjs-polyfill-0.0.2.tgz"
    },
    "phantomjs-prebuilt": {
      "version": "2.1.15",
      "from": "phantomjs-prebuilt@>=2.1.6 <2.2.0",
      "resolved": "https://registry.npmjs.org/phantomjs-prebuilt/-/phantomjs-prebuilt-2.1.15.tgz",
      "dependencies": {
        "ajv": {
          "version": "4.11.8",
          "from": "ajv@>=4.9.1 <5.0.0",
          "resolved": "https://registry.npmjs.org/ajv/-/ajv-4.11.8.tgz"
        },
        "assert-plus": {
          "version": "0.2.0",
          "from": "assert-plus@>=0.2.0 <0.3.0",
          "resolved": "https://registry.npmjs.org/assert-plus/-/assert-plus-0.2.0.tgz"
        },
        "aws-sign2": {
          "version": "0.6.0",
          "from": "aws-sign2@>=0.6.0 <0.7.0",
          "resolved": "https://registry.npmjs.org/aws-sign2/-/aws-sign2-0.6.0.tgz"
        },
        "boom": {
          "version": "2.10.1",
          "from": "boom@>=2.0.0 <3.0.0",
          "resolved": "https://registry.npmjs.org/boom/-/boom-2.10.1.tgz"
        },
        "cryptiles": {
          "version": "2.0.5",
          "from": "cryptiles@>=2.0.0 <3.0.0",
          "resolved": "https://registry.npmjs.org/cryptiles/-/cryptiles-2.0.5.tgz"
        },
        "form-data": {
          "version": "2.1.4",
          "from": "form-data@>=2.1.1 <2.2.0",
          "resolved": "https://registry.npmjs.org/form-data/-/form-data-2.1.4.tgz"
        },
        "fs-extra": {
          "version": "1.0.0",
          "from": "fs-extra@>=1.0.0 <1.1.0",
          "resolved": "https://registry.npmjs.org/fs-extra/-/fs-extra-1.0.0.tgz"
        },
        "har-schema": {
          "version": "1.0.5",
          "from": "har-schema@>=1.0.5 <2.0.0",
          "resolved": "https://registry.npmjs.org/har-schema/-/har-schema-1.0.5.tgz"
        },
        "har-validator": {
          "version": "4.2.1",
          "from": "har-validator@>=4.2.1 <4.3.0",
          "resolved": "https://registry.npmjs.org/har-validator/-/har-validator-4.2.1.tgz"
        },
        "hawk": {
          "version": "3.1.3",
          "from": "hawk@>=3.1.3 <3.2.0",
          "resolved": "https://registry.npmjs.org/hawk/-/hawk-3.1.3.tgz"
        },
        "hoek": {
          "version": "2.16.3",
          "from": "hoek@>=2.0.0 <3.0.0",
          "resolved": "https://registry.npmjs.org/hoek/-/hoek-2.16.3.tgz"
        },
        "http-signature": {
          "version": "1.1.1",
          "from": "http-signature@>=1.1.0 <1.2.0",
          "resolved": "https://registry.npmjs.org/http-signature/-/http-signature-1.1.1.tgz"
        },
        "performance-now": {
          "version": "0.2.0",
          "from": "performance-now@>=0.2.0 <0.3.0",
          "resolved": "https://registry.npmjs.org/performance-now/-/performance-now-0.2.0.tgz"
        },
        "qs": {
          "version": "6.4.0",
          "from": "qs@>=6.4.0 <6.5.0",
          "resolved": "https://registry.npmjs.org/qs/-/qs-6.4.0.tgz"
        },
        "request": {
          "version": "2.81.0",
          "from": "request@>=2.81.0 <2.82.0",
          "resolved": "https://registry.npmjs.org/request/-/request-2.81.0.tgz"
        },
        "sntp": {
          "version": "1.0.9",
          "from": "sntp@>=1.0.0 <2.0.0",
          "resolved": "https://registry.npmjs.org/sntp/-/sntp-1.0.9.tgz"
        },
        "which": {
          "version": "1.2.14",
          "from": "which@>=1.2.10 <1.3.0",
          "resolved": "https://registry.npmjs.org/which/-/which-1.2.14.tgz"
        }
      }
    },
    "pidof": {
      "version": "1.0.2",
      "from": "pidof@>=1.0.2 <1.1.0",
      "resolved": "https://registry.npmjs.org/pidof/-/pidof-1.0.2.tgz"
    },
    "pify": {
      "version": "2.3.0",
      "from": "pify@>=2.0.0 <3.0.0",
      "resolved": "https://registry.npmjs.org/pify/-/pify-2.3.0.tgz"
    },
    "pinkie": {
      "version": "2.0.4",
      "from": "pinkie@>=2.0.0 <3.0.0",
      "resolved": "https://registry.npmjs.org/pinkie/-/pinkie-2.0.4.tgz"
    },
    "pinkie-promise": {
      "version": "2.0.1",
      "from": "pinkie-promise@>=2.0.0 <3.0.0",
      "resolved": "https://registry.npmjs.org/pinkie-promise/-/pinkie-promise-2.0.1.tgz"
    },
    "pkg-conf": {
      "version": "1.1.3",
      "from": "pkg-conf@>=1.1.2 <2.0.0",
      "resolved": "https://registry.npmjs.org/pkg-conf/-/pkg-conf-1.1.3.tgz"
    },
    "plur": {
      "version": "2.1.2",
      "from": "plur@>=2.1.0 <3.0.0",
      "resolved": "https://registry.npmjs.org/plur/-/plur-2.1.2.tgz"
    },
    "postcss": {
      "version": "5.2.18",
      "from": "postcss@>=5.0.21 <6.0.0",
      "resolved": "https://registry.npmjs.org/postcss/-/postcss-5.2.18.tgz",
      "dependencies": {
        "source-map": {
          "version": "0.5.7",
          "from": "source-map@>=0.5.6 <0.6.0",
          "resolved": "https://registry.npmjs.org/source-map/-/source-map-0.5.7.tgz"
        },
        "supports-color": {
          "version": "3.2.3",
          "from": "supports-color@>=3.2.3 <4.0.0",
          "resolved": "https://registry.npmjs.org/supports-color/-/supports-color-3.2.3.tgz"
        }
      }
    },
    "postcss-load-config": {
      "version": "1.2.0",
      "from": "postcss-load-config@>=1.1.0 <2.0.0",
      "resolved": "https://registry.npmjs.org/postcss-load-config/-/postcss-load-config-1.2.0.tgz"
    },
    "postcss-load-options": {
      "version": "1.2.0",
      "from": "postcss-load-options@>=1.2.0 <2.0.0",
      "resolved": "https://registry.npmjs.org/postcss-load-options/-/postcss-load-options-1.2.0.tgz"
    },
    "postcss-load-plugins": {
      "version": "2.3.0",
      "from": "postcss-load-plugins@>=2.3.0 <3.0.0",
      "resolved": "https://registry.npmjs.org/postcss-load-plugins/-/postcss-load-plugins-2.3.0.tgz"
    },
    "postcss-modules": {
      "version": "0.6.4",
      "from": "postcss-modules@>=0.6.4 <0.7.0",
      "resolved": "https://registry.npmjs.org/postcss-modules/-/postcss-modules-0.6.4.tgz"
    },
    "postcss-modules-extract-imports": {
      "version": "1.1.0",
      "from": "postcss-modules-extract-imports@1.1.0",
      "resolved": "https://registry.npmjs.org/postcss-modules-extract-imports/-/postcss-modules-extract-imports-1.1.0.tgz",
      "dependencies": {
        "ansi-styles": {
          "version": "3.2.0",
          "from": "ansi-styles@>=3.1.0 <4.0.0",
          "resolved": "https://registry.npmjs.org/ansi-styles/-/ansi-styles-3.2.0.tgz"
        },
        "chalk": {
          "version": "2.3.0",
          "from": "chalk@>=2.1.0 <3.0.0",
          "resolved": "https://registry.npmjs.org/chalk/-/chalk-2.3.0.tgz"
        },
        "has-flag": {
          "version": "2.0.0",
          "from": "has-flag@>=2.0.0 <3.0.0",
          "resolved": "https://registry.npmjs.org/has-flag/-/has-flag-2.0.0.tgz"
        },
        "postcss": {
          "version": "6.0.13",
          "from": "postcss@>=6.0.1 <7.0.0",
          "resolved": "https://registry.npmjs.org/postcss/-/postcss-6.0.13.tgz"
        },
        "source-map": {
          "version": "0.6.1",
          "from": "source-map@>=0.6.1 <0.7.0",
          "resolved": "https://registry.npmjs.org/source-map/-/source-map-0.6.1.tgz"
        },
        "supports-color": {
          "version": "4.5.0",
          "from": "supports-color@>=4.4.0 <5.0.0",
          "resolved": "https://registry.npmjs.org/supports-color/-/supports-color-4.5.0.tgz"
        }
      }
    },
    "postcss-modules-local-by-default": {
      "version": "1.2.0",
      "from": "postcss-modules-local-by-default@1.2.0",
      "resolved": "https://registry.npmjs.org/postcss-modules-local-by-default/-/postcss-modules-local-by-default-1.2.0.tgz",
      "dependencies": {
        "ansi-styles": {
          "version": "3.2.0",
          "from": "ansi-styles@>=3.1.0 <4.0.0",
          "resolved": "https://registry.npmjs.org/ansi-styles/-/ansi-styles-3.2.0.tgz"
        },
        "chalk": {
          "version": "2.3.0",
          "from": "chalk@>=2.1.0 <3.0.0",
          "resolved": "https://registry.npmjs.org/chalk/-/chalk-2.3.0.tgz"
        },
        "has-flag": {
          "version": "2.0.0",
          "from": "has-flag@>=2.0.0 <3.0.0",
          "resolved": "https://registry.npmjs.org/has-flag/-/has-flag-2.0.0.tgz"
        },
        "postcss": {
          "version": "6.0.13",
          "from": "postcss@>=6.0.1 <7.0.0",
          "resolved": "https://registry.npmjs.org/postcss/-/postcss-6.0.13.tgz"
        },
        "source-map": {
          "version": "0.6.1",
          "from": "source-map@>=0.6.1 <0.7.0",
          "resolved": "https://registry.npmjs.org/source-map/-/source-map-0.6.1.tgz"
        },
        "supports-color": {
          "version": "4.5.0",
          "from": "supports-color@>=4.4.0 <5.0.0",
          "resolved": "https://registry.npmjs.org/supports-color/-/supports-color-4.5.0.tgz"
        }
      }
    },
    "postcss-modules-scope": {
      "version": "1.1.0",
      "from": "postcss-modules-scope@1.1.0",
      "resolved": "https://registry.npmjs.org/postcss-modules-scope/-/postcss-modules-scope-1.1.0.tgz",
      "dependencies": {
        "ansi-styles": {
          "version": "3.2.0",
          "from": "ansi-styles@>=3.1.0 <4.0.0",
          "resolved": "https://registry.npmjs.org/ansi-styles/-/ansi-styles-3.2.0.tgz"
        },
        "chalk": {
          "version": "2.3.0",
          "from": "chalk@>=2.1.0 <3.0.0",
          "resolved": "https://registry.npmjs.org/chalk/-/chalk-2.3.0.tgz"
        },
        "has-flag": {
          "version": "2.0.0",
          "from": "has-flag@>=2.0.0 <3.0.0",
          "resolved": "https://registry.npmjs.org/has-flag/-/has-flag-2.0.0.tgz"
        },
        "postcss": {
          "version": "6.0.13",
          "from": "postcss@>=6.0.1 <7.0.0",
          "resolved": "https://registry.npmjs.org/postcss/-/postcss-6.0.13.tgz"
        },
        "source-map": {
          "version": "0.6.1",
          "from": "source-map@>=0.6.1 <0.7.0",
          "resolved": "https://registry.npmjs.org/source-map/-/source-map-0.6.1.tgz"
        },
        "supports-color": {
          "version": "4.5.0",
          "from": "supports-color@>=4.4.0 <5.0.0",
          "resolved": "https://registry.npmjs.org/supports-color/-/supports-color-4.5.0.tgz"
        }
      }
    },
    "postcss-modules-values": {
      "version": "1.3.0",
      "from": "postcss-modules-values@1.3.0",
      "resolved": "https://registry.npmjs.org/postcss-modules-values/-/postcss-modules-values-1.3.0.tgz",
      "dependencies": {
        "ansi-styles": {
          "version": "3.2.0",
          "from": "ansi-styles@>=3.1.0 <4.0.0",
          "resolved": "https://registry.npmjs.org/ansi-styles/-/ansi-styles-3.2.0.tgz"
        },
        "chalk": {
          "version": "2.3.0",
          "from": "chalk@>=2.1.0 <3.0.0",
          "resolved": "https://registry.npmjs.org/chalk/-/chalk-2.3.0.tgz"
        },
        "has-flag": {
          "version": "2.0.0",
          "from": "has-flag@>=2.0.0 <3.0.0",
          "resolved": "https://registry.npmjs.org/has-flag/-/has-flag-2.0.0.tgz"
        },
        "postcss": {
          "version": "6.0.13",
          "from": "postcss@>=6.0.1 <7.0.0",
          "resolved": "https://registry.npmjs.org/postcss/-/postcss-6.0.13.tgz"
        },
        "source-map": {
          "version": "0.6.1",
          "from": "source-map@>=0.6.1 <0.7.0",
          "resolved": "https://registry.npmjs.org/source-map/-/source-map-0.6.1.tgz"
        },
        "supports-color": {
          "version": "4.5.0",
          "from": "supports-color@>=4.4.0 <5.0.0",
          "resolved": "https://registry.npmjs.org/supports-color/-/supports-color-4.5.0.tgz"
        }
      }
    },
    "postcss-value-parser": {
      "version": "3.3.0",
      "from": "postcss-value-parser@>=3.2.3 <4.0.0",
      "resolved": "https://registry.npmjs.org/postcss-value-parser/-/postcss-value-parser-3.3.0.tgz"
    },
    "prelude-ls": {
      "version": "1.1.2",
      "from": "prelude-ls@>=1.1.2 <1.2.0",
      "resolved": "https://registry.npmjs.org/prelude-ls/-/prelude-ls-1.1.2.tgz"
    },
    "preserve": {
      "version": "0.2.0",
      "from": "preserve@>=0.2.0 <0.3.0",
      "resolved": "https://registry.npmjs.org/preserve/-/preserve-0.2.0.tgz"
    },
    "pretty-format": {
      "version": "20.0.3",
      "from": "pretty-format@>=20.0.3 <21.0.0",
      "resolved": "https://registry.npmjs.org/pretty-format/-/pretty-format-20.0.3.tgz",
      "dependencies": {
        "ansi-styles": {
          "version": "3.2.0",
          "from": "ansi-styles@>=3.0.0 <4.0.0",
          "resolved": "https://registry.npmjs.org/ansi-styles/-/ansi-styles-3.2.0.tgz"
        }
      }
    },
    "pretty-hrtime": {
      "version": "1.0.3",
      "from": "pretty-hrtime@>=1.0.2 <1.1.0",
      "resolved": "https://registry.npmjs.org/pretty-hrtime/-/pretty-hrtime-1.0.3.tgz"
    },
    "private": {
      "version": "0.1.8",
      "from": "private@>=0.1.7 <0.2.0",
      "resolved": "https://registry.npmjs.org/private/-/private-0.1.8.tgz"
    },
    "process": {
      "version": "0.11.10",
      "from": "process@>=0.11.0 <0.12.0",
      "resolved": "https://registry.npmjs.org/process/-/process-0.11.10.tgz"
    },
    "process-nextick-args": {
      "version": "1.0.7",
      "from": "process-nextick-args@>=1.0.6 <1.1.0",
      "resolved": "https://registry.npmjs.org/process-nextick-args/-/process-nextick-args-1.0.7.tgz"
    },
    "progress": {
      "version": "1.1.8",
      "from": "progress@>=1.1.8 <1.2.0",
      "resolved": "https://registry.npmjs.org/progress/-/progress-1.1.8.tgz"
    },
    "proxy-addr": {
      "version": "1.1.5",
      "from": "proxy-addr@>=1.1.3 <1.2.0",
      "resolved": "https://registry.npmjs.org/proxy-addr/-/proxy-addr-1.1.5.tgz"
    },
    "prr": {
      "version": "0.0.0",
      "from": "prr@>=0.0.0 <0.1.0",
      "resolved": "https://registry.npmjs.org/prr/-/prr-0.0.0.tgz"
    },
    "pseudomap": {
      "version": "1.0.2",
      "from": "pseudomap@>=1.0.2 <2.0.0",
      "resolved": "https://registry.npmjs.org/pseudomap/-/pseudomap-1.0.2.tgz"
    },
    "public-encrypt": {
      "version": "4.0.0",
      "from": "public-encrypt@>=4.0.0 <5.0.0",
      "resolved": "https://registry.npmjs.org/public-encrypt/-/public-encrypt-4.0.0.tgz"
    },
    "punycode": {
      "version": "1.4.1",
      "from": "punycode@>=1.4.1 <2.0.0",
      "resolved": "https://registry.npmjs.org/punycode/-/punycode-1.4.1.tgz"
    },
    "qs": {
      "version": "6.5.1",
      "from": "qs@>=6.5.1 <6.6.0",
      "resolved": "https://registry.npmjs.org/qs/-/qs-6.5.1.tgz"
    },
    "querystring": {
      "version": "0.2.0",
      "from": "querystring@0.2.0",
      "resolved": "https://registry.npmjs.org/querystring/-/querystring-0.2.0.tgz"
    },
    "querystring-es3": {
      "version": "0.2.1",
      "from": "querystring-es3@>=0.2.0 <0.3.0",
      "resolved": "https://registry.npmjs.org/querystring-es3/-/querystring-es3-0.2.1.tgz"
    },
    "random-bytes": {
      "version": "1.0.0",
      "from": "random-bytes@>=1.0.0 <1.1.0",
      "resolved": "https://registry.npmjs.org/random-bytes/-/random-bytes-1.0.0.tgz"
    },
    "randomatic": {
      "version": "1.1.7",
      "from": "randomatic@>=1.1.3 <2.0.0",
      "resolved": "https://registry.npmjs.org/randomatic/-/randomatic-1.1.7.tgz",
      "dependencies": {
        "is-number": {
          "version": "3.0.0",
          "from": "is-number@>=3.0.0 <4.0.0",
          "resolved": "https://registry.npmjs.org/is-number/-/is-number-3.0.0.tgz",
          "dependencies": {
            "kind-of": {
              "version": "3.2.2",
              "from": "kind-of@^3.0.2",
              "resolved": "https://registry.npmjs.org/kind-of/-/kind-of-3.2.2.tgz"
            }
          }
        },
        "kind-of": {
          "version": "4.0.0",
          "from": "kind-of@>=4.0.0 <5.0.0",
          "resolved": "https://registry.npmjs.org/kind-of/-/kind-of-4.0.0.tgz"
        }
      }
    },
    "randombytes": {
      "version": "2.0.5",
      "from": "randombytes@>=2.0.0 <3.0.0",
      "resolved": "https://registry.npmjs.org/randombytes/-/randombytes-2.0.5.tgz"
    },
    "range-parser": {
      "version": "1.2.0",
      "from": "range-parser@>=1.0.3 <2.0.0",
      "resolved": "https://registry.npmjs.org/range-parser/-/range-parser-1.2.0.tgz"
    },
    "raw-body": {
      "version": "2.3.2",
      "from": "raw-body@2.3.2",
      "resolved": "https://registry.npmjs.org/raw-body/-/raw-body-2.3.2.tgz",
      "dependencies": {
        "iconv-lite": {
          "version": "0.4.19",
          "from": "iconv-lite@0.4.19",
          "resolved": "https://registry.npmjs.org/iconv-lite/-/iconv-lite-0.4.19.tgz"
        }
      }
    },
    "read": {
      "version": "1.0.7",
      "from": "read@>=1.0.3 <1.1.0",
      "resolved": "https://registry.npmjs.org/read/-/read-1.0.7.tgz"
    },
    "read-package-json": {
      "version": "2.0.12",
      "from": "read-package-json@>=2.0.0 <3.0.0",
      "resolved": "https://registry.npmjs.org/read-package-json/-/read-package-json-2.0.12.tgz",
      "dependencies": {
        "glob": {
          "version": "7.1.2",
          "from": "glob@>=7.1.1 <8.0.0",
          "resolved": "https://registry.npmjs.org/glob/-/glob-7.1.2.tgz"
        }
      }
    },
    "read-package-tree": {
      "version": "5.1.6",
      "from": "read-package-tree@>=5.1.5 <5.2.0",
      "resolved": "https://registry.npmjs.org/read-package-tree/-/read-package-tree-5.1.6.tgz"
    },
    "read-pkg": {
      "version": "1.1.0",
      "from": "read-pkg@>=1.0.0 <2.0.0",
      "resolved": "https://registry.npmjs.org/read-pkg/-/read-pkg-1.1.0.tgz"
    },
    "read-pkg-up": {
      "version": "1.0.1",
      "from": "read-pkg-up@>=1.0.1 <2.0.0",
      "resolved": "https://registry.npmjs.org/read-pkg-up/-/read-pkg-up-1.0.1.tgz"
    },
    "readable-stream": {
      "version": "1.1.14",
      "from": "readable-stream@>=1.1.9 <1.2.0",
      "resolved": "https://registry.npmjs.org/readable-stream/-/readable-stream-1.1.14.tgz"
    },
    "readdir-scoped-modules": {
      "version": "1.0.2",
      "from": "readdir-scoped-modules@>=1.0.0 <2.0.0",
      "resolved": "https://registry.npmjs.org/readdir-scoped-modules/-/readdir-scoped-modules-1.0.2.tgz"
    },
    "readdirp": {
      "version": "2.1.0",
      "from": "readdirp@>=2.0.0 <3.0.0",
      "resolved": "https://registry.npmjs.org/readdirp/-/readdirp-2.1.0.tgz",
      "dependencies": {
        "isarray": {
          "version": "1.0.0",
          "from": "isarray@>=1.0.0 <1.1.0",
          "resolved": "https://registry.npmjs.org/isarray/-/isarray-1.0.0.tgz"
        },
        "readable-stream": {
          "version": "2.3.3",
          "from": "readable-stream@>=2.0.2 <3.0.0",
          "resolved": "https://registry.npmjs.org/readable-stream/-/readable-stream-2.3.3.tgz"
        },
        "string_decoder": {
          "version": "1.0.3",
          "from": "string_decoder@>=1.0.3 <1.1.0",
          "resolved": "https://registry.npmjs.org/string_decoder/-/string_decoder-1.0.3.tgz"
        }
      }
    },
    "rechoir": {
      "version": "0.6.2",
      "from": "rechoir@>=0.6.2 <0.7.0",
      "resolved": "https://registry.npmjs.org/rechoir/-/rechoir-0.6.2.tgz"
    },
    "redent": {
      "version": "1.0.0",
      "from": "redent@>=1.0.0 <2.0.0",
      "resolved": "https://registry.npmjs.org/redent/-/redent-1.0.0.tgz"
    },
    "regenerate": {
      "version": "1.3.3",
      "from": "regenerate@>=1.2.1 <2.0.0",
      "resolved": "https://registry.npmjs.org/regenerate/-/regenerate-1.3.3.tgz"
    },
    "regenerator-runtime": {
      "version": "0.11.0",
      "from": "regenerator-runtime@>=0.11.0 <0.12.0",
      "resolved": "https://registry.npmjs.org/regenerator-runtime/-/regenerator-runtime-0.11.0.tgz"
    },
    "regex-cache": {
      "version": "0.4.4",
      "from": "regex-cache@>=0.4.2 <0.5.0",
      "resolved": "https://registry.npmjs.org/regex-cache/-/regex-cache-0.4.4.tgz"
    },
    "regexpu-core": {
      "version": "1.0.0",
      "from": "regexpu-core@>=1.0.0 <2.0.0",
      "resolved": "https://registry.npmjs.org/regexpu-core/-/regexpu-core-1.0.0.tgz"
    },
    "regjsgen": {
      "version": "0.2.0",
      "from": "regjsgen@>=0.2.0 <0.3.0",
      "resolved": "https://registry.npmjs.org/regjsgen/-/regjsgen-0.2.0.tgz"
    },
    "regjsparser": {
      "version": "0.1.5",
      "from": "regjsparser@>=0.1.4 <0.2.0",
      "resolved": "https://registry.npmjs.org/regjsparser/-/regjsparser-0.1.5.tgz",
      "dependencies": {
        "jsesc": {
          "version": "0.5.0",
          "from": "jsesc@>=0.5.0 <0.6.0",
          "resolved": "https://registry.npmjs.org/jsesc/-/jsesc-0.5.0.tgz"
        }
      }
    },
    "remove-trailing-separator": {
      "version": "1.1.0",
      "from": "remove-trailing-separator@>=1.0.1 <2.0.0",
      "resolved": "https://registry.npmjs.org/remove-trailing-separator/-/remove-trailing-separator-1.1.0.tgz"
    },
    "repeat-element": {
      "version": "1.1.2",
      "from": "repeat-element@>=1.1.2 <2.0.0",
      "resolved": "https://registry.npmjs.org/repeat-element/-/repeat-element-1.1.2.tgz"
    },
    "repeat-string": {
      "version": "1.6.1",
      "from": "repeat-string@>=1.5.2 <2.0.0",
      "resolved": "https://registry.npmjs.org/repeat-string/-/repeat-string-1.6.1.tgz"
    },
    "repeating": {
      "version": "2.0.1",
      "from": "repeating@>=2.0.0 <3.0.0",
      "resolved": "https://registry.npmjs.org/repeating/-/repeating-2.0.1.tgz"
    },
    "replace-ext": {
      "version": "0.0.1",
      "from": "replace-ext@0.0.1",
      "resolved": "https://registry.npmjs.org/replace-ext/-/replace-ext-0.0.1.tgz"
    },
    "replacestream": {
      "version": "4.0.3",
      "from": "replacestream@>=4.0.0 <5.0.0",
      "resolved": "https://registry.npmjs.org/replacestream/-/replacestream-4.0.3.tgz",
      "dependencies": {
        "isarray": {
          "version": "1.0.0",
          "from": "isarray@>=1.0.0 <1.1.0",
          "resolved": "https://registry.npmjs.org/isarray/-/isarray-1.0.0.tgz"
        },
        "readable-stream": {
          "version": "2.3.3",
          "from": "readable-stream@>=2.0.2 <3.0.0",
          "resolved": "https://registry.npmjs.org/readable-stream/-/readable-stream-2.3.3.tgz"
        },
        "string_decoder": {
          "version": "1.0.3",
          "from": "string_decoder@>=1.0.3 <1.1.0",
          "resolved": "https://registry.npmjs.org/string_decoder/-/string_decoder-1.0.3.tgz"
        }
      }
    },
    "request": {
      "version": "2.83.0",
      "from": "request@>=2.79.0 <3.0.0",
      "resolved": "https://registry.npmjs.org/request/-/request-2.83.0.tgz"
    },
    "request-progress": {
      "version": "2.0.1",
      "from": "request-progress@>=2.0.1 <2.1.0",
      "resolved": "https://registry.npmjs.org/request-progress/-/request-progress-2.0.1.tgz"
    },
    "require-directory": {
      "version": "2.1.1",
      "from": "require-directory@>=2.1.1 <3.0.0",
      "resolved": "https://registry.npmjs.org/require-directory/-/require-directory-2.1.1.tgz"
    },
    "require-from-string": {
      "version": "1.2.1",
      "from": "require-from-string@>=1.1.0 <2.0.0",
      "resolved": "https://registry.npmjs.org/require-from-string/-/require-from-string-1.2.1.tgz"
    },
    "require-main-filename": {
      "version": "1.0.1",
      "from": "require-main-filename@>=1.0.1 <2.0.0",
      "resolved": "https://registry.npmjs.org/require-main-filename/-/require-main-filename-1.0.1.tgz"
    },
    "requires-port": {
      "version": "1.0.0",
      "from": "requires-port@>=1.0.0 <2.0.0",
      "resolved": "https://registry.npmjs.org/requires-port/-/requires-port-1.0.0.tgz"
    },
    "resolve": {
      "version": "1.4.0",
      "from": "resolve@>=1.1.7 <2.0.0",
      "resolved": "https://registry.npmjs.org/resolve/-/resolve-1.4.0.tgz"
    },
    "resolve-dir": {
      "version": "0.1.1",
      "from": "resolve-dir@>=0.1.0 <0.2.0",
      "resolved": "https://registry.npmjs.org/resolve-dir/-/resolve-dir-0.1.1.tgz"
    },
    "resolve-from": {
      "version": "1.0.1",
      "from": "resolve-from@>=1.0.0 <2.0.0",
      "resolved": "https://registry.npmjs.org/resolve-from/-/resolve-from-1.0.1.tgz"
    },
    "response-time": {
      "version": "2.3.2",
      "from": "response-time@>=2.3.1 <2.4.0",
      "resolved": "https://registry.npmjs.org/response-time/-/response-time-2.3.2.tgz"
    },
    "restore-cursor": {
      "version": "1.0.1",
      "from": "restore-cursor@>=1.0.1 <2.0.0",
      "resolved": "https://registry.npmjs.org/restore-cursor/-/restore-cursor-1.0.1.tgz"
    },
    "right-align": {
      "version": "0.1.3",
      "from": "right-align@>=0.1.1 <0.2.0",
      "resolved": "https://registry.npmjs.org/right-align/-/right-align-0.1.3.tgz"
    },
    "rimraf": {
      "version": "2.5.4",
      "from": "rimraf@>=2.5.4 <2.6.0",
      "resolved": "https://registry.npmjs.org/rimraf/-/rimraf-2.5.4.tgz"
    },
    "ripemd160": {
      "version": "2.0.1",
      "from": "ripemd160@>=2.0.0 <3.0.0",
      "resolved": "https://registry.npmjs.org/ripemd160/-/ripemd160-2.0.1.tgz"
    },
    "rndm": {
      "version": "1.2.0",
      "from": "rndm@1.2.0",
      "resolved": "https://registry.npmjs.org/rndm/-/rndm-1.2.0.tgz"
    },
    "run-async": {
      "version": "2.3.0",
      "from": "run-async@>=2.2.0 <3.0.0",
      "resolved": "https://registry.npmjs.org/run-async/-/run-async-2.3.0.tgz"
    },
    "rx": {
      "version": "4.1.0",
      "from": "rx@>=4.1.0 <5.0.0",
      "resolved": "https://registry.npmjs.org/rx/-/rx-4.1.0.tgz"
    },
    "safe-buffer": {
      "version": "5.1.1",
      "from": "safe-buffer@>=5.1.1 <5.2.0",
      "resolved": "https://registry.npmjs.org/safe-buffer/-/safe-buffer-5.1.1.tgz"
    },
    "samsam": {
      "version": "1.1.2",
      "from": "samsam@1.1.2",
      "resolved": "https://registry.npmjs.org/samsam/-/samsam-1.1.2.tgz"
    },
    "sane": {
      "version": "1.6.0",
      "from": "sane@>=1.6.0 <1.7.0",
      "resolved": "https://registry.npmjs.org/sane/-/sane-1.6.0.tgz",
      "dependencies": {
        "bser": {
          "version": "1.0.2",
          "from": "bser@1.0.2",
          "resolved": "https://registry.npmjs.org/bser/-/bser-1.0.2.tgz"
        },
        "fb-watchman": {
          "version": "1.9.2",
          "from": "fb-watchman@>=1.8.0 <2.0.0",
          "resolved": "https://registry.npmjs.org/fb-watchman/-/fb-watchman-1.9.2.tgz"
        }
      }
    },
    "sass-graph": {
      "version": "2.2.4",
      "from": "sass-graph@>=2.1.1 <3.0.0",
      "resolved": "https://registry.npmjs.org/sass-graph/-/sass-graph-2.2.4.tgz",
      "dependencies": {
        "camelcase": {
          "version": "3.0.0",
          "from": "camelcase@>=3.0.0 <4.0.0",
          "resolved": "https://registry.npmjs.org/camelcase/-/camelcase-3.0.0.tgz"
        },
        "yargs": {
          "version": "7.1.0",
          "from": "yargs@>=7.0.0 <8.0.0",
          "resolved": "https://registry.npmjs.org/yargs/-/yargs-7.1.0.tgz"
        },
        "yargs-parser": {
          "version": "5.0.0",
          "from": "yargs-parser@>=5.0.0 <6.0.0",
          "resolved": "https://registry.npmjs.org/yargs-parser/-/yargs-parser-5.0.0.tgz"
        }
      }
    },
    "sax": {
      "version": "1.2.4",
      "from": "sax@>=1.2.1 <2.0.0",
      "resolved": "https://registry.npmjs.org/sax/-/sax-1.2.4.tgz"
    },
    "schema-utils": {
      "version": "0.3.0",
      "from": "schema-utils@>=0.3.0 <0.4.0",
      "resolved": "https://registry.npmjs.org/schema-utils/-/schema-utils-0.3.0.tgz"
    },
    "scss-tokenizer": {
      "version": "0.2.3",
      "from": "scss-tokenizer@>=0.2.3 <0.3.0",
      "resolved": "https://registry.npmjs.org/scss-tokenizer/-/scss-tokenizer-0.2.3.tgz"
    },
    "semver": {
      "version": "5.3.0",
      "from": "semver@>=5.3.0 <5.4.0",
      "resolved": "https://registry.npmjs.org/semver/-/semver-5.3.0.tgz"
    },
    "send": {
      "version": "0.14.2",
      "from": "send@0.14.2",
      "resolved": "https://registry.npmjs.org/send/-/send-0.14.2.tgz",
      "dependencies": {
        "http-errors": {
          "version": "1.5.1",
          "from": "http-errors@>=1.5.1 <1.6.0",
          "resolved": "https://registry.npmjs.org/http-errors/-/http-errors-1.5.1.tgz"
        },
        "mime": {
          "version": "1.3.4",
          "from": "mime@1.3.4",
          "resolved": "https://registry.npmjs.org/mime/-/mime-1.3.4.tgz"
        },
        "ms": {
          "version": "0.7.2",
          "from": "ms@0.7.2",
          "resolved": "https://registry.npmjs.org/ms/-/ms-0.7.2.tgz"
        },
        "setprototypeof": {
          "version": "1.0.2",
          "from": "setprototypeof@1.0.2",
          "resolved": "https://registry.npmjs.org/setprototypeof/-/setprototypeof-1.0.2.tgz"
        },
        "statuses": {
          "version": "1.3.1",
          "from": "statuses@>=1.3.1 <1.4.0",
          "resolved": "https://registry.npmjs.org/statuses/-/statuses-1.3.1.tgz"
        }
      }
    },
    "sequencify": {
      "version": "0.0.7",
      "from": "sequencify@>=0.0.7 <0.1.0",
      "resolved": "https://registry.npmjs.org/sequencify/-/sequencify-0.0.7.tgz"
    },
    "serve-favicon": {
      "version": "2.3.2",
      "from": "serve-favicon@>=2.3.0 <2.4.0",
      "resolved": "https://registry.npmjs.org/serve-favicon/-/serve-favicon-2.3.2.tgz",
      "dependencies": {
        "ms": {
          "version": "0.7.2",
          "from": "ms@0.7.2",
          "resolved": "https://registry.npmjs.org/ms/-/ms-0.7.2.tgz"
        }
      }
    },
    "serve-index": {
      "version": "1.7.3",
      "from": "serve-index@>=1.7.2 <1.8.0",
      "resolved": "https://registry.npmjs.org/serve-index/-/serve-index-1.7.3.tgz",
      "dependencies": {
        "accepts": {
          "version": "1.2.13",
          "from": "accepts@>=1.2.13 <1.3.0",
          "resolved": "https://registry.npmjs.org/accepts/-/accepts-1.2.13.tgz"
        },
        "http-errors": {
          "version": "1.3.1",
          "from": "http-errors@>=1.3.1 <1.4.0",
          "resolved": "https://registry.npmjs.org/http-errors/-/http-errors-1.3.1.tgz"
        },
        "negotiator": {
          "version": "0.5.3",
          "from": "negotiator@0.5.3",
          "resolved": "https://registry.npmjs.org/negotiator/-/negotiator-0.5.3.tgz"
        }
      }
    },
    "serve-static": {
      "version": "1.11.2",
      "from": "serve-static@>=1.11.2 <1.12.0",
      "resolved": "https://registry.npmjs.org/serve-static/-/serve-static-1.11.2.tgz"
    },
    "set-blocking": {
      "version": "2.0.0",
      "from": "set-blocking@>=2.0.0 <3.0.0",
      "resolved": "https://registry.npmjs.org/set-blocking/-/set-blocking-2.0.0.tgz"
    },
    "set-immediate-shim": {
      "version": "1.0.1",
      "from": "set-immediate-shim@>=1.0.1 <2.0.0",
      "resolved": "https://registry.npmjs.org/set-immediate-shim/-/set-immediate-shim-1.0.1.tgz"
    },
    "setimmediate": {
      "version": "1.0.5",
      "from": "setimmediate@>=1.0.4 <2.0.0",
      "resolved": "https://registry.npmjs.org/setimmediate/-/setimmediate-1.0.5.tgz"
    },
    "setprototypeof": {
      "version": "1.0.3",
      "from": "setprototypeof@1.0.3",
      "resolved": "https://registry.npmjs.org/setprototypeof/-/setprototypeof-1.0.3.tgz"
    },
    "sha.js": {
      "version": "2.4.9",
      "from": "sha.js@>=2.4.0 <3.0.0",
      "resolved": "https://registry.npmjs.org/sha.js/-/sha.js-2.4.9.tgz"
    },
    "shebang-command": {
      "version": "1.2.0",
      "from": "shebang-command@>=1.2.0 <2.0.0",
      "resolved": "https://registry.npmjs.org/shebang-command/-/shebang-command-1.2.0.tgz"
    },
    "shebang-regex": {
      "version": "1.0.0",
      "from": "shebang-regex@>=1.0.0 <2.0.0",
      "resolved": "https://registry.npmjs.org/shebang-regex/-/shebang-regex-1.0.0.tgz"
    },
    "shellwords": {
      "version": "0.1.1",
      "from": "shellwords@>=0.1.0 <0.2.0",
      "resolved": "https://registry.npmjs.org/shellwords/-/shellwords-0.1.1.tgz"
    },
    "sigmund": {
      "version": "1.0.1",
      "from": "sigmund@>=1.0.0 <1.1.0",
      "resolved": "https://registry.npmjs.org/sigmund/-/sigmund-1.0.1.tgz"
    },
    "signal-exit": {
      "version": "3.0.2",
      "from": "signal-exit@>=3.0.0 <4.0.0",
      "resolved": "https://registry.npmjs.org/signal-exit/-/signal-exit-3.0.2.tgz"
    },
    "sinon": {
      "version": "1.17.7",
      "from": "sinon@>=1.17.3 <1.18.0",
      "resolved": "https://registry.npmjs.org/sinon/-/sinon-1.17.7.tgz",
      "dependencies": {
        "lolex": {
          "version": "1.3.2",
          "from": "lolex@1.3.2",
          "resolved": "https://registry.npmjs.org/lolex/-/lolex-1.3.2.tgz"
        }
      }
    },
    "sinon-chai": {
      "version": "2.8.0",
      "from": "sinon-chai@>=2.8.0 <2.9.0",
      "resolved": "https://registry.npmjs.org/sinon-chai/-/sinon-chai-2.8.0.tgz"
    },
    "slash": {
      "version": "1.0.0",
      "from": "slash@>=1.0.0 <2.0.0",
      "resolved": "https://registry.npmjs.org/slash/-/slash-1.0.0.tgz"
    },
    "sntp": {
      "version": "2.0.2",
      "from": "sntp@>=2.0.0 <3.0.0",
      "resolved": "https://registry.npmjs.org/sntp/-/sntp-2.0.2.tgz"
    },
    "socket.io": {
      "version": "1.7.4",
      "from": "socket.io@>=1.4.5 <2.0.0",
      "resolved": "https://registry.npmjs.org/socket.io/-/socket.io-1.7.4.tgz",
      "dependencies": {
        "debug": {
          "version": "2.3.3",
          "from": "debug@2.3.3",
          "resolved": "https://registry.npmjs.org/debug/-/debug-2.3.3.tgz"
        },
        "ms": {
          "version": "0.7.2",
          "from": "ms@0.7.2",
          "resolved": "https://registry.npmjs.org/ms/-/ms-0.7.2.tgz"
        },
        "object-assign": {
          "version": "4.1.0",
          "from": "object-assign@4.1.0",
          "resolved": "https://registry.npmjs.org/object-assign/-/object-assign-4.1.0.tgz"
        }
      }
    },
    "socket.io-adapter": {
      "version": "0.5.0",
      "from": "socket.io-adapter@0.5.0",
      "resolved": "https://registry.npmjs.org/socket.io-adapter/-/socket.io-adapter-0.5.0.tgz",
      "dependencies": {
        "debug": {
          "version": "2.3.3",
          "from": "debug@2.3.3",
          "resolved": "https://registry.npmjs.org/debug/-/debug-2.3.3.tgz"
        },
        "ms": {
          "version": "0.7.2",
          "from": "ms@0.7.2",
          "resolved": "https://registry.npmjs.org/ms/-/ms-0.7.2.tgz"
        }
      }
    },
    "socket.io-client": {
      "version": "1.7.4",
      "from": "socket.io-client@1.7.4",
      "resolved": "https://registry.npmjs.org/socket.io-client/-/socket.io-client-1.7.4.tgz",
      "dependencies": {
        "component-emitter": {
          "version": "1.2.1",
          "from": "component-emitter@1.2.1",
          "resolved": "https://registry.npmjs.org/component-emitter/-/component-emitter-1.2.1.tgz"
        },
        "debug": {
          "version": "2.3.3",
          "from": "debug@2.3.3",
          "resolved": "https://registry.npmjs.org/debug/-/debug-2.3.3.tgz"
        },
        "ms": {
          "version": "0.7.2",
          "from": "ms@0.7.2",
          "resolved": "https://registry.npmjs.org/ms/-/ms-0.7.2.tgz"
        }
      }
    },
    "socket.io-parser": {
      "version": "2.3.1",
      "from": "socket.io-parser@2.3.1",
      "resolved": "https://registry.npmjs.org/socket.io-parser/-/socket.io-parser-2.3.1.tgz"
    },
    "source-list-map": {
      "version": "2.0.0",
      "from": "source-list-map@>=2.0.0 <3.0.0",
      "resolved": "https://registry.npmjs.org/source-list-map/-/source-list-map-2.0.0.tgz"
    },
    "source-map": {
      "version": "0.4.4",
      "from": "source-map@>=0.4.4 <0.5.0",
      "resolved": "https://registry.npmjs.org/source-map/-/source-map-0.4.4.tgz"
    },
    "source-map-support": {
      "version": "0.4.18",
      "from": "source-map-support@>=0.4.15 <0.5.0",
      "resolved": "https://registry.npmjs.org/source-map-support/-/source-map-support-0.4.18.tgz",
      "dependencies": {
        "source-map": {
          "version": "0.5.7",
          "from": "source-map@>=0.5.6 <0.6.0",
          "resolved": "https://registry.npmjs.org/source-map/-/source-map-0.5.7.tgz"
        }
      }
    },
    "sparkles": {
      "version": "1.0.0",
      "from": "sparkles@>=1.0.0 <2.0.0",
      "resolved": "https://registry.npmjs.org/sparkles/-/sparkles-1.0.0.tgz"
    },
    "spawn-sync": {
      "version": "1.0.15",
      "from": "spawn-sync@>=1.0.15 <2.0.0",
      "resolved": "https://registry.npmjs.org/spawn-sync/-/spawn-sync-1.0.15.tgz"
    },
    "spdx-correct": {
      "version": "1.0.2",
      "from": "spdx-correct@>=1.0.0 <1.1.0",
      "resolved": "https://registry.npmjs.org/spdx-correct/-/spdx-correct-1.0.2.tgz"
    },
    "spdx-expression-parse": {
      "version": "1.0.4",
      "from": "spdx-expression-parse@>=1.0.0 <1.1.0",
      "resolved": "https://registry.npmjs.org/spdx-expression-parse/-/spdx-expression-parse-1.0.4.tgz"
    },
    "spdx-license-ids": {
      "version": "1.2.2",
      "from": "spdx-license-ids@>=1.0.2 <2.0.0",
      "resolved": "https://registry.npmjs.org/spdx-license-ids/-/spdx-license-ids-1.2.2.tgz"
    },
    "split": {
      "version": "0.2.10",
      "from": "split@>=0.2.0 <0.3.0",
      "resolved": "https://registry.npmjs.org/split/-/split-0.2.10.tgz"
    },
    "sprintf-js": {
      "version": "1.0.3",
      "from": "sprintf-js@>=1.0.2 <1.1.0",
      "resolved": "https://registry.npmjs.org/sprintf-js/-/sprintf-js-1.0.3.tgz"
    },
    "sshpk": {
      "version": "1.13.1",
      "from": "sshpk@>=1.7.0 <2.0.0",
      "resolved": "https://registry.npmjs.org/sshpk/-/sshpk-1.13.1.tgz"
    },
    "statuses": {
      "version": "1.4.0",
      "from": "statuses@>=1.3.1 <2.0.0",
      "resolved": "https://registry.npmjs.org/statuses/-/statuses-1.4.0.tgz"
    },
    "stdout-stream": {
      "version": "1.4.0",
      "from": "stdout-stream@>=1.4.0 <2.0.0",
      "resolved": "https://registry.npmjs.org/stdout-stream/-/stdout-stream-1.4.0.tgz",
      "dependencies": {
        "isarray": {
          "version": "1.0.0",
          "from": "isarray@>=1.0.0 <1.1.0",
          "resolved": "https://registry.npmjs.org/isarray/-/isarray-1.0.0.tgz"
        },
        "readable-stream": {
          "version": "2.3.3",
          "from": "readable-stream@>=2.0.1 <3.0.0",
          "resolved": "https://registry.npmjs.org/readable-stream/-/readable-stream-2.3.3.tgz"
        },
        "string_decoder": {
          "version": "1.0.3",
          "from": "string_decoder@>=1.0.3 <1.1.0",
          "resolved": "https://registry.npmjs.org/string_decoder/-/string_decoder-1.0.3.tgz"
        }
      }
    },
    "stream-browserify": {
      "version": "2.0.1",
      "from": "stream-browserify@>=2.0.1 <3.0.0",
      "resolved": "https://registry.npmjs.org/stream-browserify/-/stream-browserify-2.0.1.tgz",
      "dependencies": {
        "isarray": {
          "version": "1.0.0",
          "from": "isarray@>=1.0.0 <1.1.0",
          "resolved": "https://registry.npmjs.org/isarray/-/isarray-1.0.0.tgz"
        },
        "readable-stream": {
          "version": "2.3.3",
          "from": "readable-stream@>=2.0.2 <3.0.0",
          "resolved": "https://registry.npmjs.org/readable-stream/-/readable-stream-2.3.3.tgz"
        },
        "string_decoder": {
          "version": "1.0.3",
          "from": "string_decoder@>=1.0.3 <1.1.0",
          "resolved": "https://registry.npmjs.org/string_decoder/-/string_decoder-1.0.3.tgz"
        }
      }
    },
    "stream-combiner": {
      "version": "0.0.4",
      "from": "stream-combiner@>=0.0.3 <0.1.0",
      "resolved": "https://registry.npmjs.org/stream-combiner/-/stream-combiner-0.0.4.tgz"
    },
    "stream-consume": {
      "version": "0.1.0",
      "from": "stream-consume@>=0.1.0 <0.2.0",
      "resolved": "https://registry.npmjs.org/stream-consume/-/stream-consume-0.1.0.tgz"
    },
    "stream-counter": {
      "version": "0.2.0",
      "from": "stream-counter@>=0.2.0 <0.3.0",
      "resolved": "https://registry.npmjs.org/stream-counter/-/stream-counter-0.2.0.tgz"
    },
    "stream-http": {
      "version": "2.7.2",
      "from": "stream-http@>=2.3.1 <3.0.0",
      "resolved": "https://registry.npmjs.org/stream-http/-/stream-http-2.7.2.tgz",
      "dependencies": {
        "isarray": {
          "version": "1.0.0",
          "from": "isarray@>=1.0.0 <1.1.0",
          "resolved": "https://registry.npmjs.org/isarray/-/isarray-1.0.0.tgz"
        },
        "readable-stream": {
          "version": "2.3.3",
          "from": "readable-stream@>=2.2.6 <3.0.0",
          "resolved": "https://registry.npmjs.org/readable-stream/-/readable-stream-2.3.3.tgz"
        },
        "string_decoder": {
          "version": "1.0.3",
          "from": "string_decoder@>=1.0.3 <1.1.0",
          "resolved": "https://registry.npmjs.org/string_decoder/-/string_decoder-1.0.3.tgz"
        }
      }
    },
    "stream-shift": {
      "version": "1.0.0",
      "from": "stream-shift@>=1.0.0 <2.0.0",
      "resolved": "https://registry.npmjs.org/stream-shift/-/stream-shift-1.0.0.tgz"
    },
    "string_decoder": {
      "version": "0.10.31",
      "from": "string_decoder@>=0.10.0 <0.11.0",
      "resolved": "https://registry.npmjs.org/string_decoder/-/string_decoder-0.10.31.tgz"
    },
    "string-hash": {
      "version": "1.1.3",
      "from": "string-hash@>=1.1.1 <2.0.0",
      "resolved": "https://registry.npmjs.org/string-hash/-/string-hash-1.1.3.tgz"
    },
    "string-length": {
      "version": "1.0.1",
      "from": "string-length@>=1.0.1 <2.0.0",
      "resolved": "https://registry.npmjs.org/string-length/-/string-length-1.0.1.tgz"
    },
    "string-width": {
      "version": "1.0.2",
      "from": "string-width@>=1.0.1 <2.0.0",
      "resolved": "https://registry.npmjs.org/string-width/-/string-width-1.0.2.tgz"
    },
    "stringstream": {
      "version": "0.0.5",
      "from": "stringstream@>=0.0.5 <0.1.0",
      "resolved": "https://registry.npmjs.org/stringstream/-/stringstream-0.0.5.tgz"
    },
    "strip-ansi": {
      "version": "3.0.1",
      "from": "strip-ansi@>=3.0.0 <4.0.0",
      "resolved": "https://registry.npmjs.org/strip-ansi/-/strip-ansi-3.0.1.tgz"
    },
    "strip-bom": {
      "version": "1.0.0",
      "from": "strip-bom@>=1.0.0 <2.0.0",
      "resolved": "https://registry.npmjs.org/strip-bom/-/strip-bom-1.0.0.tgz"
    },
    "strip-bom-stream": {
      "version": "1.0.0",
      "from": "strip-bom-stream@>=1.0.0 <2.0.0",
      "resolved": "https://registry.npmjs.org/strip-bom-stream/-/strip-bom-stream-1.0.0.tgz",
      "dependencies": {
        "strip-bom": {
          "version": "2.0.0",
          "from": "strip-bom@>=2.0.0 <3.0.0",
          "resolved": "https://registry.npmjs.org/strip-bom/-/strip-bom-2.0.0.tgz"
        }
      }
    },
    "strip-eof": {
      "version": "1.0.0",
      "from": "strip-eof@>=1.0.0 <2.0.0",
      "resolved": "https://registry.npmjs.org/strip-eof/-/strip-eof-1.0.0.tgz"
    },
    "strip-indent": {
      "version": "1.0.1",
      "from": "strip-indent@>=1.0.1 <2.0.0",
      "resolved": "https://registry.npmjs.org/strip-indent/-/strip-indent-1.0.1.tgz"
    },
    "sudo": {
      "version": "1.0.3",
      "from": "sudo@>=1.0.3 <1.1.0",
      "resolved": "https://registry.npmjs.org/sudo/-/sudo-1.0.3.tgz"
    },
    "supports-color": {
      "version": "2.0.0",
      "from": "supports-color@>=2.0.0 <3.0.0",
      "resolved": "https://registry.npmjs.org/supports-color/-/supports-color-2.0.0.tgz"
    },
    "symbol": {
      "version": "0.2.3",
      "from": "symbol@>=0.2.1 <0.3.0",
      "resolved": "https://registry.npmjs.org/symbol/-/symbol-0.2.3.tgz"
    },
    "symbol-tree": {
      "version": "3.2.2",
      "from": "symbol-tree@>=3.2.1 <4.0.0",
      "resolved": "https://registry.npmjs.org/symbol-tree/-/symbol-tree-3.2.2.tgz"
    },
    "tapable": {
      "version": "0.2.8",
      "from": "tapable@>=0.2.7 <0.3.0",
      "resolved": "https://registry.npmjs.org/tapable/-/tapable-0.2.8.tgz"
    },
    "tar": {
      "version": "3.1.15",
      "from": "tar@>=3.1.12 <3.2.0",
      "resolved": "https://registry.npmjs.org/tar/-/tar-3.1.15.tgz",
      "dependencies": {
        "yallist": {
          "version": "3.0.2",
          "from": "yallist@>=3.0.2 <4.0.0",
          "resolved": "https://registry.npmjs.org/yallist/-/yallist-3.0.2.tgz"
        }
      }
    },
    "temp": {
      "version": "0.8.3",
      "from": "temp@>=0.8.3 <0.9.0",
      "resolved": "https://registry.npmjs.org/temp/-/temp-0.8.3.tgz",
      "dependencies": {
        "rimraf": {
          "version": "2.2.8",
          "from": "rimraf@>=2.2.6 <2.3.0",
          "resolved": "https://registry.npmjs.org/rimraf/-/rimraf-2.2.8.tgz"
        }
      }
    },
    "ternary-stream": {
      "version": "2.0.1",
      "from": "ternary-stream@>=2.0.1 <3.0.0",
      "resolved": "https://registry.npmjs.org/ternary-stream/-/ternary-stream-2.0.1.tgz"
    },
    "test-exclude": {
      "version": "4.1.1",
      "from": "test-exclude@>=4.1.1 <5.0.0",
      "resolved": "https://registry.npmjs.org/test-exclude/-/test-exclude-4.1.1.tgz"
    },
    "textextensions": {
      "version": "1.0.2",
      "from": "textextensions@>=1.0.0 <1.1.0",
      "resolved": "https://registry.npmjs.org/textextensions/-/textextensions-1.0.2.tgz"
    },
    "throat": {
      "version": "3.2.0",
      "from": "throat@>=3.0.0 <4.0.0",
      "resolved": "https://registry.npmjs.org/throat/-/throat-3.2.0.tgz"
    },
    "throttleit": {
      "version": "1.0.0",
      "from": "throttleit@>=1.0.0 <2.0.0",
      "resolved": "https://registry.npmjs.org/throttleit/-/throttleit-1.0.0.tgz"
    },
    "through": {
      "version": "2.3.8",
      "from": "through@>=2.3.4 <3.0.0",
      "resolved": "https://registry.npmjs.org/through/-/through-2.3.8.tgz"
    },
    "through2": {
      "version": "2.0.3",
      "from": "through2@>=2.0.1 <2.1.0",
      "resolved": "https://registry.npmjs.org/through2/-/through2-2.0.3.tgz",
      "dependencies": {
        "isarray": {
          "version": "1.0.0",
          "from": "isarray@>=1.0.0 <1.1.0",
          "resolved": "https://registry.npmjs.org/isarray/-/isarray-1.0.0.tgz"
        },
        "readable-stream": {
          "version": "2.3.3",
          "from": "readable-stream@>=2.1.5 <3.0.0",
          "resolved": "https://registry.npmjs.org/readable-stream/-/readable-stream-2.3.3.tgz"
        },
        "string_decoder": {
          "version": "1.0.3",
          "from": "string_decoder@>=1.0.3 <1.1.0",
          "resolved": "https://registry.npmjs.org/string_decoder/-/string_decoder-1.0.3.tgz"
        }
      }
    },
    "through2-filter": {
      "version": "2.0.0",
      "from": "through2-filter@>=2.0.0 <3.0.0",
      "resolved": "https://registry.npmjs.org/through2-filter/-/through2-filter-2.0.0.tgz"
    },
    "tildify": {
      "version": "1.2.0",
      "from": "tildify@>=1.0.0 <2.0.0",
      "resolved": "https://registry.npmjs.org/tildify/-/tildify-1.2.0.tgz"
    },
    "time-stamp": {
      "version": "1.1.0",
      "from": "time-stamp@>=1.0.0 <2.0.0",
      "resolved": "https://registry.npmjs.org/time-stamp/-/time-stamp-1.1.0.tgz"
    },
    "timers-browserify": {
      "version": "2.0.4",
      "from": "timers-browserify@>=2.0.2 <3.0.0",
      "resolved": "https://registry.npmjs.org/timers-browserify/-/timers-browserify-2.0.4.tgz"
    },
    "tiny-lr": {
      "version": "0.2.1",
      "from": "tiny-lr@>=0.2.1 <0.3.0",
      "resolved": "https://registry.npmjs.org/tiny-lr/-/tiny-lr-0.2.1.tgz",
      "dependencies": {
        "body-parser": {
          "version": "1.14.2",
          "from": "body-parser@>=1.14.0 <1.15.0",
          "resolved": "https://registry.npmjs.org/body-parser/-/body-parser-1.14.2.tgz",
          "dependencies": {
            "qs": {
              "version": "5.2.0",
              "from": "qs@5.2.0",
              "resolved": "https://registry.npmjs.org/qs/-/qs-5.2.0.tgz"
            }
          }
        },
        "bytes": {
          "version": "2.2.0",
          "from": "bytes@2.2.0",
          "resolved": "https://registry.npmjs.org/bytes/-/bytes-2.2.0.tgz"
        },
        "http-errors": {
          "version": "1.3.1",
          "from": "http-errors@>=1.3.1 <1.4.0",
          "resolved": "https://registry.npmjs.org/http-errors/-/http-errors-1.3.1.tgz"
        },
        "qs": {
          "version": "5.1.0",
          "from": "qs@>=5.1.0 <5.2.0",
          "resolved": "https://registry.npmjs.org/qs/-/qs-5.1.0.tgz"
        },
        "raw-body": {
          "version": "2.1.7",
          "from": "raw-body@>=2.1.5 <2.2.0",
          "resolved": "https://registry.npmjs.org/raw-body/-/raw-body-2.1.7.tgz",
          "dependencies": {
            "bytes": {
              "version": "2.4.0",
              "from": "bytes@2.4.0",
              "resolved": "https://registry.npmjs.org/bytes/-/bytes-2.4.0.tgz"
            }
          }
        }
      }
    },
    "tmp": {
      "version": "0.0.33",
      "from": "tmp@>=0.0.0 <0.1.0",
      "resolved": "https://registry.npmjs.org/tmp/-/tmp-0.0.33.tgz"
    },
    "tmpl": {
      "version": "1.0.4",
      "from": "tmpl@>=1.0.0 <1.1.0",
      "resolved": "https://registry.npmjs.org/tmpl/-/tmpl-1.0.4.tgz"
    },
    "to-absolute-glob": {
      "version": "0.1.1",
      "from": "to-absolute-glob@>=0.1.1 <0.2.0",
      "resolved": "https://registry.npmjs.org/to-absolute-glob/-/to-absolute-glob-0.1.1.tgz"
    },
    "to-array": {
      "version": "0.1.4",
      "from": "to-array@0.1.4",
      "resolved": "https://registry.npmjs.org/to-array/-/to-array-0.1.4.tgz"
    },
    "to-arraybuffer": {
      "version": "1.0.1",
      "from": "to-arraybuffer@>=1.0.0 <2.0.0",
      "resolved": "https://registry.npmjs.org/to-arraybuffer/-/to-arraybuffer-1.0.1.tgz"
    },
    "to-fast-properties": {
      "version": "1.0.3",
      "from": "to-fast-properties@>=1.0.3 <2.0.0",
      "resolved": "https://registry.npmjs.org/to-fast-properties/-/to-fast-properties-1.0.3.tgz"
    },
    "to-iso-string": {
      "version": "0.0.2",
      "from": "to-iso-string@0.0.2",
      "resolved": "https://registry.npmjs.org/to-iso-string/-/to-iso-string-0.0.2.tgz"
    },
    "tough-cookie": {
      "version": "2.3.3",
      "from": "tough-cookie@>=2.3.2 <3.0.0",
      "resolved": "https://registry.npmjs.org/tough-cookie/-/tough-cookie-2.3.3.tgz"
    },
    "tr46": {
      "version": "0.0.3",
      "from": "tr46@>=0.0.3 <0.1.0",
      "resolved": "https://registry.npmjs.org/tr46/-/tr46-0.0.3.tgz"
    },
    "trim-newlines": {
      "version": "1.0.0",
      "from": "trim-newlines@>=1.0.0 <2.0.0",
      "resolved": "https://registry.npmjs.org/trim-newlines/-/trim-newlines-1.0.0.tgz"
    },
    "trim-right": {
      "version": "1.0.1",
      "from": "trim-right@>=1.0.1 <2.0.0",
      "resolved": "https://registry.npmjs.org/trim-right/-/trim-right-1.0.1.tgz"
    },
    "try-json-parse": {
      "version": "0.1.1",
      "from": "try-json-parse@>=0.1.1 <0.2.0",
      "resolved": "https://registry.npmjs.org/try-json-parse/-/try-json-parse-0.1.1.tgz"
    },
    "tslib": {
      "version": "1.8.0",
      "from": "tslib@>=1.7.1 <2.0.0",
      "resolved": "https://registry.npmjs.org/tslib/-/tslib-1.8.0.tgz"
    },
    "tslint": {
      "version": "5.6.0",
      "from": "tslint@>=5.6.0 <5.7.0",
      "resolved": "https://registry.npmjs.org/tslint/-/tslint-5.6.0.tgz",
      "dependencies": {
        "commander": {
          "version": "2.11.0",
          "from": "commander@>=2.9.0 <3.0.0",
          "resolved": "https://registry.npmjs.org/commander/-/commander-2.11.0.tgz"
        },
        "diff": {
          "version": "3.4.0",
          "from": "diff@>=3.2.0 <4.0.0",
          "resolved": "https://registry.npmjs.org/diff/-/diff-3.4.0.tgz"
        },
        "glob": {
          "version": "7.1.2",
          "from": "glob@>=7.1.1 <8.0.0",
          "resolved": "https://registry.npmjs.org/glob/-/glob-7.1.2.tgz"
        }
      }
    },
    "tslint-microsoft-contrib": {
      "version": "5.0.1",
      "from": "tslint-microsoft-contrib@>=5.0.0 <5.1.0",
      "resolved": "https://registry.npmjs.org/tslint-microsoft-contrib/-/tslint-microsoft-contrib-5.0.1.tgz",
      "dependencies": {
        "tsutils": {
          "version": "1.9.1",
          "from": "tsutils@>=1.4.0 <2.0.0",
          "resolved": "https://registry.npmjs.org/tsutils/-/tsutils-1.9.1.tgz"
        }
      }
    },
    "tsscmp": {
      "version": "1.0.5",
      "from": "tsscmp@1.0.5",
      "resolved": "https://registry.npmjs.org/tsscmp/-/tsscmp-1.0.5.tgz"
    },
    "tsutils": {
      "version": "2.12.1",
<<<<<<< HEAD
      "from": "tsutils@>=2.5.1 <3.0.0",
=======
      "from": "tsutils@>=2.7.1 <3.0.0",
>>>>>>> 51d21455
      "resolved": "https://registry.npmjs.org/tsutils/-/tsutils-2.12.1.tgz"
    },
    "tty-browserify": {
      "version": "0.0.0",
      "from": "tty-browserify@0.0.0",
      "resolved": "https://registry.npmjs.org/tty-browserify/-/tty-browserify-0.0.0.tgz"
    },
    "tunnel-agent": {
      "version": "0.6.0",
      "from": "tunnel-agent@>=0.6.0 <0.7.0",
      "resolved": "https://registry.npmjs.org/tunnel-agent/-/tunnel-agent-0.6.0.tgz"
    },
    "type-check": {
      "version": "0.3.2",
      "from": "type-check@>=0.3.2 <0.4.0",
      "resolved": "https://registry.npmjs.org/type-check/-/type-check-0.3.2.tgz"
    },
    "type-detect": {
      "version": "1.0.0",
      "from": "type-detect@>=1.0.0 <2.0.0",
      "resolved": "https://registry.npmjs.org/type-detect/-/type-detect-1.0.0.tgz"
    },
    "type-is": {
      "version": "1.6.15",
      "from": "type-is@>=1.6.15 <1.7.0",
      "resolved": "https://registry.npmjs.org/type-is/-/type-is-1.6.15.tgz"
    },
    "typedarray": {
      "version": "0.0.6",
      "from": "typedarray@>=0.0.6 <0.0.7",
      "resolved": "https://registry.npmjs.org/typedarray/-/typedarray-0.0.6.tgz"
    },
    "typescript": {
      "version": "2.4.2",
      "from": "typescript@>=2.4.1 <2.5.0",
      "resolved": "https://registry.npmjs.org/typescript/-/typescript-2.4.2.tgz"
    },
    "uglify-js": {
      "version": "3.0.28",
      "from": "uglify-js@>=3.0.28 <3.1.0",
      "resolved": "https://registry.npmjs.org/uglify-js/-/uglify-js-3.0.28.tgz",
      "dependencies": {
        "commander": {
          "version": "2.11.0",
          "from": "commander@>=2.11.0 <2.12.0",
          "resolved": "https://registry.npmjs.org/commander/-/commander-2.11.0.tgz"
        },
        "source-map": {
          "version": "0.5.7",
          "from": "source-map@>=0.5.1 <0.6.0",
          "resolved": "https://registry.npmjs.org/source-map/-/source-map-0.5.7.tgz"
        }
      }
    },
    "uglifyjs-webpack-plugin": {
      "version": "0.4.6",
      "from": "uglifyjs-webpack-plugin@>=0.4.6 <0.5.0",
      "resolved": "https://registry.npmjs.org/uglifyjs-webpack-plugin/-/uglifyjs-webpack-plugin-0.4.6.tgz",
      "dependencies": {
        "camelcase": {
          "version": "1.2.1",
          "from": "camelcase@>=1.0.2 <2.0.0",
          "resolved": "https://registry.npmjs.org/camelcase/-/camelcase-1.2.1.tgz"
        },
        "cliui": {
          "version": "2.1.0",
          "from": "cliui@>=2.1.0 <3.0.0",
          "resolved": "https://registry.npmjs.org/cliui/-/cliui-2.1.0.tgz"
        },
        "source-map": {
          "version": "0.5.7",
          "from": "source-map@>=0.5.6 <0.6.0",
          "resolved": "https://registry.npmjs.org/source-map/-/source-map-0.5.7.tgz"
        },
        "uglify-js": {
          "version": "2.8.29",
          "from": "uglify-js@>=2.8.29 <3.0.0",
          "resolved": "https://registry.npmjs.org/uglify-js/-/uglify-js-2.8.29.tgz"
        },
        "window-size": {
          "version": "0.1.0",
          "from": "window-size@0.1.0",
          "resolved": "https://registry.npmjs.org/window-size/-/window-size-0.1.0.tgz"
        },
        "wordwrap": {
          "version": "0.0.2",
          "from": "wordwrap@0.0.2",
          "resolved": "https://registry.npmjs.org/wordwrap/-/wordwrap-0.0.2.tgz"
        },
        "yargs": {
          "version": "3.10.0",
          "from": "yargs@>=3.10.0 <3.11.0",
          "resolved": "https://registry.npmjs.org/yargs/-/yargs-3.10.0.tgz"
        }
      }
    },
    "uid-safe": {
      "version": "2.1.4",
      "from": "uid-safe@2.1.4",
      "resolved": "https://registry.npmjs.org/uid-safe/-/uid-safe-2.1.4.tgz"
    },
    "ultron": {
      "version": "1.0.2",
      "from": "ultron@>=1.0.0 <1.1.0",
      "resolved": "https://registry.npmjs.org/ultron/-/ultron-1.0.2.tgz"
    },
    "unc-path-regex": {
      "version": "0.1.2",
      "from": "unc-path-regex@>=0.1.0 <0.2.0",
      "resolved": "https://registry.npmjs.org/unc-path-regex/-/unc-path-regex-0.1.2.tgz"
    },
    "unique-stream": {
      "version": "1.0.0",
      "from": "unique-stream@>=1.0.0 <2.0.0",
      "resolved": "https://registry.npmjs.org/unique-stream/-/unique-stream-1.0.0.tgz"
    },
    "unpipe": {
      "version": "1.0.0",
      "from": "unpipe@1.0.0",
      "resolved": "https://registry.npmjs.org/unpipe/-/unpipe-1.0.0.tgz"
    },
    "url": {
      "version": "0.11.0",
      "from": "url@>=0.11.0 <0.12.0",
      "resolved": "https://registry.npmjs.org/url/-/url-0.11.0.tgz",
      "dependencies": {
        "punycode": {
          "version": "1.3.2",
          "from": "punycode@1.3.2",
          "resolved": "https://registry.npmjs.org/punycode/-/punycode-1.3.2.tgz"
        }
      }
    },
    "user-home": {
      "version": "1.1.1",
      "from": "user-home@>=1.1.1 <2.0.0",
      "resolved": "https://registry.npmjs.org/user-home/-/user-home-1.1.1.tgz"
    },
    "useragent": {
      "version": "2.2.1",
      "from": "useragent@>=2.1.6 <3.0.0",
      "resolved": "https://registry.npmjs.org/useragent/-/useragent-2.2.1.tgz",
      "dependencies": {
        "lru-cache": {
          "version": "2.2.4",
          "from": "lru-cache@>=2.2.0 <2.3.0",
          "resolved": "https://registry.npmjs.org/lru-cache/-/lru-cache-2.2.4.tgz"
        }
      }
    },
    "util": {
      "version": "0.10.3",
      "from": "util@>=0.10.3 <1.0.0",
      "resolved": "https://registry.npmjs.org/util/-/util-0.10.3.tgz",
      "dependencies": {
        "inherits": {
          "version": "2.0.1",
          "from": "inherits@2.0.1",
          "resolved": "https://registry.npmjs.org/inherits/-/inherits-2.0.1.tgz"
        }
      }
    },
    "util-deprecate": {
      "version": "1.0.2",
      "from": "util-deprecate@>=1.0.1 <1.1.0",
      "resolved": "https://registry.npmjs.org/util-deprecate/-/util-deprecate-1.0.2.tgz"
    },
    "utils-merge": {
      "version": "1.0.1",
      "from": "utils-merge@1.0.1",
      "resolved": "https://registry.npmjs.org/utils-merge/-/utils-merge-1.0.1.tgz"
    },
    "uuid": {
      "version": "3.1.0",
      "from": "uuid@>=3.1.0 <4.0.0",
      "resolved": "https://registry.npmjs.org/uuid/-/uuid-3.1.0.tgz"
    },
    "v8flags": {
      "version": "2.1.1",
      "from": "v8flags@>=2.0.2 <3.0.0",
      "resolved": "https://registry.npmjs.org/v8flags/-/v8flags-2.1.1.tgz"
    },
    "vali-date": {
      "version": "1.0.0",
      "from": "vali-date@>=1.0.0 <2.0.0",
      "resolved": "https://registry.npmjs.org/vali-date/-/vali-date-1.0.0.tgz"
    },
    "validate-npm-package-license": {
      "version": "3.0.1",
      "from": "validate-npm-package-license@>=3.0.1 <4.0.0",
      "resolved": "https://registry.npmjs.org/validate-npm-package-license/-/validate-npm-package-license-3.0.1.tgz"
    },
    "validate-npm-package-name": {
      "version": "3.0.0",
      "from": "validate-npm-package-name@>=3.0.0 <4.0.0",
      "resolved": "https://registry.npmjs.org/validate-npm-package-name/-/validate-npm-package-name-3.0.0.tgz"
    },
    "validator": {
      "version": "8.2.0",
      "from": "validator@>=8.0.0 <9.0.0",
      "resolved": "https://registry.npmjs.org/validator/-/validator-8.2.0.tgz"
    },
    "vary": {
      "version": "1.1.2",
      "from": "vary@>=1.1.0 <1.2.0",
      "resolved": "https://registry.npmjs.org/vary/-/vary-1.1.2.tgz"
    },
    "verror": {
      "version": "1.10.0",
      "from": "verror@1.10.0",
      "resolved": "https://registry.npmjs.org/verror/-/verror-1.10.0.tgz"
    },
    "vhost": {
      "version": "3.0.2",
      "from": "vhost@>=3.0.1 <3.1.0",
      "resolved": "https://registry.npmjs.org/vhost/-/vhost-3.0.2.tgz"
    },
    "vinyl": {
      "version": "0.5.3",
      "from": "vinyl@>=0.5.0 <0.6.0",
      "resolved": "https://registry.npmjs.org/vinyl/-/vinyl-0.5.3.tgz"
    },
    "vinyl-fs": {
      "version": "0.3.14",
      "from": "vinyl-fs@>=0.3.0 <0.4.0",
      "resolved": "https://registry.npmjs.org/vinyl-fs/-/vinyl-fs-0.3.14.tgz",
      "dependencies": {
        "clone": {
          "version": "0.2.0",
          "from": "clone@>=0.2.0 <0.3.0",
          "resolved": "https://registry.npmjs.org/clone/-/clone-0.2.0.tgz"
        },
        "graceful-fs": {
          "version": "3.0.11",
          "from": "graceful-fs@>=3.0.0 <4.0.0",
          "resolved": "https://registry.npmjs.org/graceful-fs/-/graceful-fs-3.0.11.tgz"
        },
        "readable-stream": {
          "version": "1.0.34",
          "from": "readable-stream@>=1.0.33-1 <1.1.0-0",
          "resolved": "https://registry.npmjs.org/readable-stream/-/readable-stream-1.0.34.tgz"
        },
        "through2": {
          "version": "0.6.5",
          "from": "through2@>=0.6.1 <0.7.0",
          "resolved": "https://registry.npmjs.org/through2/-/through2-0.6.5.tgz"
        },
        "vinyl": {
          "version": "0.4.6",
          "from": "vinyl@>=0.4.0 <0.5.0",
          "resolved": "https://registry.npmjs.org/vinyl/-/vinyl-0.4.6.tgz"
        }
      }
    },
    "vinyl-sourcemaps-apply": {
      "version": "0.2.1",
      "from": "vinyl-sourcemaps-apply@>=0.2.1 <0.3.0",
      "resolved": "https://registry.npmjs.org/vinyl-sourcemaps-apply/-/vinyl-sourcemaps-apply-0.2.1.tgz",
      "dependencies": {
        "source-map": {
          "version": "0.5.7",
          "from": "source-map@>=0.5.1 <0.6.0",
          "resolved": "https://registry.npmjs.org/source-map/-/source-map-0.5.7.tgz"
        }
      }
    },
    "vm-browserify": {
      "version": "0.0.4",
      "from": "vm-browserify@0.0.4",
      "resolved": "https://registry.npmjs.org/vm-browserify/-/vm-browserify-0.0.4.tgz"
    },
    "void-elements": {
      "version": "2.0.1",
      "from": "void-elements@>=2.0.0 <3.0.0",
      "resolved": "https://registry.npmjs.org/void-elements/-/void-elements-2.0.1.tgz"
    },
    "walker": {
      "version": "1.0.7",
      "from": "walker@>=1.0.5 <1.1.0",
      "resolved": "https://registry.npmjs.org/walker/-/walker-1.0.7.tgz"
    },
    "watch": {
      "version": "0.10.0",
      "from": "watch@>=0.10.0 <0.11.0",
      "resolved": "https://registry.npmjs.org/watch/-/watch-0.10.0.tgz"
    },
    "watchpack": {
      "version": "1.4.0",
      "from": "watchpack@>=1.4.0 <2.0.0",
      "resolved": "https://registry.npmjs.org/watchpack/-/watchpack-1.4.0.tgz",
      "dependencies": {
        "async": {
          "version": "2.5.0",
          "from": "async@>=2.1.2 <3.0.0",
          "resolved": "https://registry.npmjs.org/async/-/async-2.5.0.tgz"
        }
      }
    },
    "webidl-conversions": {
      "version": "4.0.2",
      "from": "webidl-conversions@>=4.0.0 <5.0.0",
      "resolved": "https://registry.npmjs.org/webidl-conversions/-/webidl-conversions-4.0.2.tgz"
    },
    "webpack": {
      "version": "3.6.0",
      "from": "webpack@>=3.6.0 <3.7.0",
      "resolved": "https://registry.npmjs.org/webpack/-/webpack-3.6.0.tgz",
      "dependencies": {
        "acorn": {
          "version": "5.1.2",
          "from": "acorn@>=5.0.0 <6.0.0",
          "resolved": "https://registry.npmjs.org/acorn/-/acorn-5.1.2.tgz"
        },
        "ansi-regex": {
          "version": "3.0.0",
          "from": "ansi-regex@>=3.0.0 <4.0.0",
          "resolved": "https://registry.npmjs.org/ansi-regex/-/ansi-regex-3.0.0.tgz"
        },
        "async": {
          "version": "2.5.0",
          "from": "async@>=2.1.2 <3.0.0",
          "resolved": "https://registry.npmjs.org/async/-/async-2.5.0.tgz"
        },
        "camelcase": {
          "version": "4.1.0",
          "from": "camelcase@>=4.1.0 <5.0.0",
          "resolved": "https://registry.npmjs.org/camelcase/-/camelcase-4.1.0.tgz"
        },
        "find-up": {
          "version": "2.1.0",
          "from": "find-up@>=2.0.0 <3.0.0",
          "resolved": "https://registry.npmjs.org/find-up/-/find-up-2.1.0.tgz"
        },
        "has-flag": {
          "version": "2.0.0",
          "from": "has-flag@>=2.0.0 <3.0.0",
          "resolved": "https://registry.npmjs.org/has-flag/-/has-flag-2.0.0.tgz"
        },
        "is-fullwidth-code-point": {
          "version": "2.0.0",
          "from": "is-fullwidth-code-point@>=2.0.0 <3.0.0",
          "resolved": "https://registry.npmjs.org/is-fullwidth-code-point/-/is-fullwidth-code-point-2.0.0.tgz"
        },
        "load-json-file": {
          "version": "2.0.0",
          "from": "load-json-file@>=2.0.0 <3.0.0",
          "resolved": "https://registry.npmjs.org/load-json-file/-/load-json-file-2.0.0.tgz"
        },
        "os-locale": {
          "version": "2.1.0",
          "from": "os-locale@>=2.0.0 <3.0.0",
          "resolved": "https://registry.npmjs.org/os-locale/-/os-locale-2.1.0.tgz"
        },
        "path-type": {
          "version": "2.0.0",
          "from": "path-type@>=2.0.0 <3.0.0",
          "resolved": "https://registry.npmjs.org/path-type/-/path-type-2.0.0.tgz"
        },
        "read-pkg": {
          "version": "2.0.0",
          "from": "read-pkg@>=2.0.0 <3.0.0",
          "resolved": "https://registry.npmjs.org/read-pkg/-/read-pkg-2.0.0.tgz"
        },
        "read-pkg-up": {
          "version": "2.0.0",
          "from": "read-pkg-up@>=2.0.0 <3.0.0",
          "resolved": "https://registry.npmjs.org/read-pkg-up/-/read-pkg-up-2.0.0.tgz"
        },
        "source-map": {
          "version": "0.5.7",
          "from": "source-map@>=0.5.3 <0.6.0",
          "resolved": "https://registry.npmjs.org/source-map/-/source-map-0.5.7.tgz"
        },
        "string-width": {
          "version": "2.1.1",
          "from": "string-width@>=2.0.0 <3.0.0",
          "resolved": "https://registry.npmjs.org/string-width/-/string-width-2.1.1.tgz"
        },
        "strip-ansi": {
          "version": "4.0.0",
          "from": "strip-ansi@>=4.0.0 <5.0.0",
          "resolved": "https://registry.npmjs.org/strip-ansi/-/strip-ansi-4.0.0.tgz"
        },
        "strip-bom": {
          "version": "3.0.0",
          "from": "strip-bom@>=3.0.0 <4.0.0",
          "resolved": "https://registry.npmjs.org/strip-bom/-/strip-bom-3.0.0.tgz"
        },
        "supports-color": {
          "version": "4.5.0",
          "from": "supports-color@>=4.2.1 <5.0.0",
          "resolved": "https://registry.npmjs.org/supports-color/-/supports-color-4.5.0.tgz"
        },
        "which-module": {
          "version": "2.0.0",
          "from": "which-module@>=2.0.0 <3.0.0",
          "resolved": "https://registry.npmjs.org/which-module/-/which-module-2.0.0.tgz"
        },
        "yargs": {
          "version": "8.0.2",
          "from": "yargs@>=8.0.2 <9.0.0",
          "resolved": "https://registry.npmjs.org/yargs/-/yargs-8.0.2.tgz"
        },
        "yargs-parser": {
          "version": "7.0.0",
          "from": "yargs-parser@>=7.0.0 <8.0.0",
          "resolved": "https://registry.npmjs.org/yargs-parser/-/yargs-parser-7.0.0.tgz"
        }
      }
    },
    "webpack-dev-middleware": {
      "version": "1.12.0",
      "from": "webpack-dev-middleware@>=1.0.11 <2.0.0",
      "resolved": "https://registry.npmjs.org/webpack-dev-middleware/-/webpack-dev-middleware-1.12.0.tgz",
      "dependencies": {
        "time-stamp": {
          "version": "2.0.0",
          "from": "time-stamp@>=2.0.0 <3.0.0",
          "resolved": "https://registry.npmjs.org/time-stamp/-/time-stamp-2.0.0.tgz"
        }
      }
    },
    "webpack-sources": {
      "version": "1.0.1",
      "from": "webpack-sources@>=1.0.1 <2.0.0",
      "resolved": "https://registry.npmjs.org/webpack-sources/-/webpack-sources-1.0.1.tgz",
      "dependencies": {
        "source-map": {
          "version": "0.5.7",
          "from": "source-map@>=0.5.3 <0.6.0",
          "resolved": "https://registry.npmjs.org/source-map/-/source-map-0.5.7.tgz"
        }
      }
    },
    "websocket-driver": {
      "version": "0.7.0",
      "from": "websocket-driver@>=0.5.1",
      "resolved": "https://registry.npmjs.org/websocket-driver/-/websocket-driver-0.7.0.tgz"
    },
    "websocket-extensions": {
      "version": "0.1.2",
      "from": "websocket-extensions@>=0.1.1",
      "resolved": "https://registry.npmjs.org/websocket-extensions/-/websocket-extensions-0.1.2.tgz"
    },
    "whatwg-encoding": {
      "version": "1.0.2",
      "from": "whatwg-encoding@>=1.0.1 <2.0.0",
      "resolved": "https://registry.npmjs.org/whatwg-encoding/-/whatwg-encoding-1.0.2.tgz"
    },
    "whatwg-url": {
      "version": "4.8.0",
      "from": "whatwg-url@>=4.3.0 <5.0.0",
      "resolved": "https://registry.npmjs.org/whatwg-url/-/whatwg-url-4.8.0.tgz",
      "dependencies": {
        "webidl-conversions": {
          "version": "3.0.1",
          "from": "webidl-conversions@>=3.0.0 <4.0.0",
          "resolved": "https://registry.npmjs.org/webidl-conversions/-/webidl-conversions-3.0.1.tgz"
        }
      }
    },
    "which": {
      "version": "1.3.0",
      "from": "which@>=1.2.12 <2.0.0",
      "resolved": "https://registry.npmjs.org/which/-/which-1.3.0.tgz"
    },
    "which-module": {
      "version": "1.0.0",
      "from": "which-module@>=1.0.0 <2.0.0",
      "resolved": "https://registry.npmjs.org/which-module/-/which-module-1.0.0.tgz"
    },
    "wide-align": {
      "version": "1.1.2",
      "from": "wide-align@>=1.1.0 <2.0.0",
      "resolved": "https://registry.npmjs.org/wide-align/-/wide-align-1.1.2.tgz"
    },
    "window-size": {
      "version": "0.2.0",
      "from": "window-size@>=0.2.0 <0.3.0",
      "resolved": "https://registry.npmjs.org/window-size/-/window-size-0.2.0.tgz"
    },
    "wordwrap": {
      "version": "1.0.0",
      "from": "wordwrap@>=1.0.0 <1.1.0",
      "resolved": "https://registry.npmjs.org/wordwrap/-/wordwrap-1.0.0.tgz"
    },
    "worker-farm": {
      "version": "1.5.0",
      "from": "worker-farm@>=1.3.1 <2.0.0",
      "resolved": "https://registry.npmjs.org/worker-farm/-/worker-farm-1.5.0.tgz"
    },
    "wrap-ansi": {
      "version": "2.1.0",
      "from": "wrap-ansi@>=2.0.0 <3.0.0",
      "resolved": "https://registry.npmjs.org/wrap-ansi/-/wrap-ansi-2.1.0.tgz"
    },
    "wrappy": {
      "version": "1.0.2",
      "from": "wrappy@>=1.0.0 <2.0.0",
      "resolved": "https://registry.npmjs.org/wrappy/-/wrappy-1.0.2.tgz"
    },
    "ws": {
      "version": "1.1.4",
      "from": "ws@1.1.4",
      "resolved": "https://registry.npmjs.org/ws/-/ws-1.1.4.tgz"
    },
    "wtf-8": {
      "version": "1.0.0",
      "from": "wtf-8@1.0.0",
      "resolved": "https://registry.npmjs.org/wtf-8/-/wtf-8-1.0.0.tgz"
    },
    "xml-name-validator": {
      "version": "2.0.1",
      "from": "xml-name-validator@>=2.0.1 <3.0.0",
      "resolved": "https://registry.npmjs.org/xml-name-validator/-/xml-name-validator-2.0.1.tgz"
    },
    "xmlhttprequest-ssl": {
      "version": "1.5.3",
      "from": "xmlhttprequest-ssl@1.5.3",
      "resolved": "https://registry.npmjs.org/xmlhttprequest-ssl/-/xmlhttprequest-ssl-1.5.3.tgz"
    },
    "xtend": {
      "version": "4.0.1",
      "from": "xtend@>=4.0.1 <4.1.0",
      "resolved": "https://registry.npmjs.org/xtend/-/xtend-4.0.1.tgz"
    },
    "y18n": {
      "version": "3.2.1",
      "from": "y18n@>=3.2.1 <4.0.0",
      "resolved": "https://registry.npmjs.org/y18n/-/y18n-3.2.1.tgz"
    },
    "yallist": {
      "version": "2.1.2",
      "from": "yallist@>=2.1.2 <3.0.0",
      "resolved": "https://registry.npmjs.org/yallist/-/yallist-2.1.2.tgz"
    },
    "yargs": {
      "version": "4.6.0",
      "from": "yargs@>=4.6.0 <4.7.0",
      "resolved": "https://registry.npmjs.org/yargs/-/yargs-4.6.0.tgz"
    },
    "yargs-parser": {
      "version": "2.4.1",
      "from": "yargs-parser@>=2.4.0 <3.0.0",
      "resolved": "https://registry.npmjs.org/yargs-parser/-/yargs-parser-2.4.1.tgz",
      "dependencies": {
        "camelcase": {
          "version": "3.0.0",
          "from": "camelcase@>=3.0.0 <4.0.0",
          "resolved": "https://registry.npmjs.org/camelcase/-/camelcase-3.0.0.tgz"
        }
      }
    },
    "yauzl": {
      "version": "2.4.1",
      "from": "yauzl@2.4.1",
      "resolved": "https://registry.npmjs.org/yauzl/-/yauzl-2.4.1.tgz"
    },
    "yeast": {
      "version": "0.1.2",
      "from": "yeast@0.1.2",
      "resolved": "https://registry.npmjs.org/yeast/-/yeast-0.1.2.tgz"
    },
    "z-schema": {
      "version": "3.18.4",
      "from": "z-schema@>=3.18.3 <3.19.0",
      "resolved": "https://registry.npmjs.org/z-schema/-/z-schema-3.18.4.tgz"
    }
  }
}<|MERGE_RESOLUTION|>--- conflicted
+++ resolved
@@ -872,14 +872,11 @@
           "version": "2.6.9",
           "from": "debug@2.6.9",
           "resolved": "https://registry.npmjs.org/debug/-/debug-2.6.9.tgz"
-<<<<<<< HEAD
-=======
         },
         "iconv-lite": {
           "version": "0.4.19",
           "from": "iconv-lite@0.4.19",
           "resolved": "https://registry.npmjs.org/iconv-lite/-/iconv-lite-0.4.19.tgz"
->>>>>>> 51d21455
         },
         "ms": {
           "version": "2.0.0",
@@ -1028,15 +1025,9 @@
       "resolved": "https://registry.npmjs.org/camelcase-keys/-/camelcase-keys-2.1.0.tgz"
     },
     "caniuse-db": {
-<<<<<<< HEAD
-      "version": "1.0.30000745",
-      "from": "caniuse-db@>=1.0.30000488 <2.0.0",
-      "resolved": "https://registry.npmjs.org/caniuse-db/-/caniuse-db-1.0.30000745.tgz"
-=======
       "version": "1.0.30000749",
       "from": "caniuse-db@>=1.0.30000488 <2.0.0",
       "resolved": "https://registry.npmjs.org/caniuse-db/-/caniuse-db-1.0.30000749.tgz"
->>>>>>> 51d21455
     },
     "caseless": {
       "version": "0.12.0",
@@ -1758,15 +1749,9 @@
       "resolved": "https://registry.npmjs.org/errorhandler/-/errorhandler-1.4.3.tgz"
     },
     "es5-ext": {
-<<<<<<< HEAD
-      "version": "0.10.31",
-      "from": "es5-ext@>=0.10.14 <0.11.0",
-      "resolved": "https://registry.npmjs.org/es5-ext/-/es5-ext-0.10.31.tgz"
-=======
       "version": "0.10.35",
       "from": "es5-ext@>=0.10.14 <0.11.0",
       "resolved": "https://registry.npmjs.org/es5-ext/-/es5-ext-0.10.35.tgz"
->>>>>>> 51d21455
     },
     "es6-iterator": {
       "version": "2.0.3",
@@ -6632,11 +6617,7 @@
     },
     "tsutils": {
       "version": "2.12.1",
-<<<<<<< HEAD
-      "from": "tsutils@>=2.5.1 <3.0.0",
-=======
       "from": "tsutils@>=2.7.1 <3.0.0",
->>>>>>> 51d21455
       "resolved": "https://registry.npmjs.org/tsutils/-/tsutils-2.12.1.tgz"
     },
     "tty-browserify": {
