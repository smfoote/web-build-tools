dependencies:
  '@microsoft/node-library-build': 4.4.0
  '@pnpm/link-bins': 1.0.3
  '@pnpm/logger': 1.0.2
  '@rush-temp/api-documenter': 'file:projects/api-documenter.tgz'
  '@rush-temp/api-extractor': 'file:projects/api-extractor.tgz'
  '@rush-temp/api-extractor-test-01': 'file:projects/api-extractor-test-01.tgz'
  '@rush-temp/api-extractor-test-02': 'file:projects/api-extractor-test-02.tgz'
  '@rush-temp/api-extractor-test-03': 'file:projects/api-extractor-test-03.tgz'
  '@rush-temp/api-extractor-test-04': 'file:projects/api-extractor-test-04.tgz'
  '@rush-temp/api-extractor-test-05': 'file:projects/api-extractor-test-05.tgz'
  '@rush-temp/gulp-core-build': 'file:projects/gulp-core-build.tgz'
  '@rush-temp/gulp-core-build-karma': 'file:projects/gulp-core-build-karma.tgz'
  '@rush-temp/gulp-core-build-mocha': 'file:projects/gulp-core-build-mocha.tgz'
  '@rush-temp/gulp-core-build-sass': 'file:projects/gulp-core-build-sass.tgz'
  '@rush-temp/gulp-core-build-serve': 'file:projects/gulp-core-build-serve.tgz'
  '@rush-temp/gulp-core-build-typescript': 'file:projects/gulp-core-build-typescript.tgz'
  '@rush-temp/gulp-core-build-webpack': 'file:projects/gulp-core-build-webpack.tgz'
  '@rush-temp/load-themed-styles': 'file:projects/load-themed-styles.tgz'
  '@rush-temp/loader-load-themed-styles': 'file:projects/loader-load-themed-styles.tgz'
  '@rush-temp/loader-raw-script': 'file:projects/loader-raw-script.tgz'
  '@rush-temp/loader-set-webpack-public-path': 'file:projects/loader-set-webpack-public-path.tgz'
  '@rush-temp/node-core-library': 'file:projects/node-core-library.tgz'
  '@rush-temp/node-library-build': 'file:projects/node-library-build.tgz'
  '@rush-temp/package-deps-hash': 'file:projects/package-deps-hash.tgz'
  '@rush-temp/resolve-chunk-plugin': 'file:projects/resolve-chunk-plugin.tgz'
  '@rush-temp/rush': 'file:projects/rush.tgz'
  '@rush-temp/rush-lib': 'file:projects/rush-lib.tgz'
  '@rush-temp/rush-stack': 'file:projects/rush-stack.tgz'
  '@rush-temp/rush-stack-compiler': 'file:projects/rush-stack-compiler.tgz'
  '@rush-temp/rush-stack-library-test': 'file:projects/rush-stack-library-test.tgz'
  '@rush-temp/rushell': 'file:projects/rushell.tgz'
  '@rush-temp/set-webpack-public-path-plugin': 'file:projects/set-webpack-public-path-plugin.tgz'
  '@rush-temp/stream-collator': 'file:projects/stream-collator.tgz'
  '@rush-temp/ts-command-line': 'file:projects/ts-command-line.tgz'
  '@rush-temp/web-library-build': 'file:projects/web-library-build.tgz'
  '@rush-temp/web-library-build-test': 'file:projects/web-library-build-test.tgz'
  '@types/argparse': 1.0.33
  '@types/assertion-error': 1.0.30
  '@types/bluebird': 3.5.3
  '@types/chai': 3.4.34
  '@types/chalk': 0.4.31
  '@types/colors': 1.2.1
  '@types/express': 4.11.0
  '@types/express-serve-static-core': 4.11.0
  '@types/fs-extra': 5.0.1
  '@types/glob': 5.0.30
  '@types/gulp': 3.8.32
  '@types/gulp-istanbul': 0.9.30
  '@types/gulp-mocha': 0.0.32
  '@types/gulp-util': 3.0.30
  '@types/jest': 21.1.10
  '@types/js-yaml': 3.9.1
  '@types/karma': 0.13.33
  '@types/loader-utils': 1.1.3
  '@types/lodash': 4.14.74
  '@types/log4js': 0.0.33
  '@types/mime': 0.0.29
  '@types/minimatch': 2.0.29
  '@types/mocha': 5.2.5
  '@types/node': 8.5.8
  '@types/node-fetch': 1.6.9
  '@types/node-forge': 0.6.8
  '@types/node-notifier': 0.0.28
  '@types/orchestrator': 0.0.30
  '@types/q': 0.0.32
  '@types/rimraf': 0.0.28
  '@types/semver': 5.3.33
  '@types/serve-static': 1.13.1
  '@types/sinon': 1.16.34
  '@types/source-map': 0.5.0
  '@types/tapable': 1.0.2
  '@types/tar': 4.0.0
  '@types/through2': 2.0.32
  '@types/uglify-js': 2.6.29
  '@types/vinyl': 1.2.30
  '@types/webpack-env': 1.13.0
  '@types/yargs': 0.0.34
  '@types/z-schema': 3.16.31
  ajv: 5.2.2
  argparse: 1.0.10
  autoprefixer: 6.3.7
  builtins: 1.0.3
  chai: 3.5.0
  colors: 1.2.5
  deasync: 0.1.13
  decomment: 0.9.1
  del: 2.2.2
  end-of-stream: 1.1.0
  express: 4.16.3
  fs-extra: 5.0.0
  git-repo-info: 1.1.4
  glob: 7.0.6
  glob-escape: 0.0.2
  globby: 5.0.0
  gulp: 3.9.1
  gulp-cache: 0.4.6
  gulp-changed: 1.3.2
  gulp-clean-css: 3.0.4
  gulp-clip-empty-files: 0.1.2
  gulp-clone: 1.0.0
  gulp-connect: 5.5.0
  gulp-decomment: 0.2.0
  gulp-flatten: 0.2.0
  gulp-if: 2.0.2
  gulp-istanbul: 0.10.4
  gulp-karma: 0.0.5
  gulp-mocha: 6.0.0
  gulp-open: 2.0.0
  gulp-plumber: 1.1.0
  gulp-postcss: 6.3.0
  gulp-replace: 0.5.4
  gulp-sass: 3.1.0
  gulp-sourcemaps: 2.6.4
  gulp-texttojs: 1.0.3
  gulp-typescript: 3.1.7
  gulp-util: 3.0.8
  https-proxy-agent: 2.2.1
  inquirer: 1.2.3
  istanbul-instrumenter-loader: 3.0.1
  jest: 22.4.4
  jest-cli: 22.4.4
  jest-environment-jsdom: 22.4.3
  jest-resolve: 22.4.3
  jju: 1.3.0
  js-yaml: 3.9.1
  karma: 0.13.22
  karma-coverage: 0.5.5
  karma-mocha: 1.3.0
  karma-mocha-clean-reporter: 0.0.1
  karma-phantomjs-launcher: 1.0.4
  karma-sinon-chai: 1.2.4
  karma-webpack: 2.0.9
  loader-utils: 1.1.0
  lodash: 4.15.0
  lodash.merge: 4.3.5
  lolex: 1.4.0
  md5: 2.2.1
  merge2: 1.0.3
  minimatch: 3.0.4
  mocha: 5.2.0
  node-fetch: 2.1.2
  node-forge: 0.7.5
  node-notifier: 5.0.2
  npm-package-arg: 5.1.2
  object-assign: 4.1.1
  orchestrator: 0.3.8
  phantomjs-polyfill: 0.0.2
  phantomjs-prebuilt: 2.1.16
  postcss-modules: 0.6.4
  pretty-hrtime: 1.0.3
  read-package-tree: 5.1.6
  rimraf: 2.5.4
  semver: 5.3.0
  sinon: 1.17.7
  sinon-chai: 2.8.0
  strict-uri-encode: 2.0.0
  sudo: 1.0.3
  tar: 4.4.4
  through2: 2.0.3
  ts-jest: 22.4.6
  tslint: 5.9.1
  tslint-microsoft-contrib: 5.0.3
  typescript: 2.4.2
  uglify-js: 3.0.28
  webpack: 3.11.0
  wordwrap: 1.0.0
  yargs: 4.6.0
  z-schema: 3.18.4
packages:
  /@babel/code-frame/7.0.0-beta.51:
    dependencies:
      '@babel/highlight': 7.0.0-beta.51
    dev: false
    resolution:
      integrity: sha1-vXHZsZKvl435FYKdOdQJRFZDmgw=
  /@babel/highlight/7.0.0-beta.51:
    dependencies:
      chalk: 2.4.1
      esutils: 2.0.2
      js-tokens: 3.0.2
    dev: false
    resolution:
      integrity: sha1-6IRK4loVlcz9QriWI7Q3bKBtIl0=
  /@gulp-sourcemaps/identity-map/1.0.1:
    dependencies:
      acorn: 5.6.2
      css: 2.2.3
      normalize-path: 2.1.1
      source-map: 0.5.7
      through2: 2.0.3
    dev: false
    engines:
      node: '>= 0.10'
    resolution:
      integrity: sha1-z6I7xYQPkQTOMqZedNt+epdLvuE=
  /@gulp-sourcemaps/map-sources/1.0.0:
    dependencies:
      normalize-path: 2.1.1
      through2: 2.0.3
    dev: false
    engines:
      node: '>= 0.10'
    resolution:
      integrity: sha1-iQrnxdjId/bThIYCFazp1+yUW9o=
  /@microsoft/api-extractor/5.10.0:
    dependencies:
      '@microsoft/node-core-library': 1.5.0
      '@microsoft/ts-command-line': 4.2.0
      '@types/node': 8.5.8
      '@types/z-schema': 3.16.31
      colors: 1.2.5
      jju: 1.3.0
      lodash: 4.15.0
      typescript: 2.4.2
      z-schema: 3.18.4
    dev: false
    resolution:
      integrity: sha1-x2ad5EBSupoyPSFVMiUtiBAEfCA=
  /@microsoft/api-extractor/5.7.2:
    dependencies:
      '@microsoft/node-core-library': 1.3.2
      '@microsoft/ts-command-line': 4.1.0
      '@types/fs-extra': 5.0.1
      '@types/node': 8.5.8
      '@types/z-schema': 3.16.31
      colors: 1.2.5
      fs-extra: 5.0.0
      jju: 1.3.0
      lodash: 4.15.0
      typescript: 2.4.2
      z-schema: 3.18.4
    dev: false
    resolution:
      integrity: sha1-zLaQ9YoYXC7cqapSQtMp53qawbg=
  /@microsoft/gulp-core-build-mocha/3.3.28:
    dependencies:
      '@microsoft/gulp-core-build': 3.8.2
      '@types/node': 8.5.8
      gulp: 3.9.1
      gulp-istanbul: 0.10.4
      gulp-mocha: 2.2.0
    dev: false
    resolution:
      integrity: sha1-pdU0/ahKE+VtIuZm63sl0oKglLA=
  /@microsoft/gulp-core-build-mocha/3.4.0:
    dependencies:
      '@microsoft/gulp-core-build': 3.8.5
      '@types/node': 8.5.8
      gulp: 3.9.1
      gulp-istanbul: 0.10.4
      gulp-mocha: 6.0.0
    dev: false
    resolution:
      integrity: sha1-yJUn1m1IrTrfno1E7Ac5GwxTMeY=
  /@microsoft/gulp-core-build-typescript/4.10.3:
    dependencies:
      '@microsoft/api-extractor': 5.10.0
      '@microsoft/gulp-core-build': 3.8.5
      '@microsoft/node-core-library': 1.5.0
      '@types/gulp': 3.8.32
      '@types/node': 8.5.8
      '@types/vinyl': 1.2.30
      glob: 7.0.6
      gulp: 3.9.1
      gulp-cache: 0.4.6
      gulp-changed: 1.3.2
      gulp-decomment: 0.1.3
      gulp-plumber: 1.1.0
      gulp-sourcemaps: 2.6.4
      gulp-texttojs: 1.0.3
      gulp-typescript: /gulp-typescript/3.1.7/typescript@2.4.2
      gulp-util: 3.0.8
      lodash: 4.15.0
      md5: 2.2.1
      merge2: 1.0.3
      object-assign: 4.1.1
      through2: 2.0.3
      tslint: /tslint/5.9.1/typescript@2.4.2
      tslint-microsoft-contrib: /tslint-microsoft-contrib/5.0.3/tslint@5.9.1+typescript@2.4.2
      typescript: 2.4.2
    dev: false
    resolution:
      integrity: sha1-WE4OhFR1mJJlPf2fVnSlNEwr7/w=
  /@microsoft/gulp-core-build-typescript/4.9.14:
    dependencies:
      '@microsoft/api-extractor': 5.7.2
      '@microsoft/gulp-core-build': 3.8.2
      '@microsoft/node-core-library': 1.3.2
      '@types/fs-extra': 5.0.1
      '@types/gulp': 3.8.32
      '@types/node': 8.5.8
      '@types/vinyl': 1.2.30
      fs-extra: 5.0.0
      gulp: 3.9.1
      gulp-cache: 0.4.6
      gulp-changed: 1.3.2
      gulp-decomment: 0.1.3
      gulp-plumber: 1.1.0
      gulp-sourcemaps: 2.6.4
      gulp-texttojs: 1.0.3
      gulp-typescript: /gulp-typescript/3.1.7/typescript@2.4.2
      gulp-util: 3.0.8
      lodash: 4.15.0
      md5: 2.2.1
      merge2: 1.0.3
      object-assign: 4.1.1
      through2: 2.0.3
      tslint: /tslint/5.9.1/typescript@2.4.2
      tslint-microsoft-contrib: /tslint-microsoft-contrib/5.0.3/tslint@5.9.1+typescript@2.4.2
      typescript: 2.4.2
    dev: false
    resolution:
      integrity: sha1-5Y21x8jhSznX0idODnliSa8ox/I=
  /@microsoft/gulp-core-build/3.8.2:
    dependencies:
      '@microsoft/node-core-library': 1.3.2
      '@types/assertion-error': 1.0.30
      '@types/chai': 3.4.34
      '@types/chalk': 0.4.31
      '@types/gulp': 3.8.32
      '@types/gulp-util': 3.0.30
      '@types/mocha': 2.2.38
      '@types/node': 8.5.8
      '@types/node-notifier': 0.0.28
      '@types/orchestrator': 0.0.30
      '@types/q': 0.0.32
      '@types/rimraf': 0.0.28
      '@types/semver': 5.3.33
      '@types/through2': 2.0.32
      '@types/vinyl': 1.2.30
      '@types/yargs': 0.0.34
      colors: 1.2.5
      del: 2.2.2
      end-of-stream: 1.1.0
      fs-extra: 5.0.0
      glob-escape: 0.0.2
      globby: 5.0.0
      gulp: 3.9.1
      gulp-flatten: 0.2.0
      gulp-if: 2.0.2
      gulp-util: 3.0.8
      jest: 22.4.4
      jest-cli: 22.4.4
      jest-environment-jsdom: 22.4.3
      jest-resolve: 22.4.3
      jju: 1.3.0
      lodash.merge: 4.3.5
      merge2: 1.0.3
      node-notifier: 5.0.2
      object-assign: 4.1.1
      orchestrator: 0.3.8
      pretty-hrtime: 1.0.3
      rimraf: 2.5.4
      semver: 5.3.0
      through2: 2.0.3
      yargs: 4.6.0
      z-schema: 3.18.4
    dev: false
    resolution:
      integrity: sha1-YMNfLlsUfHVhMeTlD7le8kvNRWI=
  /@microsoft/gulp-core-build/3.8.5:
    dependencies:
      '@microsoft/node-core-library': 1.5.0
      '@types/assertion-error': 1.0.30
      '@types/chai': 3.4.34
      '@types/chalk': 0.4.31
      '@types/gulp': 3.8.32
      '@types/gulp-util': 3.0.30
      '@types/mocha': 2.2.38
      '@types/node': 8.5.8
      '@types/node-notifier': 0.0.28
      '@types/orchestrator': 0.0.30
      '@types/q': 0.0.32
      '@types/rimraf': 0.0.28
      '@types/semver': 5.3.33
      '@types/through2': 2.0.32
      '@types/vinyl': 1.2.30
      '@types/yargs': 0.0.34
      colors: 1.2.5
      del: 2.2.2
      end-of-stream: 1.1.0
      glob-escape: 0.0.2
      globby: 5.0.0
      gulp: 3.9.1
      gulp-flatten: 0.2.0
      gulp-if: 2.0.2
      gulp-util: 3.0.8
      jest: 22.4.4
      jest-cli: 22.4.4
      jest-environment-jsdom: 22.4.3
      jest-resolve: 22.4.3
      jju: 1.3.0
      lodash.merge: 4.3.5
      merge2: 1.0.3
      node-notifier: 5.0.2
      object-assign: 4.1.1
      orchestrator: 0.3.8
      pretty-hrtime: 1.0.3
      rimraf: 2.5.4
      semver: 5.3.0
      through2: 2.0.3
      yargs: 4.6.0
      z-schema: 3.18.4
    dev: false
    resolution:
      integrity: sha1-yc/3lb47EVRMb5GrX5FgB5IKA7Q=
  /@microsoft/node-core-library/1.3.2:
    dependencies:
      '@types/fs-extra': 5.0.1
      '@types/node': 8.5.8
      '@types/z-schema': 3.16.31
      fs-extra: 5.0.0
      jju: 1.3.0
      z-schema: 3.18.4
    dev: false
    resolution:
      integrity: sha1-tBvy/mtgGtjEZarRj06MhtPbUHc=
  /@microsoft/node-core-library/1.5.0:
    dependencies:
      '@types/fs-extra': 5.0.1
      '@types/node': 8.5.8
      '@types/z-schema': 3.16.31
      fs-extra: 5.0.0
      jju: 1.3.0
      z-schema: 3.18.4
    dev: false
    resolution:
      integrity: sha1-6NhOdq+N0ivvcRSyz76iW2AXWdQ=
  /@microsoft/node-library-build/4.3.41:
    dependencies:
      '@microsoft/gulp-core-build': 3.8.2
      '@microsoft/gulp-core-build-mocha': 3.3.28
      '@microsoft/gulp-core-build-typescript': 4.9.14
      '@types/gulp': 3.8.32
      '@types/node': 8.5.8
      gulp: 3.9.1
    dev: false
    resolution:
      integrity: sha1-TkNG4RWsVkmliSf5PMLi09edRRk=
  /@microsoft/node-library-build/4.4.0:
    dependencies:
      '@microsoft/gulp-core-build': 3.8.5
      '@microsoft/gulp-core-build-mocha': 3.4.0
      '@microsoft/gulp-core-build-typescript': 4.10.3
      '@types/gulp': 3.8.32
      '@types/node': 8.5.8
      gulp: 3.9.1
    dev: false
    resolution:
      integrity: sha1-vBgXfcdJ6pritLx2UJJCU3LCzNs=
  /@microsoft/ts-command-line/4.1.0:
    dependencies:
      '@types/argparse': 1.0.33
      '@types/node': 8.5.8
      argparse: 1.0.10
      colors: 1.2.5
    dev: false
    resolution:
      integrity: sha1-zyVX06aLE8igUtILviMQtf6mlUk=
  /@microsoft/ts-command-line/4.2.0:
    dependencies:
      '@types/argparse': 1.0.33
      '@types/node': 8.5.8
      argparse: 1.0.10
      colors: 1.2.5
    dev: false
    resolution:
      integrity: sha1-abOQHTIYDjoIgwYPvoEe7txHFzc=
  /@pnpm/link-bins/1.0.3:
    dependencies:
      '@pnpm/package-bins': 1.0.0
      '@pnpm/types': 1.7.0
      '@types/mz': 0.0.32
      '@types/node': 10.3.2
      '@types/ramda': 0.25.32
      '@zkochan/cmd-shim': 2.2.4
      arr-flatten: 1.1.0
      is-windows: 1.0.2
      mkdirp-promise: 5.0.1
      mz: 2.7.0
      normalize-path: 3.0.0
      p-filter: 1.0.0
      ramda: 0.25.0
      read-package-json: 2.0.13
    dev: false
    engines:
      node: '>=4'
    peerDependencies:
      '@pnpm/logger': ^1.0.0
    resolution:
      integrity: sha512-thVgwrQ5rMcPYI6a0IPOt2pnlF1n5zX7BN4CrFeBp0/JCGsZAht/VOPv9bD3cZ+j0vDemEwE23BfhOWxmxq2yQ==
  /@pnpm/link-bins/1.0.3/@pnpm!logger@1.0.2:
    dependencies:
      '@pnpm/logger': 1.0.2
      '@pnpm/package-bins': 1.0.0
      '@pnpm/types': 1.7.0
      '@types/mz': 0.0.32
      '@types/node': 10.3.2
      '@types/ramda': 0.25.32
      '@zkochan/cmd-shim': 2.2.4
      arr-flatten: 1.1.0
      is-windows: 1.0.2
      mkdirp-promise: 5.0.1
      mz: 2.7.0
      normalize-path: 3.0.0
      p-filter: 1.0.0
      ramda: 0.25.0
      read-package-json: 2.0.13
    dev: false
    engines:
      node: '>=4'
    id: registry.npmjs.org/@pnpm/link-bins/1.0.3
    peerDependencies:
      '@pnpm/logger': ^1.0.0
    resolution:
      integrity: sha512-thVgwrQ5rMcPYI6a0IPOt2pnlF1n5zX7BN4CrFeBp0/JCGsZAht/VOPv9bD3cZ+j0vDemEwE23BfhOWxmxq2yQ==
  /@pnpm/logger/1.0.2:
    dependencies:
      '@types/node': 10.3.2
      bole: 3.0.2
      ndjson: 1.5.0
    dev: false
    engines:
      node: '>=4'
    resolution:
      integrity: sha512-A8XbJKvdueazvJGPn1qQ9LL6uopV88ebIT+dJKNQ68gT7yfCbtfT8j5ZzdVczmGbkiuBeZ1VckZerkO0tjOXZA==
  /@pnpm/package-bins/1.0.0:
    dependencies:
      '@pnpm/types': 1.7.0
      '@types/mz': 0.0.32
      mz: 2.7.0
      p-filter: 1.0.0
    dev: false
    engines:
      node: '>=4'
    resolution:
      integrity: sha512-ZqVfIXK3r5AsP5VAhPHrhf3isF+T4yEuUpJTF9T03oFTJ9LBnkKvx8F7P7biKEManxSGOkSpNoIBdsura9pY5Q==
  /@pnpm/types/1.7.0:
    dev: false
    resolution:
      integrity: sha512-pn7g4uxcofWTNG/cxmKvkMK2lxr4OUIhrQDrEVYEdVhW0WkWztsHkFrYjFgfNzPbYu3ITlB3T6aSVjCoJQTOlw==
  /@types/argparse/1.0.33:
    dev: false
    resolution:
      integrity: sha512-VQgHxyPMTj3hIlq9SY1mctqx+Jj8kpQfoLvDlVSDNOyuYs8JYfkuY3OW/4+dO657yPmNhHpePRx0/Tje5ImNVQ==
  /@types/assertion-error/1.0.30:
    dev: false
    resolution:
      integrity: sha1-89DV2i7Ie1FOMNs/+aAYh7VhnCk=
  /@types/bluebird/3.5.3:
    dev: false
    resolution:
      integrity: sha1-osKL4CwIVfUm5DeF+jJvKCQC4pA=
  /@types/body-parser/1.17.0:
    dependencies:
      '@types/connect': 3.4.32
      '@types/node': 8.5.8
    dev: false
    resolution:
      integrity: sha512-a2+YeUjPkztKJu5aIF2yArYFQQp8d51wZ7DavSHjFuY1mqVgidGyzEQ41JIVNy82fXj8yPgy2vJmfIywgESW6w==
  /@types/chai/3.4.34:
    dev: false
    resolution:
      integrity: sha1-1TNXkoI7sJzd1eOMPSEbcJGDhU0=
  /@types/chalk/0.4.31:
    dev: false
    resolution:
      integrity: sha1-ox10JBprHtu5c8822XooloNKUfk=
  /@types/colors/1.2.1:
    dependencies:
      colors: 1.2.5
    dev: false
    resolution:
      integrity: sha512-7jNkpfN2lVO07nJ1RWzyMnNhH/I5N9iWuMPx9pedptxJ4MODf8rRV0lbJi6RakQ4sKQk231Fw4e2W9n3D7gZ3w==
  /@types/connect/3.4.32:
    dependencies:
      '@types/node': 8.5.8
    dev: false
    resolution:
      integrity: sha512-4r8qa0quOvh7lGD0pre62CAb1oni1OO6ecJLGCezTmhQ8Fz50Arx9RUszryR8KlgK6avuSXvviL6yWyViQABOg==
  /@types/express-serve-static-core/4.11.0:
    dependencies:
      '@types/node': 8.5.8
    dev: false
    resolution:
      integrity: sha512-hOi1QNb+4G+UjDt6CEJ6MjXHy+XceY7AxIa28U9HgJ80C+3gIbj7h5dJNxOI7PU3DO1LIhGP5Bs47Dbf5l8+MA==
  /@types/express/4.11.0:
    dependencies:
      '@types/body-parser': 1.17.0
      '@types/express-serve-static-core': 4.11.0
      '@types/serve-static': 1.13.1
    dev: false
    resolution:
      integrity: sha512-N1Wdp3v4KmdO3W/CM7KXrDwM4xcVZjlHF2dAOs7sNrTUX8PY3G4n9NkaHlfjGFEfgFeHmRRjywoBd4VkujDs9w==
  /@types/fs-extra/5.0.1:
    dependencies:
      '@types/node': 8.5.8
    dev: false
    resolution:
      integrity: sha512-h3wnflb+jMTipvbbZnClgA2BexrT4w0GcfoCz5qyxd0IRsbqhLSyesM6mqZTAnhbVmhyTm5tuxfRu9R+8l+lGw==
  /@types/glob/5.0.30:
    dependencies:
      '@types/minimatch': 2.0.29
      '@types/node': 8.5.8
    dev: false
    resolution:
      integrity: sha1-ECZAnFYlqGiQdGAoCNCCsoZ7ilE=
  /@types/gulp-istanbul/0.9.30:
    dependencies:
      '@types/node': 8.5.8
    dev: false
    resolution:
      integrity: sha1-RAh5rEB1frbwiO+CjRaedfkV7gs=
  /@types/gulp-mocha/0.0.32:
    dependencies:
      '@types/mocha': 5.2.5
      '@types/node': 8.5.8
    dev: false
    resolution:
      integrity: sha512-30OJubm6wl7oVFR7ibaaTl0h52sRQDJwB0h7SXm8KbPG7TN3Bb8QqNI7ObfGFjCoBCk9tr55R4278ckLMFzNcw==
  /@types/gulp-util/3.0.30:
    dependencies:
      '@types/chalk': 0.4.31
      '@types/node': 8.5.8
      '@types/through2': 2.0.32
      '@types/vinyl': 1.2.30
    dev: false
    resolution:
      integrity: sha1-TF9lg6IWCBOWZ+OsVrBbxn7PqPs=
  /@types/gulp/3.8.32:
    dependencies:
      '@types/node': 8.5.8
      '@types/orchestrator': 0.0.30
      '@types/vinyl': 1.2.30
    dev: false
    resolution:
      integrity: sha1-g8WcaBzCM9Hsf4LSaVVVZvoTMVY=
  /@types/jest/21.1.10:
    dev: false
    resolution:
      integrity: sha512-qDyqzbcyNgW2RgWbl606xCYQ+5fK9khOW5+Hl3wH7RggVES0dB6GcZvpmPs/XIty5qpu1xYCwpiK+iRkJ3xFBw==
  /@types/js-yaml/3.9.1:
    dev: false
    resolution:
      integrity: sha512-6ejot8/A47YhEGg8K/Gi+/Nu4vohMgxEG383aBaHKjrGjJUQE7umk+vg5I7TaPe4C99nUZrCDw+weK3M7gg/oA==
  /@types/karma/0.13.33:
    dependencies:
      '@types/bluebird': 3.5.3
      '@types/log4js': 0.0.33
      '@types/node': 8.5.8
    dev: false
    resolution:
      integrity: sha1-ODXT2U6IS23oiEo+cKb1aQ5qWFA=
  /@types/loader-utils/1.1.3:
    dependencies:
      '@types/node': 8.5.8
      '@types/webpack': 4.4.0
    dev: false
    resolution:
      integrity: sha512-euKGFr2oCB3ASBwG39CYJMR3N9T0nanVqXdiH7Zu/Nqddt6SmFRxytq/i2w9LQYNQekEtGBz+pE3qG6fQTNvRg==
  /@types/lodash/4.14.74:
    dev: false
    resolution:
      integrity: sha512-BZknw3E/z3JmCLqQVANcR17okqVTPZdlxvcIz0fJiJVLUCbSH1hK3zs9r634PVSmrzAxN+n/fxlVRiYoArdOIQ==
  /@types/log4js/0.0.33:
    dependencies:
      '@types/express': 4.11.0
    dev: false
    resolution:
      integrity: sha512-AiV2aDM8FZoSh/cRzWA3y9kffXjzTMS1x002FfwzYzbg8cYJpTgTGyjWuJl0b0bZxluOpgqcA248xmtXrJ1TBg==
  /@types/mime/0.0.29:
    dev: false
    resolution:
      integrity: sha1-+8/TMFc7kS71nu7hRgK/rOYwdUs=
  /@types/minimatch/2.0.29:
    dev: false
    resolution:
      integrity: sha1-UALhT3Xi1x5WQoHfBDHIwbSio2o=
  /@types/mocha/2.2.38:
    dev: false
    resolution:
      integrity: sha1-jBiPbjTC58Px0BJ9kI1aNuWmDck=
  /@types/mocha/5.2.5:
    dev: false
    resolution:
      integrity: sha512-lAVp+Kj54ui/vLUFxsJTMtWvZraZxum3w3Nwkble2dNuV5VnPA+Mi2oGX9XYJAaIvZi3tn3cbjS/qcJXRb6Bww==
  /@types/mz/0.0.32:
    dependencies:
      '@types/node': 8.5.8
    dev: false
    resolution:
      integrity: sha512-cy3yebKhrHuOcrJGkfwNHhpTXQLgmXSv1BX+4p32j+VUQ6aP2eJ5cL7OvGcAQx75fCTFaAIIAKewvqL+iwSd4g==
  /@types/node-fetch/1.6.9:
    dependencies:
      '@types/node': 8.5.8
    dev: false
    resolution:
      integrity: sha512-n2r6WLoY7+uuPT7pnEtKJCmPUGyJ+cbyBR8Avnu4+m1nzz7DwBVuyIvvlBzCZ/nrpC7rIgb3D6pNavL7rFEa9g==
  /@types/node-forge/0.6.8:
    dev: false
    resolution:
      integrity: sha1-+ziuQgvpybZ5vtP5dCARIJR7kg8=
  /@types/node-notifier/0.0.28:
    dependencies:
      '@types/node': 8.5.8
    dev: false
    resolution:
      integrity: sha1-hro9OqjZGDUswxkdiN4yiyDck8E=
  /@types/node/10.3.2:
    dev: false
    resolution:
      integrity: sha512-9NfEUDp3tgRhmoxzTpTo+lq+KIVFxZahuRX0LHF/9IzKHaWuoWsIrrJ61zw5cnnlGINX8lqJzXYfQTOICS5Q+A==
  /@types/node/8.5.8:
    dev: false
    resolution:
      integrity: sha512-8KmlRxwbKZfjUHFIt3q8TF5S2B+/E5BaAoo/3mgc5h6FJzqxXkCK/VMetO+IRDtwtU6HUvovHMBn+XRj7SV9Qg==
  /@types/orchestrator/0.0.30:
    dependencies:
      '@types/q': 0.0.32
    dev: false
    resolution:
      integrity: sha1-3N2o1ke1aLex40F4yx8LRKyamOU=
  /@types/q/0.0.32:
    dev: false
    resolution:
      integrity: sha1-vShOV8hPEyXacCur/IKlMoGQwMU=
  /@types/ramda/0.25.32:
    dev: false
    resolution:
      integrity: sha512-KvkOhOprW8ln1XtlBoUPxrObnrZ1SQZezF9UlkWMYF0ZKpzlbwZDEcMZo6XcMsg/9M9Vl1lstCnCE8J7qxFAvQ==
  /@types/rimraf/0.0.28:
    dev: false
    resolution:
      integrity: sha1-VWJRm8eWPKyoq/fxKMrjtZTUHQY=
  /@types/semver/5.3.33:
    dev: false
    resolution:
      integrity: sha512-UwrBgjsRS8BSsckIEdrAhIAmdh0MJidtKTvD3S6tpMq6qHLY3uGaNYcRDUjPxpF4hOAOEbMNSXhhfxmNHB1QNQ==
  /@types/serve-static/1.13.1:
    dependencies:
      '@types/express-serve-static-core': 4.11.0
      '@types/mime': 0.0.29
    dev: false
    resolution:
      integrity: sha512-jDMH+3BQPtvqZVIcsH700Dfi8Q3MIcEx16g/VdxjoqiGR/NntekB10xdBpirMKnPe9z2C5cBmL0vte0YttOr3Q==
  /@types/sinon/1.16.34:
    dev: false
    resolution:
      integrity: sha1-qXYf/zPQ97P+YYdbV3d4oldqmgM=
  /@types/source-map/0.5.0:
    dev: false
    resolution:
      integrity: sha1-3TS72OMv5OdPLj2KwH+KpbRaR6w=
  /@types/tapable/0.2.5:
    dev: false
    resolution:
      integrity: sha512-dEoVvo/I9QFomyhY+4Q6Qk+I+dhG59TYceZgC6Q0mCifVPErx6Y83PNTKGDS5e9h9Eti6q0S2mm16BU6iQK+3w==
  /@types/tapable/1.0.2:
    dev: false
    resolution:
      integrity: sha512-42zEJkBpNfMEAvWR5WlwtTH22oDzcMjFsL9gDGExwF8X8WvAiw7Vwop7hPw03QT8TKfec83LwbHj6SvpqM4ELQ==
  /@types/tar/4.0.0:
    dependencies:
      '@types/node': 8.5.8
    dev: false
    resolution:
      integrity: sha512-YybbEHNngcHlIWVCYsoj7Oo1JU9JqONuAlt1LlTH/lmL8BMhbzdFUgReY87a05rY1j8mfK47Del+TCkaLAXwLw==
  /@types/through2/2.0.32:
    dependencies:
      '@types/node': 8.5.8
    dev: false
    resolution:
      integrity: sha1-RwAkRQ8at2QPGfnr9C09pXTCYSk=
  /@types/uglify-js/2.6.29:
    dependencies:
      '@types/source-map': 0.5.0
    dev: false
    resolution:
      integrity: sha512-BdFLCZW0GTl31AbqXSak8ss/MqEZ3DN2MH9rkAyGoTuzK7ifGUlX+u0nfbWeTsa7IPcZhtn8BlpYBXSV+vqGhQ==
  /@types/vinyl/1.2.30:
    dependencies:
      '@types/node': 8.5.8
    dev: false
    resolution:
      integrity: sha1-kRXAxFxAxXVziQa+n7Tfb1ueUBM=
  /@types/webpack-env/1.13.0:
    dev: false
    resolution:
      integrity: sha1-MEQ4FkfhHulzxa8uklMjkw9pHYA=
  /@types/webpack/3.8.11:
    dependencies:
      '@types/node': 8.5.8
      '@types/tapable': 0.2.5
      '@types/uglify-js': 2.6.29
      source-map: 0.6.1
    dev: false
    resolution:
      integrity: sha512-6a+XQjFMAJekCE7IxkDavoX8cGCEmTE+MrKeUK4CL0Q7SL9w4c5TdrYrUEzcJx3GX3I0fTIC79x0C07Pi5VmlA==
  /@types/webpack/4.4.0:
    dependencies:
      '@types/node': 8.5.8
      '@types/tapable': 1.0.2
      '@types/uglify-js': 2.6.29
      source-map: 0.6.1
    dev: false
    resolution:
      integrity: sha512-G7TXt4IRP7NTQO8R8QyDN7YwkQzlxjiKhA+z7W5FvkGbK7kIdOUtW2e7AE2w33Q10uphyG+vr8pfRy7wBWLmsA==
  /@types/yargs/0.0.34:
    dev: false
    resolution:
      integrity: sha1-FWBCn8VQxDvEGnt9PfoK+8yRSjU=
  /@types/z-schema/3.16.31:
    dev: false
    resolution:
      integrity: sha1-LrHQCl5Ow/pYx2r94S4YK2bcXBw=
  /@zkochan/cmd-shim/2.2.4:
    dependencies:
      is-windows: 1.0.2
      mkdirp-promise: 5.0.1
      mz: 2.7.0
    dev: false
    engines:
      node: '>=4'
    resolution:
      integrity: sha512-BDy1oz6aFYyY73618IkXzJzFghnXwVZDc3SVa6MVKTrrk4RgubahAF5yKK+Mx4a78tfO0OHeZnJKPs0pNy5uNA==
  /abab/1.0.4:
    dev: false
    resolution:
      integrity: sha1-X6rZwsB/YN12dw9xzwJbYqY8/U4=
  /abbrev/1.0.9:
    dev: false
    resolution:
      integrity: sha1-kbR5JYinc4wl813W9jdSovh3YTU=
  /abbrev/1.1.1:
    dev: false
    resolution:
      integrity: sha512-nne9/IiQ/hzIhY6pdDnbBtz7DjPTKrY00P/zvPSm5pOFkl6xuGrGnXn/VtTNNfNtAfZ9/1RtehkszU9qcTii0Q==
  /accepts/1.3.3:
    dependencies:
      mime-types: 2.1.18
      negotiator: 0.6.1
    dev: false
    engines:
      node: '>= 0.6'
    resolution:
      integrity: sha1-w8p0NJOGSMPg2cHjKN1otiLChMo=
  /accepts/1.3.5:
    dependencies:
      mime-types: 2.1.18
      negotiator: 0.6.1
    dev: false
    engines:
      node: '>= 0.6'
    resolution:
      integrity: sha1-63d99gEXI6OxTopywIBcjoZ0a9I=
  /acorn-dynamic-import/2.0.2:
    dependencies:
      acorn: 4.0.13
    dev: false
    resolution:
      integrity: sha1-x1K9IQvvZ5UBtsbLf8hPj0cVjMQ=
  /acorn-globals/4.1.0:
    dependencies:
      acorn: 5.6.2
    dev: false
    resolution:
      integrity: sha512-KjZwU26uG3u6eZcfGbTULzFcsoz6pegNKtHPksZPOUsiKo5bUmiBPa38FuHZ/Eun+XYh/JCCkS9AS3Lu4McQOQ==
  /acorn/4.0.13:
    dev: false
    engines:
      node: '>=0.4.0'
    resolution:
      integrity: sha1-EFSVrlNh1pe9GVyCUZLhrX8lN4c=
  /acorn/5.6.2:
    dev: false
    engines:
      node: '>=0.4.0'
    resolution:
      integrity: sha512-zUzo1E5dI2Ey8+82egfnttyMlMZ2y0D8xOCO3PNPPlYXpl8NZvF6Qk9L9BEtJs+43FqEmfBViDqc5d1ckRDguw==
  /after/0.8.2:
    dev: false
    resolution:
      integrity: sha1-/ts5T58OAqqXaOcCvaI7UF+ufh8=
  /agent-base/4.2.0:
    dependencies:
      es6-promisify: 5.0.0
    dev: false
    engines:
      node: '>= 4.0.0'
    resolution:
      integrity: sha512-c+R/U5X+2zz2+UCrCFv6odQzJdoqI+YecuhnAJLa1zYaMc13zPfwMwZrr91Pd1DYNo/yPRbiM4WVf9whgwFsIg==
  /ajv-keywords/3.2.0/ajv@6.5.1:
    dependencies:
      ajv: 6.5.1
    dev: false
    id: registry.npmjs.org/ajv-keywords/3.2.0
    peerDependencies:
      ajv: ^6.0.0
    resolution:
      integrity: sha1-6GuBnGAs+IIa1jdBNpjx3sAhhHo=
  /ajv/4.11.8:
    dependencies:
      co: 4.6.0
      json-stable-stringify: 1.0.1
    dev: false
    resolution:
      integrity: sha1-gv+wKynmYq5TvcIK8VlHcGc5xTY=
  /ajv/5.2.2:
    dependencies:
      co: 4.6.0
      fast-deep-equal: 1.1.0
      json-schema-traverse: 0.3.1
      json-stable-stringify: 1.0.1
    dev: false
    resolution:
      integrity: sha1-R8aNaehvXZUxA7AHSpQw3GPaXjk=
  /ajv/6.5.1:
    dependencies:
      fast-deep-equal: 2.0.1
      fast-json-stable-stringify: 2.0.0
      json-schema-traverse: 0.4.1
      uri-js: 4.2.2
    dev: false
    resolution:
      integrity: sha512-pgZos1vgOHDiC7gKNbZW8eKvCnNXARv2oqrGQT7Hzbq5Azp7aZG6DJzADnkuSq7RH6qkXp4J/m68yPX/2uBHyQ==
  /align-text/0.1.4:
    dependencies:
      kind-of: 3.2.2
      longest: 1.0.1
      repeat-string: 1.6.1
    dev: false
    engines:
      node: '>=0.10.0'
    resolution:
      integrity: sha1-DNkKVhCT810KmSVsIrcGlDP60Rc=
  /amdefine/1.0.1:
    dev: false
    engines:
      node: '>=0.4.2'
    resolution:
      integrity: sha1-SlKCrBZHKek2Gbz9OtFR+BfOkfU=
  /ansi-colors/1.1.0:
    dependencies:
      ansi-wrap: 0.1.0
    dev: false
    engines:
      node: '>=0.10.0'
    resolution:
      integrity: sha512-SFKX67auSNoVR38N3L+nvsPjOE0bybKTYbkf5tRvushrAPQ9V75huw0ZxBkKVeRU9kqH3d6HA4xTckbwZ4ixmA==
  /ansi-escapes/1.4.0:
    dev: false
    engines:
      node: '>=0.10.0'
    resolution:
      integrity: sha1-06ioOzGapneTZisT52HHkRQiMG4=
  /ansi-escapes/3.1.0:
    dev: false
    engines:
      node: '>=4'
    resolution:
      integrity: sha512-UgAb8H9D41AQnu/PbWlCofQVcnV4Gs2bBJi9eZPxfU/hgglFh3SMDMENRIqdr7H6XFnXdoknctFByVsCOotTVw==
  /ansi-gray/0.1.1:
    dependencies:
      ansi-wrap: 0.1.0
    dev: false
    engines:
      node: '>=0.10.0'
    resolution:
      integrity: sha1-KWLPVOyXksSFEKPetSRDaGHvclE=
  /ansi-regex/0.2.1:
    dev: false
    engines:
      node: '>=0.10.0'
    resolution:
      integrity: sha1-DY6UaWej2BQ/k+JOKYUl/BsiNfk=
  /ansi-regex/2.1.1:
    dev: false
    engines:
      node: '>=0.10.0'
    resolution:
      integrity: sha1-w7M6te42DYbg5ijwRorn7yfWVN8=
  /ansi-regex/3.0.0:
    dev: false
    engines:
      node: '>=4'
    resolution:
      integrity: sha1-7QMXwyIGT3lGbAKWa922Bas32Zg=
  /ansi-styles/1.1.0:
    dev: false
    engines:
      node: '>=0.10.0'
    resolution:
      integrity: sha1-6uy/Zs1waIJ2Cy9GkVgrj1XXp94=
  /ansi-styles/2.2.1:
    dev: false
    engines:
      node: '>=0.10.0'
    resolution:
      integrity: sha1-tDLdM1i2NM914eRmQ2gkBTPB3b4=
  /ansi-styles/3.2.1:
    dependencies:
      color-convert: 1.9.2
    dev: false
    engines:
      node: '>=4'
    resolution:
      integrity: sha512-VT0ZI6kZRdTh8YyJw3SMbYm/u+NqfsAxEpWO0Pf9sq8/e94WxxOpPKx9FR1FlyCtOVDNOQ+8ntlqFxiRc+r5qA==
  /ansi-wrap/0.1.0:
    dev: false
    engines:
      node: '>=0.10.0'
    resolution:
      integrity: sha1-qCJQ3bABXponyoLoLqYDu/pF768=
  /any-promise/1.3.0:
    dev: false
    resolution:
      integrity: sha1-q8av7tzqUugJzcA3au0845Y10X8=
  /anymatch/1.3.2:
    dependencies:
      micromatch: 2.3.11
      normalize-path: 2.1.1
    dev: false
    resolution:
      integrity: sha512-0XNayC8lTHQ2OI8aljNCN3sSx6hsr/1+rlcDAotXJR7C1oZZHCNsfpbKwMjRA3Uqb5tF1Rae2oloTr4xpq+WjA==
  /anymatch/2.0.0:
    dependencies:
      micromatch: 3.1.10
      normalize-path: 2.1.1
    dev: false
    resolution:
      integrity: sha512-5teOsQWABXHHBFP9y3skS5P3d/WfWXpv3FUpy+LorMrNYaT9pI4oLMQX7jzQ2KklNpGpWHzdCXTDT2Y3XGlZBw==
  /append-transform/1.0.0:
    dependencies:
      default-require-extensions: 2.0.0
    dev: false
    engines:
      node: '>=4'
    resolution:
      integrity: sha512-P009oYkeHyU742iSZJzZZywj4QRJdnTWffaKuJQLablCZ1uz6/cW4yaRgcDaoQ+uwOxxnt0gRUcwfsNP2ri0gw==
  /aproba/1.2.0:
    dev: false
    resolution:
      integrity: sha512-Y9J6ZjXtoYh8RnXVCMOU/ttDmk1aBjunq9vO0ta5x85WDQiQfUF9sIPBITdbiiIVcBo03Hi3jMxigBtsddlXRw==
  /archy/1.0.0:
    dev: false
    resolution:
      integrity: sha1-+cjBN1fMHde8N5rHeyxipcKGjEA=
  /are-we-there-yet/1.1.5:
    dependencies:
      delegates: 1.0.0
      readable-stream: 2.3.6
    dev: false
    resolution:
      integrity: sha512-5hYdAkZlcG8tOLujVDTgCT+uPX0VnpAH28gWsLfzpXYm7wP6mp5Q/gYyR7YQ0cKVJcXJnl3j2kpBan13PtQf6w==
  /argparse/1.0.10:
    dependencies:
      sprintf-js: 1.0.3
    dev: false
    resolution:
      integrity: sha512-o5Roy6tNG4SL/FOkCAN6RzjiakZS25RLYFrcMttJqbdd8BWrnA+fGz57iN5Pb06pvBGvl5gQ0B48dJlslXvoTg==
  /arr-diff/2.0.0:
    dependencies:
      arr-flatten: 1.1.0
    dev: false
    engines:
      node: '>=0.10.0'
    resolution:
      integrity: sha1-jzuCf5Vai9ZpaX5KQlasPOrjVs8=
  /arr-diff/4.0.0:
    dev: false
    engines:
      node: '>=0.10.0'
    resolution:
      integrity: sha1-1kYQdP6/7HHn4VI1dhoyml3HxSA=
  /arr-flatten/1.1.0:
    dev: false
    engines:
      node: '>=0.10.0'
    resolution:
      integrity: sha512-L3hKV5R/p5o81R7O02IGnwpDmkp6E982XhtbuwSe3O4qOtMMMtodicASA1Cny2U+aCXcNpml+m4dPsvsJ3jatg==
  /arr-union/3.1.0:
    dev: false
    engines:
      node: '>=0.10.0'
    resolution:
      integrity: sha1-45sJrqne+Gao8gbiiK9jkZuuOcQ=
  /array-differ/1.0.0:
    dev: false
    engines:
      node: '>=0.10.0'
    resolution:
      integrity: sha1-7/UuN1gknTO+QCuLuOVkuytdQDE=
  /array-each/1.0.1:
    dev: false
    engines:
      node: '>=0.10.0'
    resolution:
      integrity: sha1-p5SvDAWrF1KEbudTofIRoFugxE8=
  /array-equal/1.0.0:
    dev: false
    resolution:
      integrity: sha1-jCpe8kcv2ep0KwTHenUJO6J1fJM=
  /array-filter/0.0.1:
    dev: false
    resolution:
      integrity: sha1-fajPLiZijtcygDWB/SH2fKzS7uw=
  /array-find-index/1.0.2:
    dev: false
    engines:
      node: '>=0.10.0'
    resolution:
      integrity: sha1-3wEKoSh+Fku9pvlyOwqWoexBh6E=
  /array-flatten/1.1.1:
    dev: false
    resolution:
      integrity: sha1-ml9pkFGx5wczKPKgCJaLZOopVdI=
  /array-map/0.0.0:
    dev: false
    resolution:
      integrity: sha1-iKK6tz0c97zVwbEYoAP2b2ZfpmI=
  /array-reduce/0.0.0:
    dev: false
    resolution:
      integrity: sha1-FziZ0//Rx9k4PkR5Ul2+J4yrXys=
  /array-slice/0.2.3:
    dev: false
    engines:
      node: '>=0.10.0'
    resolution:
      integrity: sha1-3Tz7gO15c6dRF82sabC5nshhhvU=
  /array-slice/1.1.0:
    dev: false
    engines:
      node: '>=0.10.0'
    resolution:
      integrity: sha512-B1qMD3RBP7O8o0H2KbrXDyB0IccejMF15+87Lvlor12ONPRHP6gTjXMNkt/d3ZuOGbAe66hFmaCfECI24Ufp6w==
  /array-union/1.0.2:
    dependencies:
      array-uniq: 1.0.3
    dev: false
    engines:
      node: '>=0.10.0'
    resolution:
      integrity: sha1-mjRBDk9OPaI96jdb5b5w8kd47Dk=
  /array-uniq/1.0.3:
    dev: false
    engines:
      node: '>=0.10.0'
    resolution:
      integrity: sha1-r2rId6Jcx/dOBYiUdThY39sk/bY=
  /array-unique/0.2.1:
    dev: false
    engines:
      node: '>=0.10.0'
    resolution:
      integrity: sha1-odl8yvy8JiXMcPrc6zalDFiwGlM=
  /array-unique/0.3.2:
    dev: false
    engines:
      node: '>=0.10.0'
    resolution:
      integrity: sha1-qJS3XUvE9s1nnvMkSp/Y9Gri1Cg=
  /arraybuffer.slice/0.0.6:
    dev: false
    resolution:
      integrity: sha1-8zshWfBTKj8xB6JywMz70a0peco=
  /arrify/1.0.1:
    dev: false
    engines:
      node: '>=0.10.0'
    resolution:
      integrity: sha1-iYUI2iIm84DfkEcoRWhJwVAaSw0=
  /asap/2.0.6:
    dev: false
    resolution:
      integrity: sha1-5QNHYR1+aQlDIIu9r+vLwvuGbUY=
  /asn1.js/4.10.1:
    dependencies:
      bn.js: 4.11.8
      inherits: 2.0.3
      minimalistic-assert: 1.0.1
    dev: false
    resolution:
      integrity: sha512-p32cOF5q0Zqs9uBiONKYLm6BClCoBCM5O9JfeUSlnQLBTxYdTK+pW+nXflm8UkKd2UYlEbYz5qEi0JuZR9ckSw==
  /asn1/0.2.3:
    dev: false
    resolution:
      integrity: sha1-2sh4dxPJlmhJ/IGAd36+nB3fO4Y=
  /assert-plus/0.2.0:
    dev: false
    engines:
      node: '>=0.8'
    resolution:
      integrity: sha1-104bh+ev/A24qttwIfP+SBAasjQ=
  /assert-plus/1.0.0:
    dev: false
    engines:
      node: '>=0.8'
    resolution:
      integrity: sha1-8S4PPF13sLHN2RRpQuTpbB5N1SU=
  /assert/1.4.1:
    dependencies:
      util: 0.10.3
    dev: false
    resolution:
      integrity: sha1-mZEtWRg2tab1s0XA8H7vwI/GXZE=
  /assertion-error/1.1.0:
    dev: false
    resolution:
      integrity: sha512-jgsaNduz+ndvGyFt3uSuWqvy4lCnIJiovtouQN5JZHOKCS2QuhEdbcQHFhVksz2N2U9hXJo8odG7ETyWlEeuDw==
  /assign-symbols/1.0.0:
    dev: false
    engines:
      node: '>=0.10.0'
    resolution:
      integrity: sha1-WWZ/QfrdTyDMvCu5a41Pf3jsA2c=
  /astral-regex/1.0.0:
    dev: false
    engines:
      node: '>=4'
    resolution:
      integrity: sha512-+Ryf6g3BKoRc7jfp7ad8tM4TtMiaWvbF/1/sQcZPkkS7ag3D5nMBCe2UfOTONtAkaG0tO0ij3C5Lwmf1EiyjHg==
  /async-each/1.0.1:
    dev: false
    resolution:
      integrity: sha1-GdOGodntxufByF04iu28xW0zYC0=
  /async-foreach/0.1.3:
    dev: false
    resolution:
      integrity: sha1-NhIfhFwFeBct5Bmpfb6x0W7DRUI=
  /async-limiter/1.0.0:
    dev: false
    resolution:
      integrity: sha512-jp/uFnooOiO+L211eZOoSyzpOITMXx1rBITauYykG3BRYPu8h0UcxsPNB04RR5vo4Tyz3+ay17tR6JVf9qzYWg==
  /async/0.9.2:
    dev: false
    resolution:
      integrity: sha1-rqdNXmHB+JlhO/ZL2mbUx48v0X0=
  /async/1.5.2:
    dev: false
    resolution:
      integrity: sha1-7GphrlZIDAw8skHJVhjiCJL5Zyo=
  /async/2.6.1:
    dependencies:
      lodash: 4.17.10
    dev: false
    resolution:
      integrity: sha512-fNEiL2+AZt6AlAw/29Cr0UDe4sRAHCpEHh54WMz+Bb7QfNcFw4h3loofyJpLeQs4Yx7yuqu/2dLgM5hKOs6HlQ==
  /asynckit/0.4.0:
    dev: false
    resolution:
      integrity: sha1-x57Zf380y48robyXkLzDZkdLS3k=
  /atob/2.1.1:
    dev: false
    engines:
      node: '>= 4.5.0'
    resolution:
      integrity: sha1-ri1acpR38onWDdf5amMUoi3Wwio=
  /autoprefixer/6.3.7:
    dependencies:
      browserslist: 1.3.6
      caniuse-db: 1.0.30000853
      normalize-range: 0.1.2
      num2fraction: 1.2.2
      postcss: 5.2.18
      postcss-value-parser: 3.3.0
    dev: false
    resolution:
      integrity: sha1-jt8xZt2f1hFlM2Ysi7NqA8DvyHQ=
  /aws-sign2/0.6.0:
    dev: false
    resolution:
      integrity: sha1-FDQt0428yU0OW4fXY81jYSwOeU8=
  /aws-sign2/0.7.0:
    dev: false
    resolution:
      integrity: sha1-tG6JCTSpWR8tL2+G1+ap8bP+dqg=
  /aws4/1.7.0:
    dev: false
    resolution:
      integrity: sha512-32NDda82rhwD9/JBCCkB+MRYDp0oSvlo2IL6rQWA10PQi7tDUM3eqMSltXmY+Oyl/7N3P3qNtAlv7X0d9bI28w==
  /babel-code-frame/6.26.0:
    dependencies:
      chalk: 1.1.3
      esutils: 2.0.2
      js-tokens: 3.0.2
    dev: false
    resolution:
      integrity: sha1-Y/1D99weO7fONZR9uP42mj9Yx0s=
  /babel-core/6.26.3:
    dependencies:
      babel-code-frame: 6.26.0
      babel-generator: 6.26.1
      babel-helpers: 6.24.1
      babel-messages: 6.23.0
      babel-register: 6.26.0
      babel-runtime: 6.26.0
      babel-template: 6.26.0
      babel-traverse: 6.26.0
      babel-types: 6.26.0
      babylon: 6.18.0
      convert-source-map: 1.5.1
      debug: 2.6.9
      json5: 0.5.1
      lodash: 4.17.10
      minimatch: 3.0.4
      path-is-absolute: 1.0.1
      private: 0.1.8
      slash: 1.0.0
      source-map: 0.5.7
    dev: false
    resolution:
      integrity: sha512-6jyFLuDmeidKmUEb3NM+/yawG0M2bDZ9Z1qbZP59cyHLz8kYGKYwpJP0UwUKKUiTRNvxfLesJnTedqczP7cTDA==
  /babel-generator/6.26.1:
    dependencies:
      babel-messages: 6.23.0
      babel-runtime: 6.26.0
      babel-types: 6.26.0
      detect-indent: 4.0.0
      jsesc: 1.3.0
      lodash: 4.17.10
      source-map: 0.5.7
      trim-right: 1.0.1
    dev: false
    resolution:
      integrity: sha512-HyfwY6ApZj7BYTcJURpM5tznulaBvyio7/0d4zFOeMPUmfxkCjHocCuoLa2SAGzBI8AREcH3eP3758F672DppA==
  /babel-helpers/6.24.1:
    dependencies:
      babel-runtime: 6.26.0
      babel-template: 6.26.0
    dev: false
    resolution:
      integrity: sha1-NHHenK7DiOXIUOWX5Yom3fN2ArI=
  /babel-jest/22.4.4/babel-core@6.26.3:
    dependencies:
      babel-core: 6.26.3
      babel-plugin-istanbul: 4.1.6
      babel-preset-jest: 22.4.4
    dev: false
    id: registry.npmjs.org/babel-jest/22.4.4
    peerDependencies:
      babel-core: ^6.0.0 || ^7.0.0-0
    resolution:
      integrity: sha512-A9NB6/lZhYyypR9ATryOSDcqBaqNdzq4U+CN+/wcMsLcmKkPxQEoTKLajGfd3IkxNyVBT8NewUK2nWyGbSzHEQ==
  /babel-messages/6.23.0:
    dependencies:
      babel-runtime: 6.26.0
    dev: false
    resolution:
      integrity: sha1-8830cDhYA1sqKVHG7F7fbGLyYw4=
  /babel-plugin-istanbul/4.1.6:
    dependencies:
      babel-plugin-syntax-object-rest-spread: 6.13.0
      find-up: 2.1.0
      istanbul-lib-instrument: 1.10.1
      test-exclude: 4.2.1
    dev: false
    resolution:
      integrity: sha512-PWP9FQ1AhZhS01T/4qLSKoHGY/xvkZdVBGlKM/HuxxS3+sC66HhTNR7+MpbO/so/cz/wY94MeSWJuP1hXIPfwQ==
  /babel-plugin-jest-hoist/22.4.4:
    dev: false
    resolution:
      integrity: sha512-DUvGfYaAIlkdnygVIEl0O4Av69NtuQWcrjMOv6DODPuhuGLDnbsARz3AwiiI/EkIMMlxQDUcrZ9yoyJvTNjcVQ==
  /babel-plugin-syntax-object-rest-spread/6.13.0:
    dev: false
    resolution:
      integrity: sha1-/WU28rzhODb/o6VFjEkDpZe7O/U=
  /babel-plugin-transform-es2015-modules-commonjs/6.26.2:
    dependencies:
      babel-plugin-transform-strict-mode: 6.24.1
      babel-runtime: 6.26.0
      babel-template: 6.26.0
      babel-types: 6.26.0
    dev: false
    resolution:
      integrity: sha512-CV9ROOHEdrjcwhIaJNBGMBCodN+1cfkwtM1SbUHmvyy35KGT7fohbpOxkE2uLz1o6odKK2Ck/tz47z+VqQfi9Q==
  /babel-plugin-transform-strict-mode/6.24.1:
    dependencies:
      babel-runtime: 6.26.0
      babel-types: 6.26.0
    dev: false
    resolution:
      integrity: sha1-1fr3qleKZbvlkc9e2uBKDGcCB1g=
  /babel-preset-jest/22.4.4:
    dependencies:
      babel-plugin-jest-hoist: 22.4.4
      babel-plugin-syntax-object-rest-spread: 6.13.0
    dev: false
    resolution:
      integrity: sha512-+dxMtOFwnSYWfum0NaEc0O03oSdwBsjx4tMSChRDPGwu/4wSY6Q6ANW3wkjKpJzzguaovRs/DODcT4hbSN8yiA==
  /babel-register/6.26.0:
    dependencies:
      babel-core: 6.26.3
      babel-runtime: 6.26.0
      core-js: 2.5.7
      home-or-tmp: 2.0.0
      lodash: 4.17.10
      mkdirp: 0.5.1
      source-map-support: 0.4.18
    dev: false
    resolution:
      integrity: sha1-btAhFz4vy0htestFxgCahW9kcHE=
  /babel-runtime/6.26.0:
    dependencies:
      core-js: 2.5.7
      regenerator-runtime: 0.11.1
    dev: false
    resolution:
      integrity: sha1-llxwWGaOgrVde/4E/yM3vItWR/4=
  /babel-template/6.26.0:
    dependencies:
      babel-runtime: 6.26.0
      babel-traverse: 6.26.0
      babel-types: 6.26.0
      babylon: 6.18.0
      lodash: 4.17.10
    dev: false
    resolution:
      integrity: sha1-3gPi0WOWsGn0bdn/+FIfsaDjXgI=
  /babel-traverse/6.26.0:
    dependencies:
      babel-code-frame: 6.26.0
      babel-messages: 6.23.0
      babel-runtime: 6.26.0
      babel-types: 6.26.0
      babylon: 6.18.0
      debug: 2.6.9
      globals: 9.18.0
      invariant: 2.2.4
      lodash: 4.17.10
    dev: false
    resolution:
      integrity: sha1-RqnL1+3MYsjlwGTi0tjQ9ANXZu4=
  /babel-types/6.26.0:
    dependencies:
      babel-runtime: 6.26.0
      esutils: 2.0.2
      lodash: 4.17.10
      to-fast-properties: 1.0.3
    dev: false
    resolution:
      integrity: sha1-o7Bz+Uq0nrb6Vc1lInozQ4BjJJc=
  /babylon/6.18.0:
    dev: false
    resolution:
      integrity: sha512-q/UEjfGJ2Cm3oKV71DJz9d25TPnq5rhBVL2Q4fA5wcC3jcrdn7+SssEybFIxwAvvP+YCsCYNKughoF33GxgycQ==
  /backo2/1.0.2:
    dev: false
    resolution:
      integrity: sha1-MasayLEpNjRj41s+u2n038+6eUc=
  /balanced-match/1.0.0:
    dev: false
    resolution:
      integrity: sha1-ibTRmasr7kneFk6gK4nORi1xt2c=
  /base/0.11.2:
    dependencies:
      cache-base: 1.0.1
      class-utils: 0.3.6
      component-emitter: 1.2.1
      define-property: 1.0.0
      isobject: 3.0.1
      mixin-deep: 1.3.1
      pascalcase: 0.1.1
    dev: false
    engines:
      node: '>=0.10.0'
    resolution:
      integrity: sha512-5T6P4xPgpp0YDFvSWwEZ4NoE3aM4QBQXDzmVbraCkFj8zHM+mba8SyqB5DbZWyR7mYHo6Y7BdQo3MoA4m0TeQg==
  /base64-arraybuffer/0.1.5:
    dev: false
    engines:
      node: '>= 0.6.0'
    resolution:
      integrity: sha1-c5JncZI7Whl0etZmqlzUv5xunOg=
  /base64-js/1.3.0:
    dev: false
    resolution:
      integrity: sha512-ccav/yGvoa80BQDljCxsmmQ3Xvx60/UpBIij5QN21W3wBi/hhIC9OoO+KLpu9IJTS9j4DRVJ3aDDF9cMSoa2lw==
  /base64id/1.0.0:
    dev: false
    engines:
      node: '>= 0.4.0'
    resolution:
      integrity: sha1-R2iMuZu2gE8OBtPnY7HDLlfY5rY=
  /batch/0.5.3:
    dev: false
    resolution:
      integrity: sha1-PzQU84AyF0O/wQQvmoP/HVgk1GQ=
  /batch/0.6.1:
    dev: false
    resolution:
      integrity: sha1-3DQxT05nkxgJP8dgJyUl+UvyXBY=
  /bcrypt-pbkdf/1.0.1:
    dependencies:
      tweetnacl: 0.14.5
    dev: false
    optional: true
    resolution:
      integrity: sha1-Y7xdy2EzG5K8Bf1SiVPDNGKgb40=
  /beeper/1.1.1:
    dev: false
    engines:
      node: '>=0.10.0'
    resolution:
      integrity: sha1-5tXqjF2tABMEpwsiY4RH9pyy+Ak=
  /better-assert/1.0.2:
    dependencies:
      callsite: 1.0.0
    dev: false
    resolution:
      integrity: sha1-QIZrnhueC1W0gYlDEeaPr/rrxSI=
  /big.js/3.2.0:
    dev: false
    resolution:
      integrity: sha512-+hN/Zh2D08Mx65pZ/4g5bsmNiZUuChDiQfTUQ7qJr4/kuopCr88xZsAXv6mBoZEsUI4OuGHlX59qE94K2mMW8Q==
  /binary-extensions/1.11.0:
    dev: false
    engines:
      node: '>=0.10.0'
    resolution:
      integrity: sha1-RqoXUftqL5PuXmibsQh9SxTGwgU=
  /binaryextensions/1.0.1:
    dev: false
    resolution:
      integrity: sha1-HmN0iLNbWL2l9HdL+WpSEqjJB1U=
  /bindings/1.2.1:
    dev: false
    resolution:
      integrity: sha1-FK1hE4EtLTfXLme0ystLtyZQXxE=
  /blob/0.0.4:
    dev: false
    resolution:
      integrity: sha1-vPEwUspURj8w+fx+lbmkdjCpSSE=
  /block-stream/0.0.9:
    dependencies:
      inherits: 2.0.3
    dev: false
    engines:
      node: 0.4 || >=0.5.8
    resolution:
      integrity: sha1-E+v+d4oDIFz+A3UUgeu0szAMEmo=
  /bluebird/2.11.0:
    dev: false
    resolution:
      integrity: sha1-U0uQM8AiyVecVro7Plpcqvu2UOE=
  /bluebird/3.5.1:
    dev: false
    resolution:
      integrity: sha512-MKiLiV+I1AA596t9w1sQJ8jkiSr5+ZKi0WKrYGUn6d1Fx+Ij4tIj+m2WMQSGczs5jZVxV339chE8iwk6F64wjA==
  /bn.js/4.11.8:
    dev: false
    resolution:
      integrity: sha512-ItfYfPLkWHUjckQCk8xC+LwxgK8NYcXywGigJgSwOP8Y2iyWT4f2vsZnoOXTTbo+o5yXmIUJ4gn5538SO5S3gA==
  /body-parser/1.14.2:
    dependencies:
      bytes: 2.2.0
      content-type: 1.0.4
      debug: 2.2.0
      depd: 1.1.2
      http-errors: 1.3.1
      iconv-lite: 0.4.13
      on-finished: 2.3.0
      qs: 5.2.0
      raw-body: 2.1.7
      type-is: 1.6.16
    dev: false
    engines:
      node: '>= 0.8'
    resolution:
      integrity: sha1-EBXLH+LEQ4WCWVgdtTMy+NDPUPk=
  /body-parser/1.18.2:
    dependencies:
      bytes: 3.0.0
      content-type: 1.0.4
      debug: 2.6.9
      depd: 1.1.2
      http-errors: 1.6.3
      iconv-lite: 0.4.19
      on-finished: 2.3.0
      qs: 6.5.1
      raw-body: 2.3.2
      type-is: 1.6.16
    dev: false
    engines:
      node: '>= 0.8'
    resolution:
      integrity: sha1-h2eKGdhLR9hZuDGZvVm84iKxBFQ=
  /body-parser/1.18.3:
    dependencies:
      bytes: 3.0.0
      content-type: 1.0.4
      debug: 2.6.9
      depd: 1.1.2
      http-errors: 1.6.3
      iconv-lite: 0.4.23
      on-finished: 2.3.0
      qs: 6.5.2
      raw-body: 2.3.3
      type-is: 1.6.16
    dev: false
    engines:
      node: '>= 0.8'
    resolution:
      integrity: sha1-WykhmP/dVTs6DyDe0FkrlWlVyLQ=
  /bole/3.0.2:
    dependencies:
      fast-safe-stringify: 1.1.13
      individual: 3.0.0
    dev: false
    resolution:
      integrity: sha1-vIpIPKlASdqbg3wa0Rzf6+5uBRQ=
  /boom/2.10.1:
    dependencies:
      hoek: 2.16.3
    dev: false
    engines:
      node: '>=0.10.40'
    resolution:
      integrity: sha1-OciRjO/1eZ+D+UkqhI9iWt0Mdm8=
  /brace-expansion/1.1.11:
    dependencies:
      balanced-match: 1.0.0
      concat-map: 0.0.1
    dev: false
    resolution:
      integrity: sha512-iCuPHDFgrHX7H2vEI/5xpz07zSHB00TpugqhmYtVmMO6518mCuRMoOYFldEBl0g187ufozdaHgWKcYFb61qGiA==
  /braces/0.1.5:
    dependencies:
      expand-range: 0.1.1
    dev: false
    engines:
      node: '>=0.10.0'
    resolution:
      integrity: sha1-wIVxEIUpHYt1/ddOqw+FlygHEeY=
  /braces/1.8.5:
    dependencies:
      expand-range: 1.8.2
      preserve: 0.2.0
      repeat-element: 1.1.2
    dev: false
    engines:
      node: '>=0.10.0'
    resolution:
      integrity: sha1-uneWLhLf+WnWt2cR6RS3N4V79qc=
  /braces/2.3.2:
    dependencies:
      arr-flatten: 1.1.0
      array-unique: 0.3.2
      extend-shallow: 2.0.1
      fill-range: 4.0.0
      isobject: 3.0.1
      repeat-element: 1.1.2
      snapdragon: 0.8.2
      snapdragon-node: 2.1.1
      split-string: 3.1.0
      to-regex: 3.0.2
    dev: false
    engines:
      node: '>=0.10.0'
    resolution:
      integrity: sha512-aNdbnj9P8PjdXU4ybaWLK2IF3jc/EoDYbC7AazW6to3TRsfXxscC9UXOB5iDiEQrkyIbWp2SLQda4+QAa7nc3w==
  /brorand/1.1.0:
    dev: false
    resolution:
      integrity: sha1-EsJe/kCkXjwyPrhnWgoM5XsiNx8=
  /browser-process-hrtime/0.1.2:
    dev: false
    resolution:
      integrity: sha1-Ql1opY00R/AqBKqJQYf86K+Le44=
  /browser-resolve/1.11.2:
    dependencies:
      resolve: 1.1.7
    dev: false
    resolution:
      integrity: sha1-j/CbCixCFxihBRwmCzLkj0QpOM4=
  /browser-stdout/1.3.1:
    dev: false
    resolution:
      integrity: sha512-qhAVI1+Av2X7qelOfAIYwXONood6XlZE/fXaBSmW/T5SzLAmCgzi+eiWE7fUvbHaeNBQH13UftjpXxsfLkMpgw==
  /browserify-aes/1.2.0:
    dependencies:
      buffer-xor: 1.0.3
      cipher-base: 1.0.4
      create-hash: 1.2.0
      evp_bytestokey: 1.0.3
      inherits: 2.0.3
      safe-buffer: 5.1.2
    dev: false
    resolution:
      integrity: sha512-+7CHXqGuspUn/Sl5aO7Ea0xWGAtETPXNSAjHo48JfLdPWcMng33Xe4znFvQweqc/uzk5zSOI3H52CYnjCfb5hA==
  /browserify-cipher/1.0.1:
    dependencies:
      browserify-aes: 1.2.0
      browserify-des: 1.0.1
      evp_bytestokey: 1.0.3
    dev: false
    resolution:
      integrity: sha512-sPhkz0ARKbf4rRQt2hTpAHqn47X3llLkUGn+xEJzLjwY8LRs2p0v7ljvI5EyoRO/mexrNunNECisZs+gw2zz1w==
  /browserify-des/1.0.1:
    dependencies:
      cipher-base: 1.0.4
      des.js: 1.0.0
      inherits: 2.0.3
    dev: false
    resolution:
      integrity: sha512-zy0Cobe3hhgpiOM32Tj7KQ3Vl91m0njwsjzZQK1L+JDf11dzP9qIvjreVinsvXrgfjhStXwUWAEpB9D7Gwmayw==
  /browserify-rsa/4.0.1:
    dependencies:
      bn.js: 4.11.8
      randombytes: 2.0.6
    dev: false
    resolution:
      integrity: sha1-IeCr+vbyApzy+vsTNWenAdQTVSQ=
  /browserify-sign/4.0.4:
    dependencies:
      bn.js: 4.11.8
      browserify-rsa: 4.0.1
      create-hash: 1.2.0
      create-hmac: 1.1.7
      elliptic: 6.4.0
      inherits: 2.0.3
      parse-asn1: 5.1.1
    dev: false
    resolution:
      integrity: sha1-qk62jl17ZYuqa/alfmMMvXqT0pg=
  /browserify-zlib/0.2.0:
    dependencies:
      pako: 1.0.6
    dev: false
    resolution:
      integrity: sha512-Z942RysHXmJrhqk88FmKBVq/v5tqmSkDz7p54G/MGyjMnCFFnC79XWNbg+Vta8W6Wb2qtSZTSxIGkJrRpCFEiA==
  /browserslist/1.3.6:
    dependencies:
      caniuse-db: 1.0.30000853
    dev: false
    resolution:
      integrity: sha1-lS/0jVZGPTtTj4XvL46t39KEsTM=
  /bser/2.0.0:
    dependencies:
      node-int64: 0.4.0
    dev: false
    resolution:
      integrity: sha1-mseNPtXZFYBP2HrLFYvHlxR6Fxk=
  /buffer-from/1.1.0:
    dev: false
    resolution:
      integrity: sha512-c5mRlguI/Pe2dSZmpER62rSCu0ryKmWddzRYsuXc50U2/g8jMOulc31VZMa4mYx31U5xsmSOpDCgH88Vl9cDGQ==
  /buffer-xor/1.0.3:
    dev: false
    resolution:
      integrity: sha1-JuYe0UIvtw3ULm42cp7VHYVf6Nk=
  /buffer/4.9.1:
    dependencies:
      base64-js: 1.3.0
      ieee754: 1.1.12
      isarray: 1.0.0
    dev: false
    resolution:
      integrity: sha1-bRu2AbB6TvztlwlBMgkwJ8lbwpg=
  /builtin-modules/1.1.1:
    dev: false
    engines:
      node: '>=0.10.0'
    resolution:
      integrity: sha1-Jw8HbFpywC9bZaR9+Uxf46J4iS8=
  /builtin-status-codes/3.0.0:
    dev: false
    resolution:
      integrity: sha1-hZgoeOIbmOHGZCXgPQF0eI9Wnug=
  /builtins/1.0.3:
    dev: false
    resolution:
      integrity: sha1-y5T662HIaWRR2zZTThQi+U8K7og=
  /bytes/2.2.0:
    dev: false
    resolution:
      integrity: sha1-/TVGSkA/b5EXwt42Cez/nK4ABYg=
  /bytes/2.4.0:
    dev: false
    resolution:
      integrity: sha1-fZcZb51br39pNeJZhVSe3SpsIzk=
  /bytes/3.0.0:
    dev: false
    engines:
      node: '>= 0.8'
    resolution:
      integrity: sha1-0ygVQE1olpn4Wk6k+odV3ROpYEg=
  /cache-base/1.0.1:
    dependencies:
      collection-visit: 1.0.0
      component-emitter: 1.2.1
      get-value: 2.0.6
      has-value: 1.0.0
      isobject: 3.0.1
      set-value: 2.0.0
      to-object-path: 0.3.0
      union-value: 1.0.0
      unset-value: 1.0.0
    dev: false
    engines:
      node: '>=0.10.0'
    resolution:
      integrity: sha512-AKcdTnFSWATd5/GCPRxr2ChwIJ85CeyrEyjRHlKxQ56d4XJMGym0uAiKn0xbLOGOl3+yRpOTi484dVCEc5AUzQ==
  /cache-swap/0.3.0:
    dependencies:
      graceful-fs: 4.1.11
      mkdirp: 0.5.1
      object-assign: 4.1.1
      rimraf: 2.5.4
    dev: false
    resolution:
      integrity: sha1-HFQaoQilAQb2ML3Zj+HeyLoTP1E=
  /callsite/1.0.0:
    dev: false
    resolution:
      integrity: sha1-KAOY5dZkvXQDi28JBRU+borxvCA=
  /callsites/2.0.0:
    dev: false
    engines:
      node: '>=4'
    resolution:
      integrity: sha1-BuuE8A7qQT2oav/vrL/7Ngk7PFA=
  /camelcase-keys/2.1.0:
    dependencies:
      camelcase: 2.1.1
      map-obj: 1.0.1
    dev: false
    engines:
      node: '>=0.10.0'
    resolution:
      integrity: sha1-MIvur/3ygRkFHvodkyITyRuPkuc=
  /camelcase/1.2.1:
    dev: false
    engines:
      node: '>=0.10.0'
    resolution:
      integrity: sha1-m7UwTS4LVmmLLHWLCKPqqdqlijk=
  /camelcase/2.1.1:
    dev: false
    engines:
      node: '>=0.10.0'
    resolution:
      integrity: sha1-fB0W1nmhu+WcoCys7PsBHiAfWh8=
  /camelcase/3.0.0:
    dev: false
    engines:
      node: '>=0.10.0'
    resolution:
      integrity: sha1-MvxLn82vhF/N9+c7uXysImHwqwo=
  /camelcase/4.1.0:
    dev: false
    engines:
      node: '>=4'
    resolution:
      integrity: sha1-1UVjW+HjPFQmScaRc+Xeas+uNN0=
  /caniuse-db/1.0.30000853:
    dev: false
    resolution:
      integrity: sha1-MpAafWuTqH1Z8Iqu5H6o/27JD98=
  /capture-exit/1.2.0:
    dependencies:
      rsvp: 3.6.2
    dev: false
    resolution:
      integrity: sha1-HF/MSJ/QqwDU8ax64QcuMXP7q28=
  /caseless/0.11.0:
    dev: false
    resolution:
      integrity: sha1-cVuW6phBWTzDMGeSP17GDr2k99c=
  /caseless/0.12.0:
    dev: false
    resolution:
      integrity: sha1-G2gcIf+EAzyCZUMJBolCDRhxUdw=
  /center-align/0.1.3:
    dependencies:
      align-text: 0.1.4
      lazy-cache: 1.0.4
    dev: false
    engines:
      node: '>=0.10.0'
    resolution:
      integrity: sha1-qg0yYptu6XIgBBHL1EYckHvCt60=
  /chai/3.5.0:
    dependencies:
      assertion-error: 1.1.0
      deep-eql: 0.1.3
      type-detect: 1.0.0
    dev: false
    engines:
      node: '>= 0.4.0'
    resolution:
      integrity: sha1-TQJjewZ/6Vi9v906QOxW/vc3Mkc=
  /chalk/0.5.1:
    dependencies:
      ansi-styles: 1.1.0
      escape-string-regexp: 1.0.5
      has-ansi: 0.1.0
      strip-ansi: 0.3.0
      supports-color: 0.2.0
    dev: false
    engines:
      node: '>=0.10.0'
    resolution:
      integrity: sha1-Zjs6ZItotV0EaQ1JFnqoN4WPIXQ=
  /chalk/1.1.3:
    dependencies:
      ansi-styles: 2.2.1
      escape-string-regexp: 1.0.5
      has-ansi: 2.0.0
      strip-ansi: 3.0.1
      supports-color: 2.0.0
    dev: false
    engines:
      node: '>=0.10.0'
    resolution:
      integrity: sha1-qBFcVeSnAv5NFQq9OHKCKn4J/Jg=
  /chalk/2.4.1:
    dependencies:
      ansi-styles: 3.2.1
      escape-string-regexp: 1.0.5
      supports-color: 5.4.0
    dev: false
    engines:
      node: '>=4'
    resolution:
      integrity: sha512-ObN6h1v2fTJSmUXoS3nMQ92LbDK9be4TV+6G+omQlGJFdcUX5heKi1LZ1YnRMIgwTLEj3E24bT6tYni50rlCfQ==
  /charenc/0.0.2:
    dev: false
    resolution:
      integrity: sha1-wKHS86cJLgN3S/qD8UwPxXkKhmc=
  /chokidar/1.7.0:
    dependencies:
      anymatch: 1.3.2
      async-each: 1.0.1
      glob-parent: 2.0.0
      inherits: 2.0.3
      is-binary-path: 1.0.1
      is-glob: 2.0.1
      path-is-absolute: 1.0.1
      readdirp: 2.1.0
    dev: false
    optionalDependencies:
      fsevents: 1.2.4
    resolution:
      integrity: sha1-eY5ol3gVHIB2tLNg5e3SjNortGg=
  /chokidar/2.0.3:
    dependencies:
      anymatch: 2.0.0
      async-each: 1.0.1
      braces: 2.3.2
      glob-parent: 3.1.0
      inherits: 2.0.3
      is-binary-path: 1.0.1
      is-glob: 4.0.0
      normalize-path: 2.1.1
      path-is-absolute: 1.0.1
      readdirp: 2.1.0
      upath: 1.1.0
    dev: false
    optionalDependencies:
      fsevents: 1.2.4
    resolution:
      integrity: sha512-zW8iXYZtXMx4kux/nuZVXjkLP+CyIK5Al5FHnj1OgTKGZfp4Oy6/ymtMSKFv3GD8DviEmUPmJg9eFdJ/JzudMg==
  /chownr/1.0.1:
    dev: false
    resolution:
      integrity: sha1-4qdQQqlVGQi+vSW4Uj1fl2nXkYE=
  /ci-info/1.1.3:
    dev: false
    resolution:
      integrity: sha512-SK/846h/Rcy8q9Z9CAwGBLfCJ6EkjJWdpelWDufQpqVDYq2Wnnv8zlSO6AMQap02jvhVruKKpEtQOufo3pFhLg==
  /cipher-base/1.0.4:
    dependencies:
      inherits: 2.0.3
      safe-buffer: 5.1.2
    dev: false
    resolution:
      integrity: sha512-Kkht5ye6ZGmwv40uUDZztayT2ThLQGfnj/T71N/XzeZeo3nf8foyW7zGTsPYkEya3m5f3cAypH+qe7YOrM1U2Q==
  /class-utils/0.3.6:
    dependencies:
      arr-union: 3.1.0
      define-property: 0.2.5
      isobject: 3.0.1
      static-extend: 0.1.2
    dev: false
    engines:
      node: '>=0.10.0'
    resolution:
      integrity: sha512-qOhPa/Fj7s6TY8H8esGu5QNpMMQxz79h+urzrNYN6mn+9BnxlDGf5QZ+XeCDsxSjPqsSR56XOZOJmpeurnLMeg==
  /clean-css/4.1.11:
    dependencies:
      source-map: 0.5.7
    dev: false
    engines:
      node: '>= 4.0'
    resolution:
      integrity: sha1-Ls3xRaujj1R0DybO/Q/z4D4SXWo=
  /cli-cursor/1.0.2:
    dependencies:
      restore-cursor: 1.0.1
    dev: false
    engines:
      node: '>=0.10.0'
    resolution:
      integrity: sha1-ZNo/fValRBLll5S9Ytw1KV6PKYc=
  /cli-width/2.2.0:
    dev: false
    resolution:
      integrity: sha1-/xnt6Kml5XkyQUewwR8PvLq+1jk=
  /cliui/2.1.0:
    dependencies:
      center-align: 0.1.3
      right-align: 0.1.3
      wordwrap: 0.0.2
    dev: false
    resolution:
      integrity: sha1-S0dXYP+AJkx2LDoXGQMukcf+oNE=
  /cliui/3.2.0:
    dependencies:
      string-width: 1.0.2
      strip-ansi: 3.0.1
      wrap-ansi: 2.1.0
    dev: false
    resolution:
      integrity: sha1-EgYBU3qRbSmUD5NNo7SNWFo5IT0=
  /cliui/4.1.0:
    dependencies:
      string-width: 2.1.1
      strip-ansi: 4.0.0
      wrap-ansi: 2.1.0
    dev: false
    resolution:
      integrity: sha512-4FG+RSG9DL7uEwRUZXZn3SS34DiDPfzP0VOiEwtUWlE+AR2EIg+hSyvrIgUUfhdgR/UkAeW2QHgeP+hWrXs7jQ==
  /clone-stats/0.0.1:
    dev: false
    resolution:
      integrity: sha1-uI+UqCzzi4eR1YBG6kAprYjKmdE=
  /clone/0.2.0:
    dev: false
    resolution:
      integrity: sha1-xhJqkK1Pctv1rNskPMN3JP6T/B8=
  /clone/1.0.4:
    dev: false
    engines:
      node: '>=0.8'
    resolution:
      integrity: sha1-2jCcwmPfFZlMaIypAheco8fNfH4=
  /co/4.6.0:
    dev: false
    engines:
      iojs: '>= 1.0.0'
      node: '>= 0.12.0'
    resolution:
      integrity: sha1-bqa989hTrlTMuOR7+gvz+QMfsYQ=
  /code-point-at/1.1.0:
    dev: false
    engines:
      node: '>=0.10.0'
    resolution:
      integrity: sha1-DQcLTQQ6W+ozovGkDi7bPZpMz3c=
  /collection-visit/1.0.0:
    dependencies:
      map-visit: 1.0.0
      object-visit: 1.0.1
    dev: false
    engines:
      node: '>=0.10.0'
    resolution:
      integrity: sha1-S8A3PBZLwykbTTaMgpzxqApZ3KA=
  /color-convert/1.9.2:
    dependencies:
      color-name: 1.1.1
    dev: false
    resolution:
      integrity: sha512-3NUJZdhMhcdPn8vJ9v2UQJoH0qqoGUkYTgFEPZaPjEtwmmKUfNV46zZmgB2M5M4DCEQHMaCfWHCxiBflLm04Tg==
  /color-name/1.1.1:
    dev: false
    resolution:
      integrity: sha1-SxQVMEz1ACjqgWQ2Q72C6gWANok=
  /color-support/1.1.3:
    dev: false
    resolution:
      integrity: sha512-qiBjkpbMLO/HL68y+lh4q0/O1MZFj2RX6X/KmMa3+gJD3z+WwI1ZzDHysvqHGS3mP6mznPckpXmw1nI9cJjyRg==
  /colors/1.2.5:
    dev: false
    engines:
      node: '>=0.1.90'
    resolution:
      integrity: sha512-erNRLao/Y3Fv54qUa0LBB+//Uf3YwMUmdJinN20yMXm9zdKKqH9wt7R9IIVZ+K7ShzfpLV/Zg8+VyrBJYB4lpg==
  /combined-stream/1.0.6:
    dependencies:
      delayed-stream: 1.0.0
    dev: false
    engines:
      node: '>= 0.8'
    resolution:
      integrity: sha1-cj599ugBrFYTETp+RFqbactjKBg=
  /commander/0.6.1:
    dev: false
    engines:
      node: '>= 0.4.x'
    resolution:
      integrity: sha1-+mihT2qUXVTbvlDYzbMyDp47GgY=
  /commander/2.11.0:
    dev: false
    resolution:
      integrity: sha512-b0553uYA5YAEGgyYIGYROzKQ7X5RAqedkfjiZxwi0kL1g3bOaBNNZfYkzt/CL0umgD5wc9Jec2FbB98CjkMRvQ==
  /commander/2.15.1:
    dev: false
    resolution:
      integrity: sha512-VlfT9F3V0v+jr4yxPc5gg9s62/fIVWsd2Bk2iD435um1NlGMYdVCq+MjcXnhYq2icNOizHr1kK+5TI6H0Hy0ag==
  /commander/2.3.0:
    dev: false
    engines:
      node: '>= 0.6.x'
    resolution:
      integrity: sha1-/UMOiJgy7DU7ms0d4hfBHLPu+HM=
  /compare-versions/3.3.0:
    dev: false
    resolution:
      integrity: sha512-MAAAIOdi2s4Gl6rZ76PNcUa9IOYB+5ICdT41o5uMRf09aEu/F9RK+qhe8RjXNPwcTjGV7KU7h2P/fljThFVqyQ==
  /component-bind/1.0.0:
    dev: false
    resolution:
      integrity: sha1-AMYIq33Nk4l8AAllGx06jh5zu9E=
  /component-emitter/1.1.2:
    dev: false
    resolution:
      integrity: sha1-KWWU8nU9qmOZbSrwjRWpURbJrsM=
  /component-emitter/1.2.1:
    dev: false
    resolution:
      integrity: sha1-E3kY1teCg/ffemt8WmPhQOaUJeY=
  /component-inherit/0.0.3:
    dev: false
    resolution:
      integrity: sha1-ZF/ErfWLcrZJ1crmUTVhnbJv8UM=
  /concat-map/0.0.1:
    dev: false
    resolution:
      integrity: sha1-2Klr13/Wjfd5OnMDajug1UBdR3s=
  /concat-stream/1.6.2:
    dependencies:
      buffer-from: 1.1.0
      inherits: 2.0.3
      readable-stream: 2.3.6
      typedarray: 0.0.6
    dev: false
    engines:
      '0': node >= 0.8
    resolution:
      integrity: sha512-27HBghJxjiZtIk3Ycvn/4kbJk/1uZuJFfuPEns6LaEvpvG1f0hTea8lilrouyo9mVc2GWdcEZ8OLoGmSADlrCw==
  /connect-livereload/0.5.4:
    dev: false
    resolution:
      integrity: sha1-gBV9E3HJ83zBQDmrGJWXDRGdw7w=
  /connect/3.6.6:
    dependencies:
      debug: 2.6.9
      finalhandler: 1.1.0
      parseurl: 1.3.2
      utils-merge: 1.0.1
    dev: false
    engines:
      node: '>= 0.10.0'
    resolution:
      integrity: sha1-Ce/2xVr3I24TcTWnJXSFi2eG9SQ=
  /console-browserify/1.1.0:
    dependencies:
      date-now: 0.1.4
    dev: false
    resolution:
      integrity: sha1-8CQcRXMKn8YyOyBtvzjtx0HQuxA=
  /console-control-strings/1.1.0:
    dev: false
    resolution:
      integrity: sha1-PXz0Rk22RG6mRL9LOVB/mFEAjo4=
  /constants-browserify/1.0.0:
    dev: false
    resolution:
      integrity: sha1-wguW2MYXdIqvHBYCF2DNJ/y4y3U=
  /content-disposition/0.5.2:
    dev: false
    engines:
      node: '>= 0.6'
    resolution:
      integrity: sha1-DPaLud318r55YcOoUXjLhdunjLQ=
  /content-type/1.0.4:
    dev: false
    engines:
      node: '>= 0.6'
    resolution:
      integrity: sha512-hIP3EEPs8tB9AT1L+NUqtwOAps4mk2Zob89MWXMHjHWg9milF/j4osnnQLXBCBFBk/tvIG/tUc9mOUJiPBhPXA==
  /convert-source-map/1.5.1:
    dev: false
    resolution:
      integrity: sha1-uCeAl7m8IpNl3lxiz1/K7YtVmeU=
  /cookie-signature/1.0.6:
    dev: false
    resolution:
      integrity: sha1-4wOogrNCzD7oylE6eZmXNNqzriw=
  /cookie/0.3.1:
    dev: false
    engines:
      node: '>= 0.6'
    resolution:
      integrity: sha1-5+Ch+e9DtMi6klxcWpboBtFoc7s=
  /copy-descriptor/0.1.1:
    dev: false
    engines:
      node: '>=0.10.0'
    resolution:
      integrity: sha1-Z29us8OZl8LuGsOpJP1hJHSPV40=
  /core-js/2.5.7:
    dev: false
    resolution:
      integrity: sha512-RszJCAxg/PP6uzXVXL6BsxSXx/B05oJAQ2vkJRjyjrEcNVycaqOmNb5OTxZPE3xa5gwZduqza6L9JOCenh/Ecw==
  /core-util-is/1.0.2:
    dev: false
    resolution:
      integrity: sha1-tf1UIgqivFq1eqtxQMlAdUUDwac=
  /cosmiconfig/2.2.2:
    dependencies:
      is-directory: 0.3.1
      js-yaml: 3.9.1
      minimist: 1.2.0
      object-assign: 4.1.1
      os-homedir: 1.0.2
      parse-json: 2.2.0
      require-from-string: 1.2.1
    dev: false
    engines:
      node: '>=0.12'
    resolution:
      integrity: sha512-GiNXLwAFPYHy25XmTPpafYvn3CLAkJ8FLsscq78MQd1Kh0OU6Yzhn4eV2MVF4G9WEQZoWEGltatdR+ntGPMl5A==
  /cpx/1.5.0:
    dependencies:
      babel-runtime: 6.26.0
      chokidar: 1.7.0
      duplexer: 0.1.1
      glob: 7.0.6
      glob2base: 0.0.12
      minimatch: 3.0.4
      mkdirp: 0.5.1
      resolve: 1.8.1
      safe-buffer: 5.1.2
      shell-quote: 1.6.1
      subarg: 1.0.0
    dev: false
    resolution:
      integrity: sha1-GFvgGFEdhycN7czCkxceN2VauI8=
  /create-ecdh/4.0.3:
    dependencies:
      bn.js: 4.11.8
      elliptic: 6.4.0
    dev: false
    resolution:
      integrity: sha512-GbEHQPMOswGpKXM9kCWVrremUcBmjteUaQ01T9rkKCPDXfUHX0IoP9LpHYo2NPFampa4e+/pFDc3jQdxrxQLaw==
  /create-hash/1.2.0:
    dependencies:
      cipher-base: 1.0.4
      inherits: 2.0.3
      md5.js: 1.3.4
      ripemd160: 2.0.2
      sha.js: 2.4.11
    dev: false
    resolution:
      integrity: sha512-z00bCGNHDG8mHAkP7CtT1qVu+bFQUPjYq/4Iv3C3kWjTFV10zIjfSoeqXo9Asws8gwSHDGj/hl2u4OGIjapeCg==
  /create-hmac/1.1.7:
    dependencies:
      cipher-base: 1.0.4
      create-hash: 1.2.0
      inherits: 2.0.3
      ripemd160: 2.0.2
      safe-buffer: 5.1.2
      sha.js: 2.4.11
    dev: false
    resolution:
      integrity: sha512-MJG9liiZ+ogc4TzUwuvbER1JRdgvUFSB5+VR/g5h82fGaIRWMWddtKBHi7/sVhfjQZ6SehlyhvQYrcYkaUIpLg==
  /cross-spawn/3.0.1:
    dependencies:
      lru-cache: 4.1.3
      which: 1.3.1
    dev: false
    resolution:
      integrity: sha1-ElYDfsufDF9549bvE14wdwGEuYI=
  /cross-spawn/5.1.0:
    dependencies:
      lru-cache: 4.1.3
      shebang-command: 1.2.0
      which: 1.3.1
    dev: false
    resolution:
      integrity: sha1-6L0O/uWPz/b4+UUQoKVUu/ojVEk=
  /cross-spawn/6.0.5:
    dependencies:
      nice-try: 1.0.4
      path-key: 2.0.1
      semver: 5.5.0
      shebang-command: 1.2.0
      which: 1.3.1
    dev: false
    engines:
      node: '>=4.8'
    resolution:
      integrity: sha512-eTVLrBSt7fjbDygz805pMnstIs2VTBNkRm0qxZd+M7A5XDdxVRWO5MxGBXZhjY4cqLYLdtrGqRf8mBPmzwSpWQ==
  /crypt/0.0.2:
    dev: false
    resolution:
      integrity: sha1-iNf/fsDfuG9xPch7u0LQRNPmxBs=
  /cryptiles/2.0.5:
    dependencies:
      boom: 2.10.1
    dev: false
    engines:
      node: '>=0.10.40'
    resolution:
      integrity: sha1-O9/s3GCBR8HGcgL6KR59ylnqo7g=
  /crypto-browserify/3.12.0:
    dependencies:
      browserify-cipher: 1.0.1
      browserify-sign: 4.0.4
      create-ecdh: 4.0.3
      create-hash: 1.2.0
      create-hmac: 1.1.7
      diffie-hellman: 5.0.3
      inherits: 2.0.3
      pbkdf2: 3.0.16
      public-encrypt: 4.0.2
      randombytes: 2.0.6
      randomfill: 1.0.4
    dev: false
    resolution:
      integrity: sha512-fz4spIh+znjO2VjL+IdhEpRJ3YN6sMzITSBijk6FK2UvTqruSQW+/cCZTSNsMiZNvUeq0CqurF+dAbyiGOY6Wg==
  /css-modules-loader-core/1.1.0:
    dependencies:
      icss-replace-symbols: 1.1.0
      postcss: 6.0.1
      postcss-modules-extract-imports: 1.1.0
      postcss-modules-local-by-default: 1.2.0
      postcss-modules-scope: 1.1.0
      postcss-modules-values: 1.3.0
    dev: false
    resolution:
      integrity: sha1-WQhmgpShvs0mGuCkziGwtVHyHRY=
  /css-selector-tokenizer/0.7.0:
    dependencies:
      cssesc: 0.1.0
      fastparse: 1.1.1
      regexpu-core: 1.0.0
    dev: false
    resolution:
      integrity: sha1-5piEdK6MlTR3v15+/s/OzNnPTIY=
  /css/2.2.3:
    dependencies:
      inherits: 2.0.3
      source-map: 0.1.43
      source-map-resolve: 0.5.2
      urix: 0.1.0
    dev: false
    resolution:
      integrity: sha512-0W171WccAjQGGTKLhw4m2nnl0zPHUlTO/I8td4XzJgIB8Hg3ZZx71qT4G4eX8OVsSiaAKiUMy73E3nsbPlg2DQ==
  /cssesc/0.1.0:
    dev: false
    resolution:
      integrity: sha1-yBSQPkViM3GgR3tAEJqq++6t27Q=
  /cssom/0.3.2:
    dev: false
    resolution:
      integrity: sha1-uANhcMefB6kP8vFuIihAJ6JDhIs=
  /cssstyle/0.3.1:
    dependencies:
      cssom: 0.3.2
    dev: false
    resolution:
      integrity: sha512-tNvaxM5blOnxanyxI6panOsnfiyLRj3HV4qjqqS45WPNS1usdYWRUQjqTEEELK73lpeP/1KoIGYUwrBn/VcECA==
  /currently-unhandled/0.4.1:
    dependencies:
      array-find-index: 1.0.2
    dev: false
    engines:
      node: '>=0.10.0'
    resolution:
      integrity: sha1-mI3zP+qxke95mmE2nddsF635V+o=
  /custom-event/1.0.1:
    dev: false
    resolution:
      integrity: sha1-XQKkaFCt8bSjF5RqOSj8y1v9BCU=
  /d/1.0.0:
    dependencies:
      es5-ext: 0.10.45
    dev: false
    resolution:
      integrity: sha1-dUu1v+VUUdpppYuU1F9MWwRi1Y8=
  /dargs/5.1.0:
    dev: false
    engines:
      node: '>=4'
    resolution:
      integrity: sha1-7H6lDHhWTNNsnV7Bj2Yyn63ieCk=
  /dashdash/1.14.1:
    dependencies:
      assert-plus: 1.0.0
    dev: false
    engines:
      node: '>=0.10'
    resolution:
      integrity: sha1-hTz6D3y+L+1d4gMmuN1YEDX24vA=
  /data-urls/1.0.0:
    dependencies:
      abab: 1.0.4
      whatwg-mimetype: 2.1.0
      whatwg-url: 6.5.0
    dev: false
    resolution:
      integrity: sha512-ai40PPQR0Fn1lD2PPie79CibnlMN2AYiDhwFX/rZHVsxbs5kNJSjegqXIprhouGXlRdEnfybva7kqRGnB6mypA==
  /date-now/0.1.4:
    dev: false
    resolution:
      integrity: sha1-6vQ5/U1ISK105cx9vvIAZyueNFs=
  /dateformat/1.0.12:
    dependencies:
      get-stdin: 4.0.1
      meow: 3.7.0
    dev: false
    resolution:
      integrity: sha1-nxJLZ1lMk3/3BpMuSmQsyo27/uk=
  /dateformat/2.2.0:
    dev: false
    resolution:
      integrity: sha1-QGXiATz5+5Ft39gu+1Bq1MZ2kGI=
  /deasync/0.1.13:
    dependencies:
      bindings: 1.2.1
      nan: 2.10.0
    dev: false
    engines:
      node: '>=0.11.0'
    requiresBuild: true
    resolution:
      integrity: sha512-/6ngYM7AapueqLtvOzjv9+11N2fHDSrkxeMF1YPE20WIfaaawiBg+HZH1E5lHrcJxlKR42t6XPOEmMmqcAsU1g==
  /debug-fabulous/1.1.0:
    dependencies:
      debug: 3.1.0
      memoizee: 0.4.12
      object-assign: 4.1.1
    dev: false
    resolution:
      integrity: sha512-GZqvGIgKNlUnHUPQhepnUZFIMoi3dgZKQBzKDeL2g7oJF9SNAji/AAu36dusFUas0O+pae74lNeoIPHqXWDkLg==
  /debug/2.2.0:
    dependencies:
      ms: 0.7.1
    dev: false
    resolution:
      integrity: sha1-+HBX6ZWxofauaklgZkE3vFbwOdo=
  /debug/2.3.3:
    dependencies:
      ms: 0.7.2
    dev: false
    resolution:
      integrity: sha1-QMRT5n5uE8kB3ewxeviYbNqe/4w=
  /debug/2.6.9:
    dependencies:
      ms: 2.0.0
    dev: false
    resolution:
      integrity: sha512-bC7ElrdJaJnPbAP+1EotYvqZsb3ecl5wi6Bfi6BJTUcNowp6cvspg0jXznRTKDjm/E7AdgFBVeAPVMNcKGsHMA==
  /debug/3.1.0:
    dependencies:
      ms: 2.0.0
    dev: false
    resolution:
      integrity: sha512-OX8XqP7/1a9cqkxYw2yXss15f26NKWBpDXQd0/uK/KPqdQhxbPa994hnzjcE2VqQpDslf55723cKPUOGSmMY3g==
  /debuglog/1.0.1:
    dev: false
    resolution:
      integrity: sha1-qiT/uaw9+aI1GDfPstJ5NgzXhJI=
  /decamelize/1.2.0:
    dev: false
    engines:
      node: '>=0.10.0'
    resolution:
      integrity: sha1-9lNNFRSCabIDUue+4m9QH5oZEpA=
  /decode-uri-component/0.2.0:
    dev: false
    engines:
      node: '>=0.10'
    resolution:
      integrity: sha1-6zkTMzRYd1y4TNGh+uBiEGu4dUU=
  /decomment/0.8.8:
    dependencies:
      esprima: 4.0.0
    dev: false
    engines:
      node: '>=0.10'
      npm: '>=1.4'
    resolution:
      integrity: sha512-xVbmniKld/kjjmoHjT0Ex35aa16zw29WEzSAflBcMawjqDtZlrR6wkSwYV0mwJYytDz8JEAYia5Pl8IJRXdWLg==
  /decomment/0.9.1:
    dependencies:
      esprima: 4.0.1
    dev: false
    engines:
      node: '>=4.0'
      npm: '>=2.15'
    resolution:
      integrity: sha512-9vwabbCoArDvgbZnFqWcGPVvSIIvWTNu1yaAc3Tg3q5pOzORo6nANO3TPwBuiKwN7stMDZJgNnR6USU3H6EQrQ==
  /deep-eql/0.1.3:
    dependencies:
      type-detect: 0.1.1
    dev: false
    resolution:
      integrity: sha1-71WKyrjeJSBs1xOQbXTlaTDrafI=
  /deep-is/0.1.3:
    dev: false
    resolution:
      integrity: sha1-s2nW+128E+7PUk+RsHD+7cNXzzQ=
  /default-require-extensions/2.0.0:
    dependencies:
      strip-bom: 3.0.0
    dev: false
    engines:
      node: '>=4'
    resolution:
      integrity: sha1-9fj7sYp9bVCyH2QfZJ67Uiz+JPc=
  /defaults/1.0.3:
    dependencies:
      clone: 1.0.4
    dev: false
    resolution:
      integrity: sha1-xlYFHpgX2f8I7YgUd/P+QBnz730=
  /define-properties/1.1.2:
    dependencies:
      foreach: 2.0.5
      object-keys: 1.0.11
    dev: false
    engines:
      node: '>= 0.4'
    resolution:
      integrity: sha1-g6c/L+pWmJj7c3GTyPhzyvbUXJQ=
  /define-property/0.2.5:
    dependencies:
      is-descriptor: 0.1.6
    dev: false
    engines:
      node: '>=0.10.0'
    resolution:
      integrity: sha1-w1se+RjsPJkPmlvFe+BKrOxcgRY=
  /define-property/1.0.0:
    dependencies:
      is-descriptor: 1.0.2
    dev: false
    engines:
      node: '>=0.10.0'
    resolution:
      integrity: sha1-dp66rz9KY6rTr56NMEybvnm/sOY=
  /define-property/2.0.2:
    dependencies:
      is-descriptor: 1.0.2
      isobject: 3.0.1
    dev: false
    engines:
      node: '>=0.10.0'
    resolution:
      integrity: sha512-jwK2UV4cnPpbcG7+VRARKTZPUWowwXA8bzH5NP6ud0oeAxyYPuGZUAC7hMugpCdz4BeSZl2Dl9k66CHJ/46ZYQ==
  /del/2.2.2:
    dependencies:
      globby: 5.0.0
      is-path-cwd: 1.0.0
      is-path-in-cwd: 1.0.1
      object-assign: 4.1.1
      pify: 2.3.0
      pinkie-promise: 2.0.1
      rimraf: 2.5.4
    dev: false
    engines:
      node: '>=0.10.0'
    resolution:
      integrity: sha1-wSyYHQZ4RshLyvhiz/kw2Qf/0ag=
  /delayed-stream/1.0.0:
    dev: false
    engines:
      node: '>=0.4.0'
    resolution:
      integrity: sha1-3zrhmayt+31ECqrgsp4icrJOxhk=
  /delegates/1.0.0:
    dev: false
    resolution:
      integrity: sha1-hMbhWbgZBP3KWaDvRM2HDTElD5o=
  /depd/1.1.1:
    dev: false
    engines:
      node: '>= 0.6'
    resolution:
      integrity: sha1-V4O04cRZ8G+lyif5kfPQbnoxA1k=
  /depd/1.1.2:
    dev: false
    engines:
      node: '>= 0.6'
    resolution:
      integrity: sha1-m81S4UwJd2PnSbJ0xDRu0uVgtak=
  /deprecated/0.0.1:
    dev: false
    engines:
      node: '>= 0.9'
    resolution:
      integrity: sha1-+cmvVGSvoeepcUWKi97yqpTVuxk=
  /des.js/1.0.0:
    dependencies:
      inherits: 2.0.3
      minimalistic-assert: 1.0.1
    dev: false
    resolution:
      integrity: sha1-wHTS4qpqipoH29YfmhXCzYPsjsw=
  /destroy/1.0.4:
    dev: false
    resolution:
      integrity: sha1-l4hXRCxEdJ5CBmE+N5RiBYJqvYA=
  /detect-file/1.0.0:
    dev: false
    engines:
      node: '>=0.10.0'
    resolution:
      integrity: sha1-8NZtA2cqglyxtzvbP+YjEMjlUrc=
  /detect-indent/4.0.0:
    dependencies:
      repeating: 2.0.1
    dev: false
    engines:
      node: '>=0.10.0'
    resolution:
      integrity: sha1-920GQ1LN9Docts5hnE7jqUdd4gg=
  /detect-newline/2.1.0:
    dev: false
    engines:
      node: '>=0.10.0'
    resolution:
      integrity: sha1-9B8cEL5LAOh7XxPaaAdZ8sW/0+I=
  /dezalgo/1.0.3:
    dependencies:
      asap: 2.0.6
      wrappy: 1.0.2
    dev: false
    resolution:
      integrity: sha1-f3Qt4Gb8dIvI24IFad3c5Jvw1FY=
  /di/0.0.1:
    dev: false
    resolution:
      integrity: sha1-gGZJMmzqp8qjMG112YXqJ0i6kTw=
  /diff/1.4.0:
    dev: false
    engines:
      node: '>=0.3.1'
    resolution:
      integrity: sha1-fyjS657nsVqX79ic5j3P2qPMur8=
  /diff/3.5.0:
    dev: false
    engines:
      node: '>=0.3.1'
    resolution:
      integrity: sha512-A46qtFgd+g7pDZinpnwiRJtxbC1hpgf0uzP3iG89scHk0AUC7A1TGxf5OiiOUv/JMZR8GOt8hL900hV0bOy5xA==
  /diffie-hellman/5.0.3:
    dependencies:
      bn.js: 4.11.8
      miller-rabin: 4.0.1
      randombytes: 2.0.6
    dev: false
    resolution:
      integrity: sha512-kqag/Nl+f3GwyK25fhUMYj81BUOrZ9IuJsjIcDE5icNM9FJHAVm3VcUDxdLPoQtTuUylWm6ZIknYJwwaPxsUzg==
  /dom-serialize/2.2.1:
    dependencies:
      custom-event: 1.0.1
      ent: 2.2.0
      extend: 3.0.1
      void-elements: 2.0.1
    dev: false
    resolution:
      integrity: sha1-ViromZ9Evl6jB29UGdzVnrQ6yVs=
  /domain-browser/1.2.0:
    dev: false
    engines:
      node: '>=0.4'
      npm: '>=1.2'
    resolution:
      integrity: sha512-jnjyiM6eRyZl2H+W8Q/zLMA481hzi0eszAaBUzIVnmYVDBbnLxVNnfu1HgEBvCbL+71FrxMl3E6lpKH7Ge3OXA==
  /domexception/1.0.1:
    dependencies:
      webidl-conversions: 4.0.2
    dev: false
    resolution:
      integrity: sha512-raigMkn7CJNNo6Ihro1fzG7wr3fHuYVytzquZKX5n0yizGsTcYgzdIUwj1X9pK0VvjeihV+XiclP+DjwbsSKug==
  /duplexer/0.1.1:
    dev: false
    resolution:
      integrity: sha1-rOb/gIwc5mtX0ev5eXessCM0z8E=
  /duplexer2/0.0.2:
    dependencies:
      readable-stream: 1.1.14
    dev: false
    resolution:
      integrity: sha1-xhTc9n4vsUmVqRcR5aYX6KYKMds=
  /duplexify/3.6.0:
    dependencies:
      end-of-stream: 1.1.0
      inherits: 2.0.3
      readable-stream: 2.3.6
      stream-shift: 1.0.0
    dev: false
    resolution:
      integrity: sha512-fO3Di4tBKJpYTFHAxTU00BcfWMY9w24r/x21a6rZRbsD/ToUgGxsMbiGRmB7uVAXeGKXD9MwiLZa5E97EVgIRQ==
  /ecc-jsbn/0.1.1:
    dependencies:
      jsbn: 0.1.1
    dev: false
    optional: true
    resolution:
      integrity: sha1-D8c6ntXw1Tw4GTOYUj735UN3dQU=
  /ee-first/1.1.1:
    dev: false
    resolution:
      integrity: sha1-WQxhFWsK4vTwJVcyoViyZrxWsh0=
  /elliptic/6.4.0:
    dependencies:
      bn.js: 4.11.8
      brorand: 1.1.0
      hash.js: 1.1.4
      hmac-drbg: 1.0.1
      inherits: 2.0.3
      minimalistic-assert: 1.0.1
      minimalistic-crypto-utils: 1.0.1
    dev: false
    resolution:
      integrity: sha1-ysmvh2LIWDYYcAPI3+GT5eLq5d8=
  /emojis-list/2.1.0:
    dev: false
    engines:
      node: '>= 0.10'
    resolution:
      integrity: sha1-TapNnbAPmBmIDHn6RXrlsJof04k=
  /encodeurl/1.0.2:
    dev: false
    engines:
      node: '>= 0.8'
    resolution:
      integrity: sha1-rT/0yG7C0CkyL1oCw6mmBslbP1k=
  /end-of-stream/0.1.5:
    dependencies:
      once: 1.3.3
    dev: false
    resolution:
      integrity: sha1-jhdyBsPICDfYVjLouTWd/osvbq8=
  /end-of-stream/1.1.0:
    dependencies:
      once: 1.3.3
    dev: false
    resolution:
      integrity: sha1-6TUyWLqpEIll78QcsO+K3i88+wc=
  /engine.io-client/1.8.5:
    dependencies:
      component-emitter: 1.2.1
      component-inherit: 0.0.3
      debug: 2.3.3
      engine.io-parser: 1.3.2
      has-cors: 1.1.0
      indexof: 0.0.1
      parsejson: 0.0.3
      parseqs: 0.0.5
      parseuri: 0.0.5
      ws: 1.1.5
      xmlhttprequest-ssl: 1.5.3
      yeast: 0.1.2
    dev: false
    resolution:
      integrity: sha512-AYTgHyeVUPitsseqjoedjhYJapNVoSPShbZ+tEUX9/73jgZ/Z3sUlJf9oYgdEBBdVhupUpUqSxH0kBCXlQnmZg==
  /engine.io-parser/1.3.2:
    dependencies:
      after: 0.8.2
      arraybuffer.slice: 0.0.6
      base64-arraybuffer: 0.1.5
      blob: 0.0.4
      has-binary: 0.1.7
      wtf-8: 1.0.0
    dev: false
    resolution:
      integrity: sha1-k3sHnwAH0Ik+xW1GyyILjLQ1Igo=
  /engine.io/1.8.5:
    dependencies:
      accepts: 1.3.3
      base64id: 1.0.0
      cookie: 0.3.1
      debug: 2.3.3
      engine.io-parser: 1.3.2
      ws: 1.1.5
    dev: false
    resolution:
      integrity: sha512-j1DWIcktw4hRwrv6nWx++5nFH2X64x16MAG2P0Lmi5Dvdfi3I+Jhc7JKJIdAmDJa+5aZ/imHV7dWRPy2Cqjh3A==
  /enhanced-resolve/3.4.1:
    dependencies:
      graceful-fs: 4.1.11
      memory-fs: 0.4.1
      object-assign: 4.1.1
      tapable: 0.2.8
    dev: false
    engines:
      node: '>=4.3.0 <5.0.0 || >=5.10'
    resolution:
      integrity: sha1-BCHjOf1xQZs9oT0Smzl5BAIwR24=
  /ent/2.2.0:
    dev: false
    resolution:
      integrity: sha1-6WQhkyWiHQX0RGai9obtbOX13R0=
  /errno/0.1.7:
    dependencies:
      prr: 1.0.1
    dev: false
    resolution:
      integrity: sha512-MfrRBDWzIWifgq6tJj60gkAwtLNb6sQPlcFrSOflcP1aFmmruKQ2wRnze/8V6kgyz7H3FF8Npzv78mZ7XLLflg==
  /error-ex/1.3.1:
    dependencies:
      is-arrayish: 0.2.1
    dev: false
    resolution:
      integrity: sha1-+FWobOYa3E6GIcPNoh56dhLDqNw=
  /es-abstract/1.12.0:
    dependencies:
      es-to-primitive: 1.1.1
      function-bind: 1.1.1
      has: 1.0.3
      is-callable: 1.1.3
      is-regex: 1.0.4
    dev: false
    engines:
      node: '>= 0.4'
    resolution:
      integrity: sha512-C8Fx/0jFmV5IPoMOFPA9P9G5NtqW+4cOPit3MIuvR2t7Ag2K15EJTpxnHAYTzL+aYQJIESYeXZmDBfOBE1HcpA==
  /es-to-primitive/1.1.1:
    dependencies:
      is-callable: 1.1.3
      is-date-object: 1.0.1
      is-symbol: 1.0.1
    dev: false
    engines:
      node: '>= 0.4'
    resolution:
      integrity: sha1-RTVSSKiJeQNLZ5Lhm7gfK3l13Q0=
  /es5-ext/0.10.45:
    dependencies:
      es6-iterator: 2.0.3
      es6-symbol: 3.1.1
      next-tick: 1.0.0
    dev: false
    resolution:
      integrity: sha512-FkfM6Vxxfmztilbxxz5UKSD4ICMf5tSpRFtDNtkAhOxZ0EKtX6qwmXNyH/sFyIbX2P/nU5AMiA9jilWsUGJzCQ==
  /es6-iterator/2.0.3:
    dependencies:
      d: 1.0.0
      es5-ext: 0.10.45
      es6-symbol: 3.1.1
    dev: false
    resolution:
      integrity: sha1-p96IkUGgWpSwhUQDstCg+/qY87c=
  /es6-map/0.1.5:
    dependencies:
      d: 1.0.0
      es5-ext: 0.10.45
      es6-iterator: 2.0.3
      es6-set: 0.1.5
      es6-symbol: 3.1.1
      event-emitter: 0.3.5
    dev: false
    resolution:
      integrity: sha1-kTbgUD3MBqMBaQ8LsU/042TpSfA=
  /es6-promise/4.2.4:
    dev: false
    resolution:
      integrity: sha512-/NdNZVJg+uZgtm9eS3O6lrOLYmQag2DjdEXuPaHlZ6RuVqgqaVZfgYCepEIKsLqwdQArOPtC3XzRLqGGfT8KQQ==
  /es6-promisify/5.0.0:
    dependencies:
      es6-promise: 4.2.4
    dev: false
    resolution:
      integrity: sha1-UQnWLz5W6pZ8S2NQWu8IKRyKUgM=
  /es6-set/0.1.5:
    dependencies:
      d: 1.0.0
      es5-ext: 0.10.45
      es6-iterator: 2.0.3
      es6-symbol: 3.1.1
      event-emitter: 0.3.5
    dev: false
    resolution:
      integrity: sha1-0rPsXU2ADO2BjbU40ol02wpzzLE=
  /es6-symbol/3.1.1:
    dependencies:
      d: 1.0.0
      es5-ext: 0.10.45
    dev: false
    resolution:
      integrity: sha1-vwDvT9q2uhtG7Le2KbTH7VcVzHc=
  /es6-weak-map/2.0.2:
    dependencies:
      d: 1.0.0
      es5-ext: 0.10.45
      es6-iterator: 2.0.3
      es6-symbol: 3.1.1
    dev: false
    resolution:
      integrity: sha1-XjqzIlH/0VOKH45f+hNXdy+S2W8=
  /escape-html/1.0.3:
    dev: false
    resolution:
      integrity: sha1-Aljq5NPQwJdN4cFpGI7wBR0dGYg=
  /escape-string-regexp/1.0.2:
    dev: false
    engines:
      node: '>=0.8.0'
    resolution:
      integrity: sha1-Tbwv5nTnGUnK8/smlc5/LcHZqNE=
  /escape-string-regexp/1.0.5:
    dev: false
    engines:
      node: '>=0.8.0'
    resolution:
      integrity: sha1-G2HAViGQqN/2rjuyzwIAyhMLhtQ=
  /escodegen/1.10.0:
    dependencies:
      esprima: 3.1.3
      estraverse: 4.2.0
      esutils: 2.0.2
      optionator: 0.8.2
    dev: false
    engines:
      node: '>=4.0'
    optionalDependencies:
      source-map: 0.6.1
    resolution:
      integrity: sha512-fjUOf8johsv23WuIKdNQU4P9t9jhQ4Qzx6pC2uW890OloK3Zs1ZAoCNpg/2larNF501jLl3UNy0kIRcF6VI22g==
  /escodegen/1.7.1:
    dependencies:
      esprima: 1.2.5
      estraverse: 1.9.3
      esutils: 2.0.2
      optionator: 0.5.0
    dev: false
    engines:
      node: '>=0.12.0'
    optionalDependencies:
      source-map: 0.2.0
    resolution:
      integrity: sha1-MOz89mypjcZ80v0WKr626vqM5vw=
  /escodegen/1.8.1:
    dependencies:
      esprima: 2.7.3
      estraverse: 1.9.3
      esutils: 2.0.2
      optionator: 0.8.2
    dev: false
    engines:
      node: '>=0.12.0'
    optionalDependencies:
      source-map: 0.2.0
    resolution:
      integrity: sha1-WltTr0aTEQvrsIZ6o0MN07cKEBg=
  /escope/3.6.0:
    dependencies:
      es6-map: 0.1.5
      es6-weak-map: 2.0.2
      esrecurse: 4.2.1
      estraverse: 4.2.0
    dev: false
    engines:
      node: '>=0.4.0'
    resolution:
      integrity: sha1-4Bl16BJ4GhY6ba392AOY3GTIicM=
  /esprima/1.2.5:
    dev: false
    engines:
      node: '>=0.4.0'
    resolution:
      integrity: sha1-CZNQL+r2aBODJXVvMPmlH+7sEek=
  /esprima/2.5.0:
    dev: false
    engines:
      node: '>=0.10.0'
    resolution:
      integrity: sha1-84ekb9NEwbGjm6+MIL+0O20AWMw=
  /esprima/2.7.3:
    dev: false
    engines:
      node: '>=0.10.0'
    resolution:
      integrity: sha1-luO3DVd59q1JzQMmc9HDEnZ7pYE=
  /esprima/3.1.3:
    dev: false
    engines:
      node: '>=4'
    resolution:
      integrity: sha1-/cpRzuYTOJXjyI1TXOSdv/YqRjM=
  /esprima/4.0.0:
    dev: false
    engines:
      node: '>=4'
    resolution:
      integrity: sha512-oftTcaMu/EGrEIu904mWteKIv8vMuOgGYo7EhVJJN00R/EED9DCua/xxHRdYnKtcECzVg7xOWhflvJMnqcFZjw==
  /esprima/4.0.1:
    dev: false
    engines:
      node: '>=4'
    resolution:
      integrity: sha512-eGuFFw7Upda+g4p+QHvnW0RyTX/SVeJBDM/gCtMARO0cLuT2HcEKnTPvhjV6aGeqrCB/sbNop0Kszm0jsaWU4A==
  /esrecurse/4.2.1:
    dependencies:
      estraverse: 4.2.0
    dev: false
    engines:
      node: '>=4.0'
    resolution:
      integrity: sha512-64RBB++fIOAXPw3P9cy89qfMlvZEXZkqqJkjqqXIvzP5ezRZjW+lPWjw35UX/3EhUPFYbg5ER4JYgDw4007/DQ==
  /estraverse/1.9.3:
    dev: false
    engines:
      node: '>=0.10.0'
    resolution:
      integrity: sha1-r2fy3JIlgkFZUJJgkaQAXSnJu0Q=
  /estraverse/4.2.0:
    dev: false
    engines:
      node: '>=0.10.0'
    resolution:
      integrity: sha1-De4/7TH81GlhjOc0IJn8GvoL2xM=
  /esutils/2.0.2:
    dev: false
    engines:
      node: '>=0.10.0'
    resolution:
      integrity: sha1-Cr9PHKpbyx96nYrMbepPqqBLrJs=
  /etag/1.7.0:
    dev: false
    engines:
      node: '>= 0.6'
    resolution:
      integrity: sha1-A9MLX2fdbmMtKUXTDWZScxo01dg=
  /etag/1.8.1:
    dev: false
    engines:
      node: '>= 0.6'
    resolution:
      integrity: sha1-Qa4u62XvpiJorr/qg6x9eSmbCIc=
  /event-emitter/0.3.5:
    dependencies:
      d: 1.0.0
      es5-ext: 0.10.45
    dev: false
    resolution:
      integrity: sha1-34xp7vFkeSPHFXuc6DhAYQsCzDk=
  /event-stream/3.0.20:
    dependencies:
      duplexer: 0.1.1
      from: 0.1.7
      map-stream: 0.0.7
      pause-stream: 0.0.11
      split: 0.2.10
      stream-combiner: 0.0.4
      through: 2.3.8
    dev: false
    resolution:
      integrity: sha1-A4u7LqnqkDhbJvvBhU0LU58qvqM=
      tarball: 'http://registry.npmjs.org/event-stream/-/event-stream-3.0.20.tgz'
  /event-stream/3.3.4:
    dependencies:
      duplexer: 0.1.1
      from: 0.1.7
      map-stream: 0.1.0
      pause-stream: 0.0.11
      split: 0.3.3
      stream-combiner: 0.0.4
      through: 2.3.8
    dev: false
    resolution:
      integrity: sha1-SrTJoPWlTbkzi0w02Gv86PSzVXE=
      tarball: 'http://registry.npmjs.org/event-stream/-/event-stream-3.3.4.tgz'
  /eventemitter3/3.1.0:
    dev: false
    resolution:
      integrity: sha512-ivIvhpq/Y0uSjcHDcOIccjmYjGLcP09MFGE7ysAwkAvkXfpZlC985pH2/ui64DKazbTW/4kN3yqozUxlXzI6cA==
  /events/1.1.1:
    dev: false
    engines:
      node: '>=0.4.x'
    resolution:
      integrity: sha1-nr23Y1rQmccNzEwqH1AEKI6L2SQ=
  /evp_bytestokey/1.0.3:
    dependencies:
      md5.js: 1.3.4
      safe-buffer: 5.1.2
    dev: false
    resolution:
      integrity: sha512-/f2Go4TognH/KvCISP7OUsHn85hT9nUkxxA9BEWxFn+Oj9o8ZNLm/40hdlgSLyuOimsrTKLUMEorQexp/aPQeA==
  /exec-sh/0.2.1:
    dependencies:
      merge: 1.2.0
    dev: false
    resolution:
      integrity: sha512-aLt95pexaugVtQerpmE51+4QfWrNc304uez7jvj6fWnN8GeEHpttB8F36n8N7uVhUMbH/1enbxQ9HImZ4w/9qg==
  /execa/0.10.0:
    dependencies:
      cross-spawn: 6.0.5
      get-stream: 3.0.0
      is-stream: 1.1.0
      npm-run-path: 2.0.2
      p-finally: 1.0.0
      signal-exit: 3.0.2
      strip-eof: 1.0.0
    dev: false
    engines:
      node: '>=4'
    resolution:
      integrity: sha512-7XOMnz8Ynx1gGo/3hyV9loYNPWM94jG3+3T3Y8tsfSstFmETmENCMU/A/zj8Lyaj1lkgEepKepvd6240tBRvlw==
  /execa/0.7.0:
    dependencies:
      cross-spawn: 5.1.0
      get-stream: 3.0.0
      is-stream: 1.1.0
      npm-run-path: 2.0.2
      p-finally: 1.0.0
      signal-exit: 3.0.2
      strip-eof: 1.0.0
    dev: false
    engines:
      node: '>=4'
    resolution:
      integrity: sha1-lEvs00zEHuMqY6n68nrVpl/Fl3c=
  /exit-hook/1.1.1:
    dev: false
    engines:
      node: '>=0.10.0'
    resolution:
      integrity: sha1-8FyiM7SMBdVP/wd2XfhQfpXAL/g=
  /exit/0.1.2:
    dev: false
    engines:
      node: '>= 0.8.0'
    resolution:
      integrity: sha1-BjJjj42HfMghB9MKD/8aF8uhzQw=
  /expand-braces/0.1.2:
    dependencies:
      array-slice: 0.2.3
      array-unique: 0.2.1
      braces: 0.1.5
    dev: false
    engines:
      node: '>=0.10.0'
    resolution:
      integrity: sha1-SIsdHSRRyz06axks/AMPRMWFX+o=
  /expand-brackets/0.1.5:
    dependencies:
      is-posix-bracket: 0.1.1
    dev: false
    engines:
      node: '>=0.10.0'
    resolution:
      integrity: sha1-3wcoTjQqgHzXM6xa9yQR5YHRF3s=
  /expand-brackets/2.1.4:
    dependencies:
      debug: 2.6.9
      define-property: 0.2.5
      extend-shallow: 2.0.1
      posix-character-classes: 0.1.1
      regex-not: 1.0.2
      snapdragon: 0.8.2
      to-regex: 3.0.2
    dev: false
    engines:
      node: '>=0.10.0'
    resolution:
      integrity: sha1-t3c14xXOMPa27/D4OwQVGiJEliI=
  /expand-range/0.1.1:
    dependencies:
      is-number: 0.1.1
      repeat-string: 0.2.2
    dev: false
    engines:
      node: '>=0.10.0'
    resolution:
      integrity: sha1-TLjtoJk8pW+k9B/ELzy7TMrf8EQ=
  /expand-range/1.8.2:
    dependencies:
      fill-range: 2.2.4
    dev: false
    engines:
      node: '>=0.10.0'
    resolution:
      integrity: sha1-opnv/TNf4nIeuujiV+x5ZE/IUzc=
  /expand-tilde/2.0.2:
    dependencies:
      homedir-polyfill: 1.0.1
    dev: false
    engines:
      node: '>=0.10.0'
    resolution:
      integrity: sha1-l+gBqgUt8CRU3kawK/YhZCzchQI=
  /expect/22.4.3:
    dependencies:
      ansi-styles: 3.2.1
      jest-diff: 22.4.3
      jest-get-type: 22.4.3
      jest-matcher-utils: 22.4.3
      jest-message-util: 22.4.3
      jest-regex-util: 22.4.3
    dev: false
    resolution:
      integrity: sha512-XcNXEPehqn8b/jm8FYotdX0YrXn36qp4HWlrVT4ktwQas1l1LPxiVWncYnnL2eyMtKAmVIaG0XAp0QlrqJaxaA==
  /express/4.16.3:
    dependencies:
      accepts: 1.3.5
      array-flatten: 1.1.1
      body-parser: 1.18.2
      content-disposition: 0.5.2
      content-type: 1.0.4
      cookie: 0.3.1
      cookie-signature: 1.0.6
      debug: 2.6.9
      depd: 1.1.2
      encodeurl: 1.0.2
      escape-html: 1.0.3
      etag: 1.8.1
      finalhandler: 1.1.1
      fresh: 0.5.2
      merge-descriptors: 1.0.1
      methods: 1.1.2
      on-finished: 2.3.0
      parseurl: 1.3.2
      path-to-regexp: 0.1.7
      proxy-addr: 2.0.3
      qs: 6.5.1
      range-parser: 1.2.0
      safe-buffer: 5.1.1
      send: 0.16.2
      serve-static: 1.13.2
      setprototypeof: 1.1.0
      statuses: 1.4.0
      type-is: 1.6.16
      utils-merge: 1.0.1
      vary: 1.1.2
    dev: false
    engines:
      node: '>= 0.10.0'
    resolution:
      integrity: sha1-avilAjUNsyRuzEvs9rWjTSL37VM=
  /extend-shallow/2.0.1:
    dependencies:
      is-extendable: 0.1.1
    dev: false
    engines:
      node: '>=0.10.0'
    resolution:
      integrity: sha1-Ua99YUrZqfYQ6huvu5idaxxWiQ8=
  /extend-shallow/3.0.2:
    dependencies:
      assign-symbols: 1.0.0
      is-extendable: 1.0.1
    dev: false
    engines:
      node: '>=0.10.0'
    resolution:
      integrity: sha1-Jqcarwc7OfshJxcnRhMcJwQCjbg=
  /extend/3.0.1:
    dev: false
    resolution:
      integrity: sha1-p1Xqe8Gt/MWjHOfnYtuq3F5jZEQ=
  /external-editor/1.1.1:
    dependencies:
      extend: 3.0.1
      spawn-sync: 1.0.15
      tmp: 0.0.29
    dev: false
    resolution:
      integrity: sha1-Etew24UPf/fnCBuvQAVwAGDEYAs=
  /extglob/0.3.2:
    dependencies:
      is-extglob: 1.0.0
    dev: false
    engines:
      node: '>=0.10.0'
    resolution:
      integrity: sha1-Lhj/PS9JqydlzskCPwEdqo2DSaE=
  /extglob/2.0.4:
    dependencies:
      array-unique: 0.3.2
      define-property: 1.0.0
      expand-brackets: 2.1.4
      extend-shallow: 2.0.1
      fragment-cache: 0.2.1
      regex-not: 1.0.2
      snapdragon: 0.8.2
      to-regex: 3.0.2
    dev: false
    engines:
      node: '>=0.10.0'
    resolution:
      integrity: sha512-Nmb6QXkELsuBr24CJSkilo6UHHgbekK5UiZgfE6UHD3Eb27YC6oD+bhcT+tJ6cl8dmsgdQxnWlcry8ksBIBLpw==
  /extract-zip/1.6.7:
    dependencies:
      concat-stream: 1.6.2
      debug: 2.6.9
      mkdirp: 0.5.1
      yauzl: 2.4.1
    dev: false
    resolution:
      integrity: sha1-qEC0uK9kAyZMjbV/Txp0Mz74H+k=
  /extsprintf/1.3.0:
    dev: false
    engines:
      '0': node >=0.6.0
    resolution:
      integrity: sha1-lpGEQOMEGnpBT4xS48V06zw+HgU=
  /extsprintf/1.4.0:
    dev: false
    engines:
      '0': node >=0.6.0
    resolution:
      integrity: sha1-4mifjzVvrWLMplo6kcXfX5VRaS8=
  /fancy-log/1.3.2:
    dependencies:
      ansi-gray: 0.1.1
      color-support: 1.1.3
      time-stamp: 1.1.0
    dev: false
    engines:
      node: '>= 0.10'
    resolution:
      integrity: sha1-9BEl49hPLn2JpD0G2VjI94vha+E=
  /fast-deep-equal/1.1.0:
    dev: false
    resolution:
      integrity: sha1-wFNHeBfIa1HaqFPIHgWbcz0CNhQ=
  /fast-deep-equal/2.0.1:
    dev: false
    resolution:
      integrity: sha1-ewUhjd+WZ79/Nwv3/bLLFf3Qqkk=
  /fast-json-stable-stringify/2.0.0:
    dev: false
    resolution:
      integrity: sha1-1RQsDK7msRifh9OnYREGT4bIu/I=
  /fast-levenshtein/1.0.7:
    dev: false
    resolution:
      integrity: sha1-AXjc3uAjuSkFGTrwlZ6KdjnP3Lk=
  /fast-levenshtein/2.0.6:
    dev: false
    resolution:
      integrity: sha1-PYpcZog6FqMMqGQ+hR8Zuqd5eRc=
  /fast-safe-stringify/1.1.13:
    dev: false
    resolution:
      integrity: sha1-oB6c2cnkkXFcmKdaQtXwu9EH/3Y=
  /fastparse/1.1.1:
    dev: false
    resolution:
      integrity: sha1-0eJkOzipTXWDtHkGDmxK/8lAcfg=
  /faye-websocket/0.10.0:
    dependencies:
      websocket-driver: 0.7.0
    dev: false
    engines:
      node: '>=0.4.0'
    resolution:
      integrity: sha1-TkkvjQTftviQA1B/btvy1QHnxvQ=
  /fb-watchman/2.0.0:
    dependencies:
      bser: 2.0.0
    dev: false
    resolution:
      integrity: sha1-VOmr99+i8mzZsWNsWIwa/AXeXVg=
  /fd-slicer/1.0.1:
    dependencies:
      pend: 1.2.0
    dev: false
    resolution:
      integrity: sha1-i1vL2ewyfFBBv5qwI/1nUPEXfmU=
  /figures/1.7.0:
    dependencies:
      escape-string-regexp: 1.0.5
      object-assign: 4.1.1
    dev: false
    engines:
      node: '>=0.10.0'
    resolution:
      integrity: sha1-y+Hjr/zxzUS4DK3+0o3Hk6lwHS4=
  /filename-regex/2.0.1:
    dev: false
    engines:
      node: '>=0.10.0'
    resolution:
      integrity: sha1-wcS5vuPglyXdsQa3XB4wH+LxiyY=
  /fileset/0.2.1:
    dependencies:
      glob: 5.0.15
      minimatch: 2.0.10
    dev: false
    resolution:
      integrity: sha1-WI74lzxmI7KnbfRlEFaWuWqsgGc=
  /fileset/2.0.3:
    dependencies:
      glob: 7.0.6
      minimatch: 3.0.4
    dev: false
    resolution:
      integrity: sha1-jnVIqW08wjJ+5eZ0FocjozO7oqA=
  /fill-range/2.2.4:
    dependencies:
      is-number: 2.1.0
      isobject: 2.1.0
      randomatic: 3.0.0
      repeat-element: 1.1.2
      repeat-string: 1.6.1
    dev: false
    engines:
      node: '>=0.10.0'
    resolution:
      integrity: sha512-cnrcCbj01+j2gTG921VZPnHbjmdAf8oQV/iGeV2kZxGSyfYjjTyY79ErsK1WJWMpw6DaApEX72binqJE+/d+5Q==
  /fill-range/4.0.0:
    dependencies:
      extend-shallow: 2.0.1
      is-number: 3.0.0
      repeat-string: 1.6.1
      to-regex-range: 2.1.1
    dev: false
    engines:
      node: '>=0.10.0'
    resolution:
      integrity: sha1-1USBHUKPmOsGpj3EAtJAPDKMOPc=
  /finalhandler/1.1.0:
    dependencies:
      debug: 2.6.9
      encodeurl: 1.0.2
      escape-html: 1.0.3
      on-finished: 2.3.0
      parseurl: 1.3.2
      statuses: 1.3.1
      unpipe: 1.0.0
    dev: false
    engines:
      node: '>= 0.8'
    resolution:
      integrity: sha1-zgtoVbRYU+eRsvzGgARtiCU91/U=
  /finalhandler/1.1.1:
    dependencies:
      debug: 2.6.9
      encodeurl: 1.0.2
      escape-html: 1.0.3
      on-finished: 2.3.0
      parseurl: 1.3.2
      statuses: 1.4.0
      unpipe: 1.0.0
    dev: false
    engines:
      node: '>= 0.8'
    resolution:
      integrity: sha512-Y1GUDo39ez4aHAw7MysnUD5JzYX+WaIj8I57kO3aEPT1fFRL4sr7mjei97FgnwhAyyzRYmQZaTHb2+9uZ1dPtg==
  /find-index/0.1.1:
    dev: false
    resolution:
      integrity: sha1-Z101iyyjiS15Whq0cjL4tuLg3eQ=
  /find-up/1.1.2:
    dependencies:
      path-exists: 2.1.0
      pinkie-promise: 2.0.1
    dev: false
    engines:
      node: '>=0.10.0'
    resolution:
      integrity: sha1-ay6YIrGizgpgq2TWEOzK1TyyTQ8=
  /find-up/2.1.0:
    dependencies:
      locate-path: 2.0.0
    dev: false
    engines:
      node: '>=4'
    resolution:
      integrity: sha1-RdG35QbHF93UgndaK3eSCjwMV6c=
  /findup-sync/2.0.0:
    dependencies:
      detect-file: 1.0.0
      is-glob: 3.1.0
      micromatch: 3.1.10
      resolve-dir: 1.0.1
    dev: false
    engines:
      node: '>= 0.10'
    resolution:
      integrity: sha1-kyaxSIwi0aYIhlCoaQGy2akKLLw=
  /fined/1.1.0:
    dependencies:
      expand-tilde: 2.0.2
      is-plain-object: 2.0.4
      object.defaults: 1.1.0
      object.pick: 1.3.0
      parse-filepath: 1.0.2
    dev: false
    engines:
      node: '>= 0.10'
    resolution:
      integrity: sha1-s33IRLdqL15wgeiE98CuNE8VNHY=
  /first-chunk-stream/1.0.0:
    dev: false
    engines:
      node: '>=0.10.0'
    resolution:
      integrity: sha1-Wb+1DNkF9g18OUzT2ayqtOatk04=
  /flagged-respawn/1.0.0:
    dev: false
    engines:
      node: '>= 0.8.0'
    resolution:
      integrity: sha1-Tnmumy6zi/hrO7Vr8+ClaqX8q9c=
  /follow-redirects/1.5.0:
    dependencies:
      debug: 3.1.0
    dev: false
    engines:
      node: '>=4.0'
    resolution:
      integrity: sha512-fdrt472/9qQ6Kgjvb935ig6vJCuofpBUD14f9Vb+SLlm7xIe4Qva5gey8EKtv8lp7ahE1wilg3xL1znpVGtZIA==
  /for-in/1.0.2:
    dev: false
    engines:
      node: '>=0.10.0'
    resolution:
      integrity: sha1-gQaNKVqBQuwKxybG4iAMMPttXoA=
  /for-own/0.1.5:
    dependencies:
      for-in: 1.0.2
    dev: false
    engines:
      node: '>=0.10.0'
    resolution:
      integrity: sha1-UmXGgaTylNq78XyVCbZ2OqhFEM4=
  /for-own/1.0.0:
    dependencies:
      for-in: 1.0.2
    dev: false
    engines:
      node: '>=0.10.0'
    resolution:
      integrity: sha1-xjMy9BXO3EsE2/5wz4NklMU8tEs=
  /foreach/2.0.5:
    dev: false
    resolution:
      integrity: sha1-C+4AUBiusmDQo6865ljdATbsG5k=
  /forever-agent/0.6.1:
    dev: false
    resolution:
      integrity: sha1-+8cfDEGt6zf5bFd60e1C2P2sypE=
  /fork-stream/0.0.4:
    dev: false
    resolution:
      integrity: sha1-24Sfznf2cIpfjzhq5TOgkHtUrnA=
  /form-data/2.1.4:
    dependencies:
      asynckit: 0.4.0
      combined-stream: 1.0.6
      mime-types: 2.1.18
    dev: false
    engines:
      node: '>= 0.12'
    resolution:
      integrity: sha1-M8GDrPGTJ27KqYFDpp6Uv+4XUNE=
  /form-data/2.3.2:
    dependencies:
      asynckit: 0.4.0
      combined-stream: 1.0.6
      mime-types: 2.1.18
    dev: false
    engines:
      node: '>= 0.12'
    resolution:
      integrity: sha1-SXBJi+YEwgwAXU9cI67NIda0kJk=
  /formatio/1.1.1:
    dependencies:
      samsam: 1.1.3
    deprecated: This package is unmaintained. Use @sinonjs/formatio instead
    dev: false
    resolution:
      integrity: sha1-XtPM1jZVEJc4NGXZlhmRAOhhYek=
  /forwarded/0.1.2:
    dev: false
    engines:
      node: '>= 0.6'
    resolution:
      integrity: sha1-mMI9qxF1ZXuMBXPozszZGw/xjIQ=
  /fragment-cache/0.2.1:
    dependencies:
      map-cache: 0.2.2
    dev: false
    engines:
      node: '>=0.10.0'
    resolution:
      integrity: sha1-QpD60n8T6Jvn8zeZxrxaCr//DRk=
  /fresh/0.3.0:
    dev: false
    engines:
      node: '>= 0.6'
    resolution:
      integrity: sha1-ZR+DjiJCTnVm3hYdg1jKoZn4PU8=
  /fresh/0.5.2:
    dev: false
    engines:
      node: '>= 0.6'
    resolution:
      integrity: sha1-PYyt2Q2XZWn6g1qx+OSyOhBWBac=
  /from/0.1.7:
    dev: false
    resolution:
      integrity: sha1-g8YK/Fi5xWmXAH7Rp2izqzA6RP4=
  /fs-extra/1.0.0:
    dependencies:
      graceful-fs: 4.1.11
      jsonfile: 2.4.0
      klaw: 1.3.1
    dev: false
    resolution:
      integrity: sha1-zTzl9+fLYUWIP8rjGR6Yd/hYeVA=
  /fs-extra/5.0.0:
    dependencies:
      graceful-fs: 4.1.11
      jsonfile: 4.0.0
      universalify: 0.1.1
    dev: false
    resolution:
      integrity: sha512-66Pm4RYbjzdyeuqudYqhFiNBbCIuI9kgRqLPSHIlXHidW8NIQtVdkM1yeZ4lXwuhbTETv3EUGMNHAAw6hiundQ==
  /fs-extra/6.0.0:
    dependencies:
      graceful-fs: 4.1.11
      jsonfile: 4.0.0
      universalify: 0.1.2
    dev: false
    resolution:
      integrity: sha512-lk2cUCo8QzbiEWEbt7Cw3m27WMiRG321xsssbcIpfMhpRjrlC08WBOVQqj1/nQYYNnPtyIhP1oqLO3QwT2tPCw==
  /fs-minipass/1.2.5:
    dependencies:
      minipass: 2.3.3
    dev: false
    resolution:
      integrity: sha512-JhBl0skXjUPCFH7x6x61gQxrKyXsxB5gcgePLZCwfyCGGsTISMoIeObbrvVeP6Xmyaudw4TT43qV2Gz+iyd2oQ==
  /fs.realpath/1.0.0:
    dev: false
    resolution:
      integrity: sha1-FQStJSMVjKpA20onh8sBQRmU6k8=
  /fsevents/1.2.4:
    bundledDependencies:
      - node-pre-gyp
    dependencies:
      nan: 2.10.0
    dev: false
    engines:
      node: '>=0.8.0'
    optional: true
    requiresBuild: true
    resolution:
      integrity: sha512-z8H8/diyk76B7q5wg+Ud0+CqzcAF3mBBI/bA5ne5zrRUUIvNkJY//D3BqyH571KuAC4Nr7Rw7CjWX4r0y9DvNg==
  /fstream/1.0.11:
    dependencies:
      graceful-fs: 4.1.11
      inherits: 2.0.3
      mkdirp: 0.5.1
      rimraf: 2.5.4
    dev: false
    engines:
      node: '>=0.6'
    resolution:
      integrity: sha1-XB+x8RdHcRTwYyoOtLcbPLD9MXE=
  /function-bind/1.1.1:
    dev: false
    resolution:
      integrity: sha512-yIovAzMX49sF8Yl58fSCWJ5svSLuaibPxXQJFLmBObTuCr0Mf1KiPopGM9NiFjiYBCbfaa2Fh6breQ6ANVTI0A==
  /gauge/2.7.4:
    dependencies:
      aproba: 1.2.0
      console-control-strings: 1.1.0
      has-unicode: 2.0.1
      object-assign: 4.1.1
      signal-exit: 3.0.2
      string-width: 1.0.2
      strip-ansi: 3.0.1
      wide-align: 1.1.3
    dev: false
    resolution:
      integrity: sha1-LANAXHU4w51+s3sxcCLjJfsBi/c=
  /gaze/0.5.2:
    dependencies:
      globule: 0.1.0
    dev: false
    engines:
      node: '>= 0.8.0'
    resolution:
      integrity: sha1-QLcJU30k0dRXZ9takIaJ3+aaxE8=
  /gaze/1.1.3:
    dependencies:
      globule: 1.2.1
    dev: false
    engines:
      node: '>= 4.0.0'
    resolution:
      integrity: sha512-BRdNm8hbWzFzWHERTrejLqwHDfS4GibPoq5wjTPIoJHoBtKGPg3xAFfxmM+9ztbXelxcf2hwQcaz1PtmFeue8g==
  /generate-function/2.0.0:
    dev: false
    resolution:
      integrity: sha1-aFj+fAlpt9TpCTM3ZHrHn2DfvnQ=
  /generate-object-property/1.2.0:
    dependencies:
      is-property: 1.0.2
    dev: false
    resolution:
      integrity: sha1-nA4cQDCM6AT0eDYYuTf6iPmdUNA=
  /generic-names/1.0.3:
    dependencies:
      loader-utils: 0.2.17
    dev: false
    resolution:
      integrity: sha1-LXhqEhruUIh2eWk56OO/+DbCCRc=
  /get-caller-file/1.0.2:
    dev: false
    resolution:
      integrity: sha1-9wLmMSfn4jHBYKgMFVSstw1QR+U=
  /get-stdin/4.0.1:
    dev: false
    engines:
      node: '>=0.10.0'
    resolution:
      integrity: sha1-uWjGsKBDhDJJAui/Gl3zJXmkUP4=
  /get-stream/3.0.0:
    dev: false
    engines:
      node: '>=4'
    resolution:
      integrity: sha1-jpQ9E1jcN1VQVOy+LtsFqhdO3hQ=
  /get-value/2.0.6:
    dev: false
    engines:
      node: '>=0.10.0'
    resolution:
      integrity: sha1-3BXKHGcjh8p2vTesCjlbogQqLCg=
  /getpass/0.1.7:
    dependencies:
      assert-plus: 1.0.0
    dev: false
    resolution:
      integrity: sha1-Xv+OPmhNVprkyysSgmBOi6YhSfo=
  /git-repo-info/1.1.4:
    dev: false
    resolution:
      integrity: sha1-E0n6OIinZh6h/2OgR8L/Q7PglgI=
  /glob-base/0.3.0:
    dependencies:
      glob-parent: 2.0.0
      is-glob: 2.0.1
    dev: false
    engines:
      node: '>=0.10.0'
    resolution:
      integrity: sha1-27Fk9iIbHAscz4Kuoyi0l98Oo8Q=
  /glob-escape/0.0.2:
    dev: false
    engines:
      node: '>= 0.10'
    resolution:
      integrity: sha1-nCf3gh7RwTd1gvPv2VWOP2dWKO0=
  /glob-parent/2.0.0:
    dependencies:
      is-glob: 2.0.1
    dev: false
    resolution:
      integrity: sha1-gTg9ctsFT8zPUzbaqQLxgvbtuyg=
  /glob-parent/3.1.0:
    dependencies:
      is-glob: 3.1.0
      path-dirname: 1.0.2
    dev: false
    resolution:
      integrity: sha1-nmr2KZ2NO9K9QEMIMr0RPfkGxa4=
  /glob-stream/3.1.18:
    dependencies:
      glob: 4.5.3
      glob2base: 0.0.12
      minimatch: 2.0.10
      ordered-read-streams: 0.1.0
      through2: 0.6.5
      unique-stream: 1.0.0
    dev: false
    engines:
      node: '>= 0.9'
    resolution:
      integrity: sha1-kXCl8St5Awb9/lmPMT+PeVT9FDs=
  /glob-stream/5.3.5:
    dependencies:
      extend: 3.0.1
      glob: 5.0.15
      glob-parent: 3.1.0
      micromatch: 2.3.11
      ordered-read-streams: 0.3.0
      through2: 0.6.5
      to-absolute-glob: 0.1.1
      unique-stream: 2.2.1
    dev: false
    engines:
      node: '>= 0.10'
    resolution:
      integrity: sha1-pVZlqajM3EGRWofHAeMtTgFvrSI=
  /glob-watcher/0.0.6:
    dependencies:
      gaze: 0.5.2
    dev: false
    engines:
      node: '>= 0.9'
    resolution:
      integrity: sha1-uVtKjfdLOcgymLDAXJeLTZo7cQs=
  /glob/3.1.21:
    dependencies:
      graceful-fs: 1.2.3
      inherits: 1.0.2
      minimatch: 0.2.14
    dev: false
    resolution:
      integrity: sha1-0p4KBV3qUTj00H7UDomC6DwgZs0=
  /glob/3.2.11:
    dependencies:
      inherits: 2.0.3
      minimatch: 0.3.0
    dev: false
    resolution:
      integrity: sha1-Spc/Y1uRkPcV0QmH1cAP0oFevj0=
  /glob/4.5.3:
    dependencies:
      inflight: 1.0.6
      inherits: 2.0.3
      minimatch: 2.0.10
      once: 1.4.0
    dev: false
    resolution:
      integrity: sha1-xstz0yJsHv7wTePFbQEvAzd+4V8=
  /glob/5.0.15:
    dependencies:
      inflight: 1.0.6
      inherits: 2.0.3
      minimatch: 3.0.4
      once: 1.4.0
      path-is-absolute: 1.0.1
    dev: false
    resolution:
      integrity: sha1-G8k2ueAvSmA/zCIuz3Yz0wuLk7E=
  /glob/6.0.4:
    dependencies:
      inflight: 1.0.6
      inherits: 2.0.3
      minimatch: 3.0.4
      once: 1.4.0
      path-is-absolute: 1.0.1
    dev: false
    resolution:
      integrity: sha1-DwiGD2oVUSey+t1PnOJLGqtuTSI=
  /glob/7.0.6:
    dependencies:
      fs.realpath: 1.0.0
      inflight: 1.0.6
      inherits: 2.0.3
      minimatch: 3.0.4
      once: 1.4.0
      path-is-absolute: 1.0.1
    dev: false
    resolution:
      integrity: sha1-IRuvr0nlJbjNkyYNFKsTYVKz9Xo=
  /glob/7.1.2:
    dependencies:
      fs.realpath: 1.0.0
      inflight: 1.0.6
      inherits: 2.0.3
      minimatch: 3.0.4
      once: 1.4.0
      path-is-absolute: 1.0.1
    dev: false
    resolution:
      integrity: sha512-MJTUg1kjuLeQCJ+ccE4Vpa6kKVXkPYJ2mOCQyUuKLcLQsdrMCpBPUi8qVE6+YuaJkozeA9NusTAw3hLr8Xe5EQ==
  /glob2base/0.0.12:
    dependencies:
      find-index: 0.1.1
    dev: false
    engines:
      node: '>= 0.10'
    resolution:
      integrity: sha1-nUGbPijxLoOjYhZKJ3BVkiycDVY=
  /global-modules/1.0.0:
    dependencies:
      global-prefix: 1.0.2
      is-windows: 1.0.2
      resolve-dir: 1.0.1
    dev: false
    engines:
      node: '>=0.10.0'
    resolution:
      integrity: sha512-sKzpEkf11GpOFuw0Zzjzmt4B4UZwjOcG757PPvrfhxcLFbq0wpsgpOqxpxtxFiCG4DtG93M6XRVbF2oGdev7bg==
  /global-prefix/1.0.2:
    dependencies:
      expand-tilde: 2.0.2
      homedir-polyfill: 1.0.1
      ini: 1.3.5
      is-windows: 1.0.2
      which: 1.3.1
    dev: false
    engines:
      node: '>=0.10.0'
    resolution:
      integrity: sha1-2/dDxsFJklk8ZVVoy2btMsASLr4=
  /globals/9.18.0:
    dev: false
    engines:
      node: '>=0.10.0'
    resolution:
      integrity: sha512-S0nG3CLEQiY/ILxqtztTWH/3iRRdyBLw6KMDxnKMchrtbj2OFmehVh0WUCfW3DUrIgx/qFrJPICrq4Z4sTR9UQ==
  /globby/5.0.0:
    dependencies:
      array-union: 1.0.2
      arrify: 1.0.1
      glob: 7.0.6
      object-assign: 4.1.1
      pify: 2.3.0
      pinkie-promise: 2.0.1
    dev: false
    engines:
      node: '>=0.10.0'
    resolution:
      integrity: sha1-69hGZ8oNuzMLmbz8aOrCvFQ3Dg0=
  /globule/0.1.0:
    dependencies:
      glob: 3.1.21
      lodash: 1.0.2
      minimatch: 0.2.14
    dev: false
    engines:
      node: '>= 0.8.0'
    resolution:
      integrity: sha1-2cjt3h2nnRJaFRt5UzuXhnY0auU=
  /globule/1.2.1:
    dependencies:
      glob: 7.1.2
      lodash: 4.17.10
      minimatch: 3.0.4
    dev: false
    engines:
      node: '>= 0.10'
    resolution:
      integrity: sha512-g7QtgWF4uYSL5/dn71WxubOrS7JVGCnFPEnoeChJmBnyR9Mw8nGoEwOgJL/RC2Te0WhbsEUCejfH8SZNJ+adYQ==
  /glogg/1.0.1:
    dependencies:
      sparkles: 1.0.1
    dev: false
    engines:
      node: '>= 0.10'
    resolution:
      integrity: sha512-ynYqXLoluBKf9XGR1gA59yEJisIL7YHEH4xr3ZziHB5/yl4qWfaK8Js9jGe6gBGCSCKVqiyO30WnRZADvemUNw==
  /graceful-fs/1.2.3:
    deprecated: please upgrade to graceful-fs 4 for compatibility with current and future versions of Node.js
    dev: false
    engines:
      node: '>=0.4.0'
    resolution:
      integrity: sha1-FaSAaldUfLLS2/J/QuiajDRRs2Q=
  /graceful-fs/3.0.11:
    dependencies:
      natives: 1.1.4
    deprecated: please upgrade to graceful-fs 4 for compatibility with current and future versions of Node.js
    dev: false
    engines:
      node: '>=0.4.0'
    resolution:
      integrity: sha1-dhPHeKGv6mLyXGMKCG1/Osu92Bg=
  /graceful-fs/4.1.11:
    dev: false
    engines:
      node: '>=0.4.0'
    resolution:
      integrity: sha1-Dovf5NHduIVNZOBOp8AOKgJuVlg=
  /growl/1.10.5:
    dev: false
    engines:
      node: '>=4.x'
    resolution:
      integrity: sha512-qBr4OuELkhPenW6goKVXiv47US3clb3/IbuWF9KNKEijAy9oeHxU9IgzjvJhHkUzhaj7rOUD7+YGWqUjLp5oSA==
  /growl/1.9.2:
    dev: false
    resolution:
      integrity: sha1-Dqd0NxXbjY3ixe3hd14bRayFwC8=
  /growly/1.3.0:
    dev: false
    resolution:
      integrity: sha1-8QdIy+dq+WS3yWyTxrzCivEgwIE=
  /gulp-cache/0.4.6:
    dependencies:
      bluebird: 3.5.1
      cache-swap: 0.3.0
      gulp-util: 3.0.8
      object-assign: 4.1.1
      object.omit: 2.0.1
      object.pick: 1.3.0
      readable-stream: 2.3.6
      try-json-parse: 0.1.1
      vinyl: 1.2.0
    dev: false
    resolution:
      integrity: sha1-LQO1LbT2pVOuHVvvAeSD6Qfp95Y=
  /gulp-changed/1.3.2:
    dependencies:
      gulp-util: 3.0.8
      through2: 2.0.3
    dev: false
    engines:
      node: '>=0.10.0'
    resolution:
      integrity: sha1-nvyNMl+YBcx2aP3059YNSxQQ8s8=
  /gulp-clean-css/3.0.4:
    dependencies:
      clean-css: 4.1.11
      gulp-util: 3.0.8
      through2: 2.0.3
      vinyl-sourcemaps-apply: 0.2.1
    dev: false
    resolution:
      integrity: sha1-DFrY0EVAfIjzwrnwNXCWOWfc/VQ=
  /gulp-clip-empty-files/0.1.2:
    dependencies:
      through2: 2.0.3
    dev: false
    engines:
      node: '>=0.10.0'
    resolution:
      integrity: sha1-vumATiU7vaVc+8Em6NuuZDPtzMg=
  /gulp-clone/1.0.0:
    dependencies:
      gulp-util: 2.2.20
      through2: 0.4.2
    dev: false
    resolution:
      integrity: sha1-mubGVr2cTzae6AXu9WV4a8gQBbA=
  /gulp-connect/5.5.0:
    dependencies:
      ansi-colors: 1.1.0
      connect: 3.6.6
      connect-livereload: 0.5.4
      event-stream: 3.3.4
      fancy-log: 1.3.2
      send: 0.13.2
      serve-index: 1.9.1
      serve-static: 1.13.2
      tiny-lr: 0.2.1
    dev: false
    engines:
      node: '>=0.10.0'
    resolution:
      integrity: sha512-oRBLjw/4EVaZb8g8OcxOVdGD8ZXYrRiWKcNxlrGjxb/6Cp0GDdqw7ieX7D8xJrQS7sbXT+G94u63pMJF3MMjQA==
  /gulp-decomment/0.1.3:
    dependencies:
      decomment: 0.8.8
      gulp-util: 3.0.8
      through2: 2.0.3
    dev: false
    resolution:
      integrity: sha1-q6CMjhbzh3bQhtNuMV8ZpbGjFjU=
  /gulp-decomment/0.2.0:
    dependencies:
      decomment: 0.9.1
      gulp-util: 3.0.8
      through2: 2.0.3
    dev: false
    engines:
      node: '>=4.0'
      npm: '>=2.15'
    resolution:
      integrity: sha512-Vq1KMJqCFEuQxkz5z8BtBNrJawmhYvw3mrq5y5OAL55B9EjVnqY8VvQDGWsnFQtIBtz5+8hCKNLOW61c03dn9Q==
  /gulp-flatten/0.2.0:
    dependencies:
      gulp-util: 3.0.8
      through2: 2.0.3
    dev: false
    engines:
      node: '>=0.10'
    resolution:
      integrity: sha1-iS1RfjjXkA/UVM+aHgIQMA6S6wY=
  /gulp-if/2.0.2:
    dependencies:
      gulp-match: 1.0.3
      ternary-stream: 2.0.1
      through2: 2.0.3
    dev: false
    engines:
      node: '>= 0.10.0'
    resolution:
      integrity: sha1-pJe351cwBQQcqivIt92jyARE1ik=
  /gulp-istanbul/0.10.4:
    dependencies:
      gulp-util: 3.0.8
      istanbul: 0.4.5
      istanbul-threshold-checker: 0.1.0
      lodash: 4.15.0
      through2: 2.0.3
    dev: false
    resolution:
      integrity: sha1-Kyoby+uWpix45pgh0QTW/KMu+wk=
  /gulp-karma/0.0.5:
    dependencies:
      event-stream: 3.0.20
      gulp-util: 2.2.20
      optimist: 0.6.1
      xtend: 2.1.2
    dev: false
    engines:
      node: '>=0.6'
    peerDependencies:
      karma: '>=0.10 <=0.13'
    resolution:
      integrity: sha1-RLoZejEFTlyXOlujOUITwUKAOVg=
  /gulp-karma/0.0.5/karma@0.13.22:
    dependencies:
      event-stream: 3.0.20
      gulp-util: 2.2.20
      karma: 0.13.22
      optimist: 0.6.1
      xtend: 2.1.2
    dev: false
    engines:
      node: '>=0.6'
    id: registry.npmjs.org/gulp-karma/0.0.5
    peerDependencies:
      karma: '>=0.10 <=0.13'
    resolution:
      integrity: sha1-RLoZejEFTlyXOlujOUITwUKAOVg=
  /gulp-match/1.0.3:
    dependencies:
      minimatch: 3.0.4
    dev: false
    engines:
      node: '>= 0.10.0'
    resolution:
      integrity: sha1-kcfA1/Kb7NZgbVfYCn+Hdqh6uo4=
  /gulp-mocha/2.2.0:
    dependencies:
      gulp-util: 3.0.8
      mocha: 2.5.3
      plur: 2.1.2
      resolve-from: 1.0.1
      temp: 0.8.3
      through: 2.3.8
    dev: false
    engines:
      node: '>=0.10.0'
    resolution:
      integrity: sha1-HOXrpLlLQMdDav7DxJgsjuqJQZI=
  /gulp-mocha/6.0.0:
    dependencies:
      dargs: 5.1.0
      execa: 0.10.0
      mocha: 5.2.0
      npm-run-path: 2.0.2
      plugin-error: 1.0.1
      supports-color: 5.4.0
      through2: 2.0.3
    dev: false
    engines:
      node: '>=6'
    resolution:
      integrity: sha512-FfBldW5ttnDpKf4Sg6/BLOOKCCbr5mbixDGK1t02/8oSrTCwNhgN/mdszG3cuQuYNzuouUdw4EH/mlYtgUscPg==
  /gulp-open/2.0.0:
    dependencies:
      colors: 1.2.5
      gulp-util: 3.0.8
      open: 0.0.5
      through2: 2.0.3
    dev: false
    engines:
      node: '>= 0.9.0'
    resolution:
      integrity: sha1-oW9n6VzqiyBhtjo7jDibxVm44c4=
  /gulp-plumber/1.1.0:
    dependencies:
      gulp-util: 3.0.8
      through2: 2.0.3
    dev: false
    engines:
      node: '>=0.10'
      npm: '>=1.2.10'
    resolution:
      integrity: sha1-8SF2wtBCL2AwbCQv/2oBo5T6ugk=
  /gulp-postcss/6.3.0:
    dependencies:
      gulp-util: 3.0.8
      postcss: 5.2.18
      postcss-load-config: 1.2.0
      vinyl-sourcemaps-apply: 0.2.1
    dev: false
    resolution:
      integrity: sha1-M+6XI+WcMC8z1wf8S3OYsQ8DK/8=
  /gulp-replace/0.5.4:
    dependencies:
      istextorbinary: 1.0.2
      readable-stream: 2.3.6
      replacestream: 4.0.3
    dev: false
    engines:
      node: '>=0.10'
    resolution:
      integrity: sha1-aaZ5FLvRPFYr/xT1BKQDeWqg2qk=
  /gulp-sass/3.1.0:
    dependencies:
      gulp-util: 3.0.8
      lodash.clonedeep: 4.5.0
      node-sass: 4.9.0
      through2: 2.0.3
      vinyl-sourcemaps-apply: 0.2.1
    dev: false
    resolution:
      integrity: sha1-U9xLaKH13f5EJKtMJHZVJpqLdLc=
  /gulp-sourcemaps/1.6.0:
    dependencies:
      convert-source-map: 1.5.1
      graceful-fs: 4.1.11
      strip-bom: 2.0.0
      through2: 2.0.3
      vinyl: 1.2.0
    dev: false
    resolution:
      integrity: sha1-uG/zSdgBzrVuHZ59x7vLS33uYAw=
  /gulp-sourcemaps/2.6.4:
    dependencies:
      '@gulp-sourcemaps/identity-map': 1.0.1
      '@gulp-sourcemaps/map-sources': 1.0.0
      acorn: 5.6.2
      convert-source-map: 1.5.1
      css: 2.2.3
      debug-fabulous: 1.1.0
      detect-newline: 2.1.0
      graceful-fs: 4.1.11
      source-map: 0.6.1
      strip-bom-string: 1.0.0
      through2: 2.0.3
    dev: false
    engines:
      node: '>=4'
    resolution:
      integrity: sha1-y7IAhFCxvM5s0jv5gze+dRv24wo=
  /gulp-texttojs/1.0.3:
    dependencies:
      lodash: 2.4.2
      node.extend: 1.1.6
      through2: 0.4.2
    dev: false
    engines:
      node: '>=0.10.0'
    resolution:
      integrity: sha1-SIWgEDXrQfNiPEzADP21Ci+tl3Q=
  /gulp-typescript/3.1.7:
    dependencies:
      gulp-util: 3.0.8
      source-map: 0.5.7
      through2: 2.0.3
      vinyl-fs: 2.4.4
    dev: false
    peerDependencies:
      typescript: ~2.0.3 || >=2.0.0-dev || >=2.1.0-dev || >=2.2.0-dev || >=2.3.0-dev || >=2.4.0-dev
    resolution:
      integrity: sha1-2IYAqRQVPxHAnJpcqMJWHsdaSXg=
  /gulp-typescript/3.1.7/typescript@2.4.2:
    dependencies:
      gulp-util: 3.0.8
      source-map: 0.5.7
      through2: 2.0.3
      typescript: 2.4.2
      vinyl-fs: 2.4.4
    dev: false
    id: registry.npmjs.org/gulp-typescript/3.1.7
    peerDependencies:
      typescript: ~2.0.3 || >=2.0.0-dev || >=2.1.0-dev || >=2.2.0-dev || >=2.3.0-dev || >=2.4.0-dev
    resolution:
      integrity: sha1-2IYAqRQVPxHAnJpcqMJWHsdaSXg=
  /gulp-util/2.2.20:
    dependencies:
      chalk: 0.5.1
      dateformat: 1.0.12
      lodash._reinterpolate: 2.4.1
      lodash.template: 2.4.1
      minimist: 0.2.0
      multipipe: 0.1.2
      through2: 0.5.1
      vinyl: 0.2.3
    deprecated: 'gulp-util is deprecated - replace it, following the guidelines at https://medium.com/gulpjs/gulp-util-ca3b1f9f9ac5'
    dev: false
    engines:
      node: '>= 0.9'
    resolution:
      integrity: sha1-1xRuVyiRC9jwR6awseVJvCLb1kw=
  /gulp-util/3.0.8:
    dependencies:
      array-differ: 1.0.0
      array-uniq: 1.0.3
      beeper: 1.1.1
      chalk: 1.1.3
      dateformat: 2.2.0
      fancy-log: 1.3.2
      gulplog: 1.0.0
      has-gulplog: 0.1.0
      lodash._reescape: 3.0.0
      lodash._reevaluate: 3.0.0
      lodash._reinterpolate: 3.0.0
      lodash.template: 3.6.2
      minimist: 1.2.0
      multipipe: 0.1.2
      object-assign: 3.0.0
      replace-ext: 0.0.1
      through2: 2.0.3
      vinyl: 0.5.3
    deprecated: 'gulp-util is deprecated - replace it, following the guidelines at https://medium.com/gulpjs/gulp-util-ca3b1f9f9ac5'
    dev: false
    engines:
      node: '>=0.10'
    resolution:
      integrity: sha1-AFTh50RQLifATBh8PsxQXdVLu08=
  /gulp/3.9.1:
    dependencies:
      archy: 1.0.0
      chalk: 1.1.3
      deprecated: 0.0.1
      gulp-util: 3.0.8
      interpret: 1.1.0
      liftoff: 2.5.0
      minimist: 1.2.0
      orchestrator: 0.3.8
      pretty-hrtime: 1.0.3
      semver: 4.3.6
      tildify: 1.2.0
      v8flags: 2.1.1
      vinyl-fs: 0.3.14
    dev: false
    engines:
      node: '>= 0.9'
    resolution:
      integrity: sha1-VxzkWSjdQK9lFPxAEYZgFsE4RbQ=
  /gulplog/1.0.0:
    dependencies:
      glogg: 1.0.1
    dev: false
    engines:
      node: '>= 0.10'
    resolution:
      integrity: sha1-4oxNRdBey77YGDY86PnFkmIp/+U=
  /handlebars/4.0.11:
    dependencies:
      async: 1.5.2
      optimist: 0.6.1
      source-map: 0.4.4
    dev: false
    engines:
      node: '>=0.4.7'
    optionalDependencies:
      uglify-js: 2.8.29
    resolution:
      integrity: sha1-Ywo13+ApS8KB7a5v/F0yn8eYLcw=
  /har-schema/1.0.5:
    dev: false
    engines:
      node: '>=4'
    resolution:
      integrity: sha1-0mMTX0MwfALGAq/I/pWXDAFRNp4=
  /har-schema/2.0.0:
    dev: false
    engines:
      node: '>=4'
    resolution:
      integrity: sha1-qUwiJOvKwEeCoNkDVSHyRzW37JI=
  /har-validator/2.0.6:
    dependencies:
      chalk: 1.1.3
      commander: 2.15.1
      is-my-json-valid: 2.17.2
      pinkie-promise: 2.0.1
    dev: false
    engines:
      node: '>=0.10'
    resolution:
      integrity: sha1-zcvAgYgmWtEZtqWnyKtw7s+10n0=
  /har-validator/4.2.1:
    dependencies:
      ajv: 4.11.8
      har-schema: 1.0.5
    dev: false
    engines:
      node: '>=4'
    resolution:
      integrity: sha1-M0gdDxu/9gDdID11gSpqX7oALio=
  /har-validator/5.0.3:
    dependencies:
      ajv: 5.2.2
      har-schema: 2.0.0
    dev: false
    engines:
      node: '>=4'
    resolution:
      integrity: sha1-ukAsJmGU8VlW7xXg/PJCmT9qff0=
  /has-ansi/0.1.0:
    dependencies:
      ansi-regex: 0.2.1
    dev: false
    engines:
      node: '>=0.10.0'
    resolution:
      integrity: sha1-hPJlqujA5qiKEtcCKJS3VoiUxi4=
  /has-ansi/2.0.0:
    dependencies:
      ansi-regex: 2.1.1
    dev: false
    engines:
      node: '>=0.10.0'
    resolution:
      integrity: sha1-NPUEnOHs3ysGSa8+8k5F7TVBbZE=
  /has-binary/0.1.7:
    dependencies:
      isarray: 0.0.1
    dev: false
    resolution:
      integrity: sha1-aOYesWIQyVRaClzOBqhzkS/h5ow=
  /has-cors/1.1.0:
    dev: false
    resolution:
      integrity: sha1-XkdHk/fqmEPRu5nCPu9J/xJv/zk=
  /has-flag/1.0.0:
    dev: false
    engines:
      node: '>=0.10.0'
    resolution:
      integrity: sha1-nZ55MWXOAXoA8AQYxD+UKnsdEfo=
  /has-flag/2.0.0:
    dev: false
    engines:
      node: '>=0.10.0'
    resolution:
      integrity: sha1-6CB68cx7MNRGzHC3NLXovhj4jVE=
  /has-flag/3.0.0:
    dev: false
    engines:
      node: '>=4'
    resolution:
      integrity: sha1-tdRU3CGZriJWmfNGfloH87lVuv0=
  /has-gulplog/0.1.0:
    dependencies:
      sparkles: 1.0.1
    dev: false
    engines:
      node: '>= 0.10'
    resolution:
      integrity: sha1-ZBTIKRNpfaUVkDl9r7EvIpZ4Ec4=
  /has-unicode/2.0.1:
    dev: false
    resolution:
      integrity: sha1-4Ob+aijPUROIVeCG0Wkedx3iqLk=
  /has-value/0.3.1:
    dependencies:
      get-value: 2.0.6
      has-values: 0.1.4
      isobject: 2.1.0
    dev: false
    engines:
      node: '>=0.10.0'
    resolution:
      integrity: sha1-ex9YutpiyoJ+wKIHgCVlSEWZXh8=
  /has-value/1.0.0:
    dependencies:
      get-value: 2.0.6
      has-values: 1.0.0
      isobject: 3.0.1
    dev: false
    engines:
      node: '>=0.10.0'
    resolution:
      integrity: sha1-GLKB2lhbHFxR3vJMkw7SmgvmsXc=
  /has-values/0.1.4:
    dev: false
    engines:
      node: '>=0.10.0'
    resolution:
      integrity: sha1-bWHeldkd/Km5oCCJrThL/49it3E=
  /has-values/1.0.0:
    dependencies:
      is-number: 3.0.0
      kind-of: 4.0.0
    dev: false
    engines:
      node: '>=0.10.0'
    resolution:
      integrity: sha1-lbC2P+whRmGab+V/51Yo1aOe/k8=
  /has/1.0.3:
    dependencies:
      function-bind: 1.1.1
    dev: false
    engines:
      node: '>= 0.4.0'
    resolution:
      integrity: sha512-f2dvO0VU6Oej7RkWJGrehjbzMAjFp5/VKPp5tTpWIV4JHHZK1/BxbFRtf/siA2SWTe09caDmVtYYzWEIbBS4zw==
  /hash-base/3.0.4:
    dependencies:
      inherits: 2.0.3
      safe-buffer: 5.1.2
    dev: false
    engines:
      node: '>=4'
    resolution:
      integrity: sha1-X8hoaEfs1zSZQDMZprCj8/auSRg=
  /hash.js/1.1.4:
    dependencies:
      inherits: 2.0.3
      minimalistic-assert: 1.0.1
    dev: false
    resolution:
      integrity: sha512-A6RlQvvZEtFS5fLU43IDu0QUmBy+fDO9VMdTXvufKwIkt/rFfvICAViCax5fbDO4zdNzaC3/27ZhKUok5bAJyw==
  /hasha/2.2.0:
    dependencies:
      is-stream: 1.1.0
      pinkie-promise: 2.0.1
    dev: false
    engines:
      node: '>=0.10.0'
    resolution:
      integrity: sha1-eNfL/B5tZjA/55g3NlmEUXsvbuE=
  /hawk/3.1.3:
    dependencies:
      boom: 2.10.1
      cryptiles: 2.0.5
      hoek: 2.16.3
      sntp: 1.0.9
    dev: false
    engines:
      node: '>=0.10.32'
    resolution:
      integrity: sha1-B4REvXwWQLD+VA0sm3PVlnjo4cQ=
  /he/1.1.1:
    dev: false
    resolution:
      integrity: sha1-k0EP0hsAlzUVH4howvJx80J+I/0=
  /hmac-drbg/1.0.1:
    dependencies:
      hash.js: 1.1.4
      minimalistic-assert: 1.0.1
      minimalistic-crypto-utils: 1.0.1
    dev: false
    resolution:
      integrity: sha1-0nRXAQJabHdabFRXk+1QL8DGSaE=
  /hoek/2.16.3:
    dev: false
    engines:
      node: '>=0.10.40'
    resolution:
      integrity: sha1-ILt0A9POo5jpHcRxCo/xuCdKJe0=
  /home-or-tmp/2.0.0:
    dependencies:
      os-homedir: 1.0.2
      os-tmpdir: 1.0.2
    dev: false
    engines:
      node: '>=0.10.0'
    resolution:
      integrity: sha1-42w/LSyufXRqhX440Y1fMqeILbg=
  /homedir-polyfill/1.0.1:
    dependencies:
      parse-passwd: 1.0.0
    dev: false
    engines:
      node: '>=0.10.0'
    resolution:
      integrity: sha1-TCu8inWJmP7r9e1oWA921GdotLw=
  /hosted-git-info/2.6.0:
    dev: false
    engines:
      node: '>=4'
    resolution:
      integrity: sha512-lIbgIIQA3lz5XaB6vxakj6sDHADJiZadYEJB+FgA+C4nubM1NwcuvUr9EJPmnH1skZqpqUzWborWo8EIUi0Sdw==
  /html-encoding-sniffer/1.0.2:
    dependencies:
      whatwg-encoding: 1.0.3
    dev: false
    resolution:
      integrity: sha512-71lZziiDnsuabfdYiUeWdCVyKuqwWi23L8YeIgV9jSSZHCtb6wB1BKWooH7L3tn4/FuZJMVWyNaIDr4RGmaSYw==
  /http-errors/1.3.1:
    dependencies:
      inherits: 2.0.3
      statuses: 1.5.0
    dev: false
    engines:
      node: '>= 0.6'
    resolution:
      integrity: sha1-GX4izevUGYWF6GlO9nhhl7ke2UI=
  /http-errors/1.6.2:
    dependencies:
      depd: 1.1.1
      inherits: 2.0.3
      setprototypeof: 1.0.3
      statuses: 1.5.0
    dev: false
    engines:
      node: '>= 0.6'
    resolution:
      integrity: sha1-CgAsyFcHGSp+eUbO7cERVfYOxzY=
  /http-errors/1.6.3:
    dependencies:
      depd: 1.1.2
      inherits: 2.0.3
      setprototypeof: 1.1.0
      statuses: 1.5.0
    dev: false
    engines:
      node: '>= 0.6'
    resolution:
      integrity: sha1-i1VoC7S+KDoLW/TqLjhYC+HZMg0=
  /http-parser-js/0.4.13:
    dev: false
    resolution:
      integrity: sha1-O9bW/ebjFyyTNMOzO2wZPYD+ETc=
  /http-proxy/1.17.0:
    dependencies:
      eventemitter3: 3.1.0
      follow-redirects: 1.5.0
      requires-port: 1.0.0
    dev: false
    engines:
      node: '>=4.0.0'
    resolution:
      integrity: sha512-Taqn+3nNvYRfJ3bGvKfBSRwy1v6eePlm3oc/aWVxZp57DQr5Eq3xhKJi7Z4hZpS8PC3H4qI+Yly5EmFacGuA/g==
  /http-signature/1.1.1:
    dependencies:
      assert-plus: 0.2.0
      jsprim: 1.4.1
      sshpk: 1.14.2
    dev: false
    engines:
      node: '>=0.8'
      npm: '>=1.3.7'
    resolution:
      integrity: sha1-33LiZwZs0Kxn+3at+OE0qPvPkb8=
  /http-signature/1.2.0:
    dependencies:
      assert-plus: 1.0.0
      jsprim: 1.4.1
      sshpk: 1.14.2
    dev: false
    engines:
      node: '>=0.8'
      npm: '>=1.3.7'
    resolution:
      integrity: sha1-muzZJRFHcvPZW2WmCruPfBj7rOE=
  /https-browserify/1.0.0:
    dev: false
    resolution:
      integrity: sha1-7AbBDgo0wPL68Zn3/X/Hj//QPHM=
  /https-proxy-agent/2.2.1:
    dependencies:
      agent-base: 4.2.0
      debug: 3.1.0
    dev: false
    engines:
      node: '>= 4.5.0'
    resolution:
      integrity: sha512-HPCTS1LW51bcyMYbxUIOO4HEOlQ1/1qRaFWcyxvwaqUS9TY88aoEuHUY33kuAh1YhVVaDQhLZsnPd+XNARWZlQ==
  /iconv-lite/0.4.13:
    dev: false
    engines:
      node: '>=0.8.0'
    resolution:
      integrity: sha1-H4irpKsLFQjoMSrMOTRfNumS4vI=
  /iconv-lite/0.4.19:
    dev: false
    engines:
      node: '>=0.10.0'
    resolution:
      integrity: sha512-oTZqweIP51xaGPI4uPa56/Pri/480R+mo7SeU+YETByQNhDG55ycFyNLIgta9vXhILrxXDmF7ZGhqZIcuN0gJQ==
  /iconv-lite/0.4.23:
    dependencies:
      safer-buffer: 2.1.2
    dev: false
    engines:
      node: '>=0.10.0'
    resolution:
      integrity: sha512-neyTUVFtahjf0mB3dZT77u+8O0QB89jFdnBkd5P1JgYPbPaia3gXXOVL2fq8VyU2gMMD7SaN7QukTB/pmXYvDA==
  /icss-replace-symbols/1.1.0:
    dev: false
    resolution:
      integrity: sha1-Bupvg2ead0njhs/h/oEq5dsiPe0=
  /ieee754/1.1.12:
    dev: false
    resolution:
      integrity: sha512-GguP+DRY+pJ3soyIiGPTvdiVXjZ+DbXOxGpXn3eMvNW4x4irjqXm4wHKscC+TfxSJ0yw/S1F24tqdMNsMZTiLA==
  /import-local/1.0.0:
    dependencies:
      pkg-dir: 2.0.0
      resolve-cwd: 2.0.0
    dev: false
    engines:
      node: '>=4'
    resolution:
      integrity: sha512-vAaZHieK9qjGo58agRBg+bhHX3hoTZU/Oa3GESWLz7t1U62fk63aHuDJJEteXoDeTCcPmUT+z38gkHPZkkmpmQ==
  /imurmurhash/0.1.4:
    dev: false
    engines:
      node: '>=0.8.19'
    resolution:
      integrity: sha1-khi5srkoojixPcT7a21XbyMUU+o=
  /in-publish/2.0.0:
    dev: false
    resolution:
      integrity: sha1-4g/146KvwmkDILbcVSaCqcf631E=
  /indent-string/2.1.0:
    dependencies:
      repeating: 2.0.1
    dev: false
    engines:
      node: '>=0.10.0'
    resolution:
      integrity: sha1-ji1INIdCEhtKghi3oTfppSBJ3IA=
  /indexof/0.0.1:
    dev: false
    resolution:
      integrity: sha1-gtwzbSMrkGIXnQWrMpOmYFn9Q10=
  /individual/3.0.0:
    dev: false
    resolution:
      integrity: sha1-58pPhfiVewGHNPKFdQ3CLsL5hi0=
  /inflight/1.0.6:
    dependencies:
      once: 1.4.0
      wrappy: 1.0.2
    dev: false
    resolution:
      integrity: sha1-Sb1jMdfQLQwJvJEKEHW6gWW1bfk=
  /inherits/1.0.2:
    dev: false
    resolution:
      integrity: sha1-ykMJ2t7mtUzAuNJH6NfHoJdb3Js=
  /inherits/2.0.1:
    dev: false
    resolution:
      integrity: sha1-sX0I0ya0Qj5Wjv9xn5GwscvfafE=
  /inherits/2.0.3:
    dev: false
    resolution:
      integrity: sha1-Yzwsg+PaQqUC9SRmAiSA9CCCYd4=
  /ini/1.3.5:
    dev: false
    resolution:
      integrity: sha512-RZY5huIKCMRWDUqZlEi72f/lmXKMvuszcMBduliQ3nnWbx9X/ZBQO7DijMEYS9EhHBb2qacRUMtC7svLwe0lcw==
  /inpath/1.0.2:
    dev: false
    resolution:
      integrity: sha1-SsIZcQ7Hpy9GD/lL9CTdPvDlKBc=
  /inquirer/1.2.3:
    dependencies:
      ansi-escapes: 1.4.0
      chalk: 1.1.3
      cli-cursor: 1.0.2
      cli-width: 2.2.0
      external-editor: 1.1.1
      figures: 1.7.0
      lodash: 4.15.0
      mute-stream: 0.0.6
      pinkie-promise: 2.0.1
      run-async: 2.3.0
      rx: 4.1.0
      string-width: 1.0.2
      strip-ansi: 3.0.1
      through: 2.3.8
    dev: false
    resolution:
      integrity: sha1-TexvMvN+97sLLtPx0aXD9UUHSRg=
  /interpret/1.1.0:
    dev: false
    resolution:
      integrity: sha1-ftGxQQxqDg94z5XTuEQMY/eLhhQ=
  /invariant/2.2.4:
    dependencies:
      loose-envify: 1.3.1
    dev: false
    resolution:
      integrity: sha512-phJfQVBuaJM5raOpJjSfkiD6BpbCE4Ns//LaXl6wGYtUBY83nWS6Rf9tXm2e8VaK60JEjYldbPif/A2B1C2gNA==
  /invert-kv/1.0.0:
    dev: false
    engines:
      node: '>=0.10.0'
    resolution:
      integrity: sha1-EEqOSqym09jNFXqO+L+rLXo//bY=
  /ipaddr.js/1.6.0:
    dev: false
    engines:
      node: '>= 0.10'
    resolution:
      integrity: sha1-4/o1e3c9phnybpXwSdBVxyeW+Gs=
  /irregular-plurals/1.4.0:
    dev: false
    engines:
      node: '>=0.10.0'
    resolution:
      integrity: sha1-LKmwM2UREYVUEvFr5dd8YqRYp2Y=
  /is-absolute/1.0.0:
    dependencies:
      is-relative: 1.0.0
      is-windows: 1.0.2
    dev: false
    engines:
      node: '>=0.10.0'
    resolution:
      integrity: sha512-dOWoqflvcydARa360Gvv18DZ/gRuHKi2NU/wU5X1ZFzdYfH29nkiNZsF3mp4OJ3H4yo9Mx8A/uAGNzpzPN3yBA==
  /is-accessor-descriptor/0.1.6:
    dependencies:
      kind-of: 3.2.2
    dev: false
    engines:
      node: '>=0.10.0'
    resolution:
      integrity: sha1-qeEss66Nh2cn7u84Q/igiXtcmNY=
  /is-accessor-descriptor/1.0.0:
    dependencies:
      kind-of: 6.0.2
    dev: false
    engines:
      node: '>=0.10.0'
    resolution:
      integrity: sha512-m5hnHTkcVsPfqx3AKlyttIPb7J+XykHvJP2B9bZDjlhLIoEq4XoK64Vg7boZlVWYK6LUY94dYPEE7Lh0ZkZKcQ==
  /is-arrayish/0.2.1:
    dev: false
    resolution:
      integrity: sha1-d8mYQFJ6qOyxqLppe4BkWnqSap0=
  /is-binary-path/1.0.1:
    dependencies:
      binary-extensions: 1.11.0
    dev: false
    engines:
      node: '>=0.10.0'
    resolution:
      integrity: sha1-dfFmQrSA8YenEcgUFh/TpKdlWJg=
  /is-buffer/1.1.6:
    dev: false
    resolution:
      integrity: sha512-NcdALwpXkTm5Zvvbk7owOUSvVvBKDgKP5/ewfXEznmQFfs4ZRmanOeKBTjRVjka3QFoN6XJ+9F3USqfHqTaU5w==
  /is-builtin-module/1.0.0:
    dependencies:
      builtin-modules: 1.1.1
    dev: false
    engines:
      node: '>=0.10.0'
    resolution:
      integrity: sha1-VAVy0096wxGfj3bDDLwbHgN6/74=
  /is-callable/1.1.3:
    dev: false
    engines:
      node: '>= 0.4'
    resolution:
      integrity: sha1-hut1OSgF3cM69xySoO7fdO52BLI=
  /is-ci/1.1.0:
    dependencies:
      ci-info: 1.1.3
    dev: false
    resolution:
      integrity: sha512-c7TnwxLePuqIlxHgr7xtxzycJPegNHFuIrBkwbf8hc58//+Op1CqFkyS+xnIMkwn9UsJIwc174BIjkyBmSpjKg==
  /is-data-descriptor/0.1.4:
    dependencies:
      kind-of: 3.2.2
    dev: false
    engines:
      node: '>=0.10.0'
    resolution:
      integrity: sha1-C17mSDiOLIYCgueT8YVv7D8wG1Y=
  /is-data-descriptor/1.0.0:
    dependencies:
      kind-of: 6.0.2
    dev: false
    engines:
      node: '>=0.10.0'
    resolution:
      integrity: sha512-jbRXy1FmtAoCjQkVmIVYwuuqDFUbaOeDjmed1tOGPrsMhtJA4rD9tkgA0F1qJ3gRFRXcHYVkdeaP50Q5rE/jLQ==
  /is-date-object/1.0.1:
    dev: false
    engines:
      node: '>= 0.4'
    resolution:
      integrity: sha1-mqIOtq7rv/d/vTPnTKAbM1gdOhY=
  /is-descriptor/0.1.6:
    dependencies:
      is-accessor-descriptor: 0.1.6
      is-data-descriptor: 0.1.4
      kind-of: 5.1.0
    dev: false
    engines:
      node: '>=0.10.0'
    resolution:
      integrity: sha512-avDYr0SB3DwO9zsMov0gKCESFYqCnE4hq/4z3TdUlukEy5t9C0YRq7HLrsN52NAcqXKaepeCD0n+B0arnVG3Hg==
  /is-descriptor/1.0.2:
    dependencies:
      is-accessor-descriptor: 1.0.0
      is-data-descriptor: 1.0.0
      kind-of: 6.0.2
    dev: false
    engines:
      node: '>=0.10.0'
    resolution:
      integrity: sha512-2eis5WqQGV7peooDyLmNEPUrps9+SXX5c9pL3xEB+4e9HnGuDa7mB7kHxHw4CbqS9k1T2hOH3miL8n8WtiYVtg==
  /is-directory/0.3.1:
    dev: false
    engines:
      node: '>=0.10.0'
    resolution:
      integrity: sha1-YTObbyR1/Hcv2cnYP1yFddwVSuE=
  /is-dotfile/1.0.3:
    dev: false
    engines:
      node: '>=0.10.0'
    resolution:
      integrity: sha1-pqLzL/0t+wT1yiXs0Pa4PPeYoeE=
  /is-equal-shallow/0.1.3:
    dependencies:
      is-primitive: 2.0.0
    dev: false
    engines:
      node: '>=0.10.0'
    resolution:
      integrity: sha1-IjgJj8Ih3gvPpdnqxMRdY4qhxTQ=
  /is-extendable/0.1.1:
    dev: false
    engines:
      node: '>=0.10.0'
    resolution:
      integrity: sha1-YrEQ4omkcUGOPsNqYX1HLjAd/Ik=
  /is-extendable/1.0.1:
    dependencies:
      is-plain-object: 2.0.4
    dev: false
    engines:
      node: '>=0.10.0'
    resolution:
      integrity: sha512-arnXMxT1hhoKo9k1LZdmlNyJdDDfy2v0fXjFlmok4+i8ul/6WlbVge9bhM74OpNPQPMGUToDtz+KXa1PneJxOA==
  /is-extglob/1.0.0:
    dev: false
    engines:
      node: '>=0.10.0'
    resolution:
      integrity: sha1-rEaBd8SUNAWgkvyPKXYMb/xiBsA=
  /is-extglob/2.1.1:
    dev: false
    engines:
      node: '>=0.10.0'
    resolution:
      integrity: sha1-qIwCU1eR8C7TfHahueqXc8gz+MI=
  /is-finite/1.0.2:
    dependencies:
      number-is-nan: 1.0.1
    dev: false
    engines:
      node: '>=0.10.0'
    resolution:
      integrity: sha1-zGZ3aVYCvlUO8R6LSqYwU0K20Ko=
  /is-fullwidth-code-point/1.0.0:
    dependencies:
      number-is-nan: 1.0.1
    dev: false
    engines:
      node: '>=0.10.0'
    resolution:
      integrity: sha1-754xOG8DGn8NZDr4L95QxFfvAMs=
  /is-fullwidth-code-point/2.0.0:
    dev: false
    engines:
      node: '>=4'
    resolution:
      integrity: sha1-o7MKXE8ZkYMWeqq5O+764937ZU8=
  /is-generator-fn/1.0.0:
    dev: false
    engines:
      node: '>=0.10.0'
    resolution:
      integrity: sha1-lp1J4bszKfa7fwkIm+JleLLd1Go=
  /is-glob/2.0.1:
    dependencies:
      is-extglob: 1.0.0
    dev: false
    engines:
      node: '>=0.10.0'
    resolution:
      integrity: sha1-0Jb5JqPe1WAPP9/ZEZjLCIjC2GM=
  /is-glob/3.1.0:
    dependencies:
      is-extglob: 2.1.1
    dev: false
    engines:
      node: '>=0.10.0'
    resolution:
      integrity: sha1-e6WuJCF4BKxwcHuWkiVnSGzD6Eo=
  /is-glob/4.0.0:
    dependencies:
      is-extglob: 2.1.1
    dev: false
    engines:
      node: '>=0.10.0'
    resolution:
      integrity: sha1-lSHHaEXMJhCoUgPd8ICpWML/q8A=
  /is-my-ip-valid/1.0.0:
    dev: false
    resolution:
      integrity: sha512-gmh/eWXROncUzRnIa1Ubrt5b8ep/MGSnfAUI3aRp+sqTCs1tv1Isl8d8F6JmkN3dXKc3ehZMrtiPN9eL03NuaQ==
  /is-my-json-valid/2.17.2:
    dependencies:
      generate-function: 2.0.0
      generate-object-property: 1.2.0
      is-my-ip-valid: 1.0.0
      jsonpointer: 4.0.1
      xtend: 4.0.1
    dev: false
    resolution:
      integrity: sha512-IBhBslgngMQN8DDSppmgDv7RNrlFotuuDsKcrCP3+HbFaVivIBU7u9oiiErw8sH4ynx3+gOGQ3q2otkgiSi6kg==
  /is-number/0.1.1:
    dev: false
    engines:
      node: '>=0.10.0'
    resolution:
      integrity: sha1-aaevEWlj1HIG7JvZtIoUIW8eOAY=
  /is-number/2.1.0:
    dependencies:
      kind-of: 3.2.2
    dev: false
    engines:
      node: '>=0.10.0'
    resolution:
      integrity: sha1-Afy7s5NGOlSPL0ZszhbezknbkI8=
  /is-number/3.0.0:
    dependencies:
      kind-of: 3.2.2
    dev: false
    engines:
      node: '>=0.10.0'
    resolution:
      integrity: sha1-JP1iAaR4LPUFYcgQJ2r8fRLXEZU=
  /is-number/4.0.0:
    dev: false
    engines:
      node: '>=0.10.0'
    resolution:
      integrity: sha512-rSklcAIlf1OmFdyAqbnWTLVelsQ58uvZ66S/ZyawjWqIviTWCjg2PzVGw8WUA+nNuPTqb4wgA+NszrJ+08LlgQ==
  /is-odd/2.0.0:
    dependencies:
      is-number: 4.0.0
    dev: false
    engines:
      node: '>=0.10.0'
    resolution:
      integrity: sha512-OTiixgpZAT1M4NHgS5IguFp/Vz2VI3U7Goh4/HA1adtwyLtSBrxYlcSYkhpAE07s4fKEcjrFxyvtQBND4vFQyQ==
  /is-path-cwd/1.0.0:
    dev: false
    engines:
      node: '>=0.10.0'
    resolution:
      integrity: sha1-0iXsIxMuie3Tj9p2dHLmLmXxEG0=
  /is-path-in-cwd/1.0.1:
    dependencies:
      is-path-inside: 1.0.1
    dev: false
    engines:
      node: '>=0.10.0'
    resolution:
      integrity: sha512-FjV1RTW48E7CWM7eE/J2NJvAEEVektecDBVBE5Hh3nM1Jd0kvhHtX68Pr3xsDf857xt3Y4AkwVULK1Vku62aaQ==
  /is-path-inside/1.0.1:
    dependencies:
      path-is-inside: 1.0.2
    dev: false
    engines:
      node: '>=0.10.0'
    resolution:
      integrity: sha1-jvW33lBDej/cprToZe96pVy0gDY=
  /is-plain-object/2.0.4:
    dependencies:
      isobject: 3.0.1
    dev: false
    engines:
      node: '>=0.10.0'
    resolution:
      integrity: sha512-h5PpgXkWitc38BBMYawTYMWJHFZJVnBquFE57xFpjB8pJFiF6gZ+bU+WyI/yqXiFR5mdLsgYNaPe8uao6Uv9Og==
  /is-posix-bracket/0.1.1:
    dev: false
    engines:
      node: '>=0.10.0'
    resolution:
      integrity: sha1-MzTceXdDaOkvAW5vvAqI9c1ua8Q=
  /is-primitive/2.0.0:
    dev: false
    engines:
      node: '>=0.10.0'
    resolution:
      integrity: sha1-IHurkWOEmcB7Kt8kCkGochADRXU=
  /is-promise/2.1.0:
    dev: false
    resolution:
      integrity: sha1-eaKp7OfwlugPNtKy87wWwf9L8/o=
  /is-property/1.0.2:
    dev: false
    resolution:
      integrity: sha1-V/4cTkhHTt1lsJkR8msc1Ald2oQ=
  /is-regex/1.0.4:
    dependencies:
      has: 1.0.3
    dev: false
    engines:
      node: '>= 0.4'
    resolution:
      integrity: sha1-VRdIm1RwkbCTDglWVM7SXul+lJE=
  /is-relative/1.0.0:
    dependencies:
      is-unc-path: 1.0.0
    dev: false
    engines:
      node: '>=0.10.0'
    resolution:
      integrity: sha512-Kw/ReK0iqwKeu0MITLFuj0jbPAmEiOsIwyIXvvbfa6QfmN9pkD1M+8pdk7Rl/dTKbH34/XBFMbgD4iMJhLQbGA==
  /is-stream/1.1.0:
    dev: false
    engines:
      node: '>=0.10.0'
    resolution:
      integrity: sha1-EtSj3U5o4Lec6428hBc66A2RykQ=
  /is-symbol/1.0.1:
    dev: false
    engines:
      node: '>= 0.4'
    resolution:
      integrity: sha1-PMWfAAJRlLarLjjbrmaJJWtmBXI=
  /is-typedarray/1.0.0:
    dev: false
    resolution:
      integrity: sha1-5HnICFjfDBsR3dppQPlgEfzaSpo=
  /is-unc-path/1.0.0:
    dependencies:
      unc-path-regex: 0.1.2
    dev: false
    engines:
      node: '>=0.10.0'
    resolution:
      integrity: sha512-mrGpVd0fs7WWLfVsStvgF6iEJnbjDFZh9/emhRDcGWTduTfNHd9CHeUwH3gYIjdbwo4On6hunkztwOaAw0yllQ==
  /is-utf8/0.2.1:
    dev: false
    resolution:
      integrity: sha1-Sw2hRCEE0bM2NA6AeX6GXPOffXI=
  /is-valid-glob/0.3.0:
    dev: false
    engines:
      node: '>=0.10.0'
    resolution:
      integrity: sha1-1LVcafUYhvm2XHDWwmItN+KfSP4=
  /is-windows/1.0.2:
    dev: false
    engines:
      node: '>=0.10.0'
    resolution:
      integrity: sha512-eXK1UInq2bPmjyX6e3VHIzMLobc4J94i4AWn+Hpq3OU5KkrRC96OAcR3PRJ/pGu6m8TRnBHP9dkXQVsT/COVIA==
  /is/3.2.1:
    dev: false
    resolution:
      integrity: sha1-0Kwq1V63sL7JJqUmb2xmKqqD3KU=
  /isarray/0.0.1:
    dev: false
    resolution:
      integrity: sha1-ihis/Kmo9Bd+Cav8YDiTmwXR7t8=
  /isarray/1.0.0:
    dev: false
    resolution:
      integrity: sha1-u5NdSFgsuhaMBoNJV6VKPgcSTxE=
  /isbinaryfile/3.0.2:
    dev: false
    engines:
      node: '>=0.6.0'
    resolution:
      integrity: sha1-Sj6XTsDLqQBNP8bN5yCeppNopiE=
  /isexe/2.0.0:
    dev: false
    resolution:
      integrity: sha1-6PvzdNxVb/iUehDcsFctYz8s+hA=
  /isobject/2.1.0:
    dependencies:
      isarray: 1.0.0
    dev: false
    engines:
      node: '>=0.10.0'
    resolution:
      integrity: sha1-8GVWEJaj8dou9GJy+BXIQNh+DIk=
  /isobject/3.0.1:
    dev: false
    engines:
      node: '>=0.10.0'
    resolution:
      integrity: sha1-TkMekrEalzFjaqH5yNHMvP2reN8=
  /isstream/0.1.2:
    dev: false
    resolution:
      integrity: sha1-R+Y/evVa+m+S4VAOaQ64uFKcCZo=
  /istanbul-api/1.3.1:
    dependencies:
      async: 2.6.1
      compare-versions: 3.3.0
      fileset: 2.0.3
      istanbul-lib-coverage: 1.2.0
      istanbul-lib-hook: 1.2.1
      istanbul-lib-instrument: 1.10.1
      istanbul-lib-report: 1.1.4
      istanbul-lib-source-maps: 1.2.5
      istanbul-reports: 1.3.0
      js-yaml: 3.9.1
      mkdirp: 0.5.1
      once: 1.4.0
    dev: false
    resolution:
      integrity: sha512-duj6AlLcsWNwUpfyfHt0nWIeRiZpuShnP40YTxOGQgtaN8fd6JYSxsvxUphTDy8V5MfDXo4s/xVCIIvVCO808g==
  /istanbul-instrumenter-loader/3.0.1:
    dependencies:
      convert-source-map: 1.5.1
      istanbul-lib-instrument: 1.10.1
      loader-utils: 1.1.0
      schema-utils: 0.3.0
    dev: false
    engines:
      node: '>= 4.8 < 5.0.0 || >= 5.10'
    peerDependencies:
      webpack: ^2.0.0 || ^3.0.0 || ^4.0.0
    resolution:
      integrity: sha512-a5SPObZgS0jB/ixaKSMdn6n/gXSrK2S6q/UfRJBT3e6gQmVjwZROTODQsYW5ZNwOu78hG62Y3fWlebaVOL0C+w==
  /istanbul-instrumenter-loader/3.0.1/webpack@3.11.0:
    dependencies:
      convert-source-map: 1.5.1
      istanbul-lib-instrument: 1.10.1
      loader-utils: 1.1.0
      schema-utils: 0.3.0
      webpack: 3.11.0
    dev: false
    engines:
      node: '>= 4.8 < 5.0.0 || >= 5.10'
    id: registry.npmjs.org/istanbul-instrumenter-loader/3.0.1
    peerDependencies:
      webpack: ^2.0.0 || ^3.0.0 || ^4.0.0
    resolution:
      integrity: sha512-a5SPObZgS0jB/ixaKSMdn6n/gXSrK2S6q/UfRJBT3e6gQmVjwZROTODQsYW5ZNwOu78hG62Y3fWlebaVOL0C+w==
  /istanbul-lib-coverage/1.2.0:
    dev: false
    resolution:
      integrity: sha512-GvgM/uXRwm+gLlvkWHTjDAvwynZkL9ns15calTrmhGgowlwJBbWMYzWbKqE2DT6JDP1AFXKa+Zi0EkqNCUqY0A==
  /istanbul-lib-hook/1.2.1:
    dependencies:
      append-transform: 1.0.0
    deprecated: 1.2.0 should have been a major version bump
    dev: false
    resolution:
      integrity: sha512-eLAMkPG9FU0v5L02lIkcj/2/Zlz9OuluaXikdr5iStk8FDbSwAixTK9TkYxbF0eNnzAJTwM2fkV2A1tpsIp4Jg==
  /istanbul-lib-instrument/1.10.1:
    dependencies:
      babel-generator: 6.26.1
      babel-template: 6.26.0
      babel-traverse: 6.26.0
      babel-types: 6.26.0
      babylon: 6.18.0
      istanbul-lib-coverage: 1.2.0
      semver: 5.3.0
    dev: false
    resolution:
      integrity: sha512-1dYuzkOCbuR5GRJqySuZdsmsNKPL3PTuyPevQfoCXJePT9C8y1ga75neU+Tuy9+yS3G/dgx8wgOmp2KLpgdoeQ==
  /istanbul-lib-report/1.1.4:
    dependencies:
      istanbul-lib-coverage: 1.2.0
      mkdirp: 0.5.1
      path-parse: 1.0.5
      supports-color: 3.2.3
    dev: false
    resolution:
      integrity: sha512-Azqvq5tT0U09nrncK3q82e/Zjkxa4tkFZv7E6VcqP0QCPn6oNljDPfrZEC/umNXds2t7b8sRJfs6Kmpzt8m2kA==
  /istanbul-lib-source-maps/1.2.3:
    dependencies:
      debug: 3.1.0
      istanbul-lib-coverage: 1.2.0
      mkdirp: 0.5.1
      rimraf: 2.6.2
      source-map: 0.5.7
    dev: false
    resolution:
      integrity: sha512-fDa0hwU/5sDXwAklXgAoCJCOsFsBplVQ6WBldz5UwaqOzmDhUK4nfuR7/G//G2lERlblUNJB8P6e8cXq3a7MlA==
  /istanbul-lib-source-maps/1.2.5:
    dependencies:
      debug: 3.1.0
      istanbul-lib-coverage: 1.2.0
      mkdirp: 0.5.1
      rimraf: 2.6.2
      source-map: 0.5.7
    dev: false
    resolution:
      integrity: sha512-8O2T/3VhrQHn0XcJbP1/GN7kXMiRAlPi+fj3uEHrjBD8Oz7Py0prSC25C09NuAZS6bgW1NNKAvCSHZXB0irSGA==
  /istanbul-reports/1.3.0:
    dependencies:
      handlebars: 4.0.11
    dev: false
    resolution:
      integrity: sha512-y2Z2IMqE1gefWUaVjrBm0mSKvUkaBy9Vqz8iwr/r40Y9hBbIteH5wqHG/9DLTfJ9xUnUT2j7A3+VVJ6EaYBllA==
  /istanbul-threshold-checker/0.1.0:
    dependencies:
      istanbul: 0.3.22
      lodash: 3.6.0
    dev: false
    resolution:
      integrity: sha1-DhRCwBfLJ6hfeBc0/v0hJkBco5w=
  /istanbul/0.3.22:
    dependencies:
      abbrev: 1.0.9
      async: 1.5.2
      escodegen: 1.7.1
      esprima: 2.5.0
      fileset: 0.2.1
      handlebars: 4.0.11
      js-yaml: 3.9.1
      mkdirp: 0.5.1
      nopt: 3.0.6
      once: 1.4.0
      resolve: 1.1.7
      supports-color: 3.2.3
      which: 1.3.1
      wordwrap: 1.0.0
    dev: false
    resolution:
      integrity: sha1-PhZNhQIf4ZyYXR8OfvDD4i0BLrY=
  /istanbul/0.4.5:
    dependencies:
      abbrev: 1.0.9
      async: 1.5.2
      escodegen: 1.8.1
      esprima: 2.7.3
      glob: 5.0.15
      handlebars: 4.0.11
      js-yaml: 3.9.1
      mkdirp: 0.5.1
      nopt: 3.0.6
      once: 1.4.0
      resolve: 1.1.7
      supports-color: 3.2.3
      which: 1.3.1
      wordwrap: 1.0.0
    dev: false
    resolution:
      integrity: sha1-ZcfXPUxNqE1POsMQuRj7C4Azczs=
  /istextorbinary/1.0.2:
    dependencies:
      binaryextensions: 1.0.1
      textextensions: 1.0.2
    dev: false
    engines:
      node: '>=0.4'
    resolution:
      integrity: sha1-rOGTVNGpoBc+/rEITOD4ewrX3s8=
  /jade/0.26.3:
    dependencies:
      commander: 0.6.1
      mkdirp: 0.3.0
    deprecated: 'Jade has been renamed to pug, please install the latest version of pug instead of jade'
    dev: false
    resolution:
      integrity: sha1-jxDXl32NefL2/4YqgbBRPMslaGw=
  /jest-changed-files/22.4.3:
    dependencies:
      throat: 4.1.0
    dev: false
    resolution:
      integrity: sha512-83Dh0w1aSkUNFhy5d2dvqWxi/y6weDwVVLU6vmK0cV9VpRxPzhTeGimbsbRDSnEoszhF937M4sDLLeS7Cu/Tmw==
  /jest-cli/22.4.4:
    dependencies:
      ansi-escapes: 3.1.0
      chalk: 2.4.1
      exit: 0.1.2
      glob: 7.1.2
      graceful-fs: 4.1.11
      import-local: 1.0.0
      is-ci: 1.1.0
      istanbul-api: 1.3.1
      istanbul-lib-coverage: 1.2.0
      istanbul-lib-instrument: 1.10.1
      istanbul-lib-source-maps: 1.2.3
      jest-changed-files: 22.4.3
      jest-config: 22.4.4
      jest-environment-jsdom: 22.4.3
      jest-get-type: 22.4.3
      jest-haste-map: 22.4.3
      jest-message-util: 22.4.3
      jest-regex-util: 22.4.3
      jest-resolve-dependencies: 22.4.3
      jest-runner: 22.4.4
      jest-runtime: 22.4.4
      jest-snapshot: 22.4.3
      jest-util: 22.4.3
      jest-validate: 22.4.4
      jest-worker: 22.4.3
      micromatch: 2.3.11
      node-notifier: 5.2.1
      realpath-native: 1.0.0
      rimraf: 2.5.4
      slash: 1.0.0
      string-length: 2.0.0
      strip-ansi: 4.0.0
      which: 1.3.1
      yargs: 10.1.2
    dev: false
    engines:
      node: '>= 6'
    resolution:
      integrity: sha512-I9dsgkeyjVEEZj9wrGrqlH+8OlNob9Iptyl+6L5+ToOLJmHm4JwOPatin1b2Bzp5R5YRQJ+oiedx7o1H7wJzhA==
  /jest-config/22.4.4:
    dependencies:
      chalk: 2.4.1
      glob: 7.1.2
      jest-environment-jsdom: 22.4.3
      jest-environment-node: 22.4.3
      jest-get-type: 22.4.3
      jest-jasmine2: 22.4.4
      jest-regex-util: 22.4.3
      jest-resolve: 22.4.3
      jest-util: 22.4.3
      jest-validate: 22.4.4
      pretty-format: 22.4.3
    dev: false
    resolution:
      integrity: sha512-9CKfo1GC4zrXSoMLcNeDvQBfgtqGTB1uP8iDIZ97oB26RCUb886KkKWhVcpyxVDOUxbhN+uzcBCeFe7w+Iem4A==
  /jest-diff/22.4.3:
    dependencies:
      chalk: 2.4.1
      diff: 3.5.0
      jest-get-type: 22.4.3
      pretty-format: 22.4.3
    dev: false
    resolution:
      integrity: sha512-/QqGvCDP5oZOF6PebDuLwrB2BMD8ffJv6TAGAdEVuDx1+uEgrHpSFrfrOiMRx2eJ1hgNjlQrOQEHetVwij90KA==
  /jest-docblock/22.4.3:
    dependencies:
      detect-newline: 2.1.0
    dev: false
    resolution:
      integrity: sha512-uPKBEAw7YrEMcXueMKZXn/rbMxBiSv48fSqy3uEnmgOlQhSX+lthBqHb1fKWNVmFqAp9E/RsSdBfiV31LbzaOg==
  /jest-environment-jsdom/22.4.3:
    dependencies:
      jest-mock: 22.4.3
      jest-util: 22.4.3
      jsdom: 11.11.0
    dev: false
    resolution:
      integrity: sha512-FviwfR+VyT3Datf13+ULjIMO5CSeajlayhhYQwpzgunswoaLIPutdbrnfUHEMyJCwvqQFaVtTmn9+Y8WCt6n1w==
  /jest-environment-node/22.4.3:
    dependencies:
      jest-mock: 22.4.3
      jest-util: 22.4.3
    dev: false
    resolution:
      integrity: sha512-reZl8XF6t/lMEuPWwo9OLfttyC26A5AMgDyEQ6DBgZuyfyeNUzYT8BFo6uxCCP/Av/b7eb9fTi3sIHFPBzmlRA==
  /jest-get-type/22.4.3:
    dev: false
    resolution:
      integrity: sha512-/jsz0Y+V29w1chdXVygEKSz2nBoHoYqNShPe+QgxSNjAuP1i8+k4LbQNrfoliKej0P45sivkSCh7yiD6ubHS3w==
  /jest-haste-map/22.4.3:
    dependencies:
      fb-watchman: 2.0.0
      graceful-fs: 4.1.11
      jest-docblock: 22.4.3
      jest-serializer: 22.4.3
      jest-worker: 22.4.3
      micromatch: 2.3.11
      sane: 2.5.2
    dev: false
    resolution:
      integrity: sha512-4Q9fjzuPVwnaqGKDpIsCSoTSnG3cteyk2oNVjBX12HHOaF1oxql+uUiqZb5Ndu7g/vTZfdNwwy4WwYogLh29DQ==
  /jest-jasmine2/22.4.4:
    dependencies:
      chalk: 2.4.1
      co: 4.6.0
      expect: 22.4.3
      graceful-fs: 4.1.11
      is-generator-fn: 1.0.0
      jest-diff: 22.4.3
      jest-matcher-utils: 22.4.3
      jest-message-util: 22.4.3
      jest-snapshot: 22.4.3
      jest-util: 22.4.3
      source-map-support: 0.5.6
    dev: false
    resolution:
      integrity: sha512-nK3vdUl50MuH7vj/8at7EQVjPGWCi3d5+6aCi7Gxy/XMWdOdbH1qtO/LjKbqD8+8dUAEH+BVVh7HkjpCWC1CSw==
  /jest-leak-detector/22.4.3:
    dependencies:
      pretty-format: 22.4.3
    dev: false
    resolution:
      integrity: sha512-NZpR/Ls7+ndO57LuXROdgCGz2RmUdC541tTImL9bdUtU3WadgFGm0yV+Ok4Fuia/1rLAn5KaJ+i76L6e3zGJYQ==
  /jest-matcher-utils/22.4.3:
    dependencies:
      chalk: 2.4.1
      jest-get-type: 22.4.3
      pretty-format: 22.4.3
    dev: false
    resolution:
      integrity: sha512-lsEHVaTnKzdAPR5t4B6OcxXo9Vy4K+kRRbG5gtddY8lBEC+Mlpvm1CJcsMESRjzUhzkz568exMV1hTB76nAKbA==
  /jest-message-util/22.4.3:
    dependencies:
      '@babel/code-frame': 7.0.0-beta.51
      chalk: 2.4.1
      micromatch: 2.3.11
      slash: 1.0.0
      stack-utils: 1.0.1
    dev: false
    resolution:
      integrity: sha512-iAMeKxhB3Se5xkSjU0NndLLCHtP4n+GtCqV0bISKA5dmOXQfEbdEmYiu2qpnWBDCQdEafNDDU6Q+l6oBMd/+BA==
  /jest-mock/22.4.3:
    dev: false
    resolution:
      integrity: sha512-+4R6mH5M1G4NK16CKg9N1DtCaFmuxhcIqF4lQK/Q1CIotqMs/XBemfpDPeVZBFow6iyUNu6EBT9ugdNOTT5o5Q==
  /jest-regex-util/22.4.3:
    dev: false
    resolution:
      integrity: sha512-LFg1gWr3QinIjb8j833bq7jtQopiwdAs67OGfkPrvy7uNUbVMfTXXcOKXJaeY5GgjobELkKvKENqq1xrUectWg==
  /jest-resolve-dependencies/22.4.3:
    dependencies:
      jest-regex-util: 22.4.3
    dev: false
    resolution:
      integrity: sha512-06czCMVToSN8F2U4EvgSB1Bv/56gc7MpCftZ9z9fBgUQM7dzHGCMBsyfVA6dZTx8v0FDcnALf7hupeQxaBCvpA==
  /jest-resolve/22.4.3:
    dependencies:
      browser-resolve: 1.11.2
      chalk: 2.4.1
    dev: false
    resolution:
      integrity: sha512-u3BkD/MQBmwrOJDzDIaxpyqTxYH+XqAXzVJP51gt29H8jpj3QgKof5GGO2uPGKGeA1yTMlpbMs1gIQ6U4vcRhw==
  /jest-runner/22.4.4:
    dependencies:
      exit: 0.1.2
      jest-config: 22.4.4
      jest-docblock: 22.4.3
      jest-haste-map: 22.4.3
      jest-jasmine2: 22.4.4
      jest-leak-detector: 22.4.3
      jest-message-util: 22.4.3
      jest-runtime: 22.4.4
      jest-util: 22.4.3
      jest-worker: 22.4.3
      throat: 4.1.0
    dev: false
    resolution:
      integrity: sha512-5S/OpB51igQW9xnkM5Tgd/7ZjiAuIoiJAVtvVTBcEBiXBIFzWM3BAMPBM19FX68gRV0KWyFuGKj0EY3M3aceeQ==
  /jest-runtime/22.4.4:
    dependencies:
      babel-core: 6.26.3
      babel-jest: /babel-jest/22.4.4/babel-core@6.26.3
      babel-plugin-istanbul: 4.1.6
      chalk: 2.4.1
      convert-source-map: 1.5.1
      exit: 0.1.2
      graceful-fs: 4.1.11
      jest-config: 22.4.4
      jest-haste-map: 22.4.3
      jest-regex-util: 22.4.3
      jest-resolve: 22.4.3
      jest-util: 22.4.3
      jest-validate: 22.4.4
      json-stable-stringify: 1.0.1
      micromatch: 2.3.11
      realpath-native: 1.0.0
      slash: 1.0.0
      strip-bom: 3.0.0
      write-file-atomic: 2.3.0
      yargs: 10.1.2
    dev: false
    resolution:
      integrity: sha512-WRTj9m///npte1YjuphCYX7GRY/c2YvJImU9t7qOwFcqHr4YMzmX6evP/3Sehz5DKW2Vi8ONYPCFWe36JVXxfw==
  /jest-serializer/22.4.3:
    dev: false
    resolution:
      integrity: sha512-uPaUAppx4VUfJ0QDerpNdF43F68eqKWCzzhUlKNDsUPhjOon7ZehR4C809GCqh765FoMRtTVUVnGvIoskkYHiw==
  /jest-snapshot/22.4.3:
    dependencies:
      chalk: 2.4.1
      jest-diff: 22.4.3
      jest-matcher-utils: 22.4.3
      mkdirp: 0.5.1
      natural-compare: 1.4.0
      pretty-format: 22.4.3
    dev: false
    resolution:
      integrity: sha512-JXA0gVs5YL0HtLDCGa9YxcmmV2LZbwJ+0MfyXBBc5qpgkEYITQFJP7XNhcHFbUvRiniRpRbGVfJrOoYhhGE0RQ==
  /jest-util/22.4.3:
    dependencies:
      callsites: 2.0.0
      chalk: 2.4.1
      graceful-fs: 4.1.11
      is-ci: 1.1.0
      jest-message-util: 22.4.3
      mkdirp: 0.5.1
      source-map: 0.6.1
    dev: false
    resolution:
      integrity: sha512-rfDfG8wyC5pDPNdcnAlZgwKnzHvZDu8Td2NJI/jAGKEGxJPYiE4F0ss/gSAkG4778Y23Hvbz+0GMrDJTeo7RjQ==
  /jest-validate/22.4.4:
    dependencies:
      chalk: 2.4.1
      jest-config: 22.4.4
      jest-get-type: 22.4.3
      leven: 2.1.0
      pretty-format: 22.4.3
    dev: false
    resolution:
      integrity: sha512-dmlf4CIZRGvkaVg3fa0uetepcua44DHtktHm6rcoNVtYlpwe6fEJRkMFsaUVcFHLzbuBJ2cPw9Gl9TKfnzMVwg==
  /jest-worker/22.4.3:
    dependencies:
      merge-stream: 1.0.1
    dev: false
    resolution:
      integrity: sha512-B1ucW4fI8qVAuZmicFxI1R3kr2fNeYJyvIQ1rKcuLYnenFV5K5aMbxFj6J0i00Ju83S8jP2d7Dz14+AvbIHRYQ==
  /jest/22.4.4:
    dependencies:
      import-local: 1.0.0
      jest-cli: 22.4.4
    dev: false
    engines:
      node: '>= 6'
    resolution:
      integrity: sha512-eBhhW8OS/UuX3HxgzNBSVEVhSuRDh39Z1kdYkQVWna+scpgsrD7vSeBI7tmEvsguPDMnfJodW28YBnhv/BzSew==
  /jju/1.3.0:
    dev: false
    resolution:
      integrity: sha1-2t2e8BkkvHKLA/L3l5vb1i96Kqo=
  /js-base64/2.4.5:
    dev: false
    resolution:
      integrity: sha512-aUnNwqMOXw3yvErjMPSQu6qIIzUmT1e5KcU1OZxRDU1g/am6mzBvcrmLAYwzmB59BHPrh5/tKaiF4OPhqRWESQ==
  /js-tokens/3.0.2:
    dev: false
    resolution:
      integrity: sha1-mGbfOVECEw449/mWvOtlRDIJwls=
  /js-yaml/3.9.1:
    dependencies:
      argparse: 1.0.10
      esprima: 4.0.0
    dev: false
    resolution:
      integrity: sha512-CbcG379L1e+mWBnLvHWWeLs8GyV/EMw862uLI3c+GxVyDHWZcjZinwuBd3iW2pgxgIlksW/1vNJa4to+RvDOww==
  /jsbn/0.1.1:
    dev: false
    optional: true
    resolution:
      integrity: sha1-peZUwuWi3rXyAdls77yoDA7y9RM=
  /jsdom/11.11.0:
    dependencies:
      abab: 1.0.4
      acorn: 5.6.2
      acorn-globals: 4.1.0
      array-equal: 1.0.0
      cssom: 0.3.2
      cssstyle: 0.3.1
      data-urls: 1.0.0
      domexception: 1.0.1
      escodegen: 1.10.0
      html-encoding-sniffer: 1.0.2
      left-pad: 1.3.0
      nwsapi: 2.0.3
      parse5: 4.0.0
      pn: 1.1.0
      request: 2.87.0
      request-promise-native: /request-promise-native/1.0.5/request@2.87.0
      sax: 1.2.4
      symbol-tree: 3.2.2
      tough-cookie: 2.4.2
      w3c-hr-time: 1.0.1
      webidl-conversions: 4.0.2
      whatwg-encoding: 1.0.3
      whatwg-mimetype: 2.1.0
      whatwg-url: 6.5.0
      ws: 4.1.0
      xml-name-validator: 3.0.0
    dev: false
    resolution:
      integrity: sha512-ou1VyfjwsSuWkudGxb03FotDajxAto6USAlmMZjE2lc0jCznt7sBWkhfRBRaWwbnmDqdMSTKTLT5d9sBFkkM7A==
  /jsesc/0.5.0:
    dev: false
    resolution:
      integrity: sha1-597mbjXW/Bb3EP6R1c9p9w8IkR0=
  /jsesc/1.3.0:
    dev: false
    resolution:
      integrity: sha1-RsP+yMGJKxKwgz25vHYiF226s0s=
  /json-loader/0.5.7:
    dev: false
    resolution:
      integrity: sha512-QLPs8Dj7lnf3e3QYS1zkCo+4ZwqOiF9d/nZnYozTISxXWCfNs9yuky5rJw4/W34s7POaNlbZmQGaB5NiXCbP4w==
  /json-parse-better-errors/1.0.2:
    dev: false
    resolution:
      integrity: sha512-mrqyZKfX5EhL7hvqcV6WG1yYjnjeuYDzDhhcAAUrq8Po85NBQBJP+ZDUT75qZQ98IkUoBqdkExkukOU7Ts2wrw==
  /json-schema-traverse/0.3.1:
    dev: false
    resolution:
      integrity: sha1-NJptRMU6Ud6JtAgFxdXlm0F9M0A=
  /json-schema-traverse/0.4.1:
    dev: false
    resolution:
      integrity: sha512-xbbCH5dCYU5T8LcEhhuh7HJ88HXuW3qsI3Y0zOZFKfZEHcpWiHU/Jxzk629Brsab/mMiHQti9wMP+845RPe3Vg==
  /json-schema/0.2.3:
    dev: false
    resolution:
      integrity: sha1-tIDIkuWaLwWVTOcnvT8qTogvnhM=
  /json-stable-stringify/1.0.1:
    dependencies:
      jsonify: 0.0.0
    dev: false
    resolution:
      integrity: sha1-mnWdOcXy/1A/1TAGRu1EX4jE+a8=
  /json-stringify-safe/5.0.1:
    dev: false
    resolution:
      integrity: sha1-Epai1Y/UXxmg9s4B1lcB4sc1tus=
  /json3/3.3.2:
    dev: false
    resolution:
      integrity: sha1-PAQ0dD35Pi9cQq7nsZvLSDV19OE=
  /json5/0.5.1:
    dev: false
    resolution:
      integrity: sha1-Hq3nrMASA0rYTiOWdn6tn6VJWCE=
  /jsonfile/2.4.0:
    dev: false
    optionalDependencies:
      graceful-fs: 4.1.11
    resolution:
      integrity: sha1-NzaitCi4e72gzIO1P6PWM6NcKug=
  /jsonfile/4.0.0:
    dev: false
    optionalDependencies:
      graceful-fs: 4.1.11
    resolution:
      integrity: sha1-h3Gq4HmbZAdrdmQPygWPnBDjPss=
  /jsonify/0.0.0:
    dev: false
    resolution:
      integrity: sha1-LHS27kHZPKUbe1qu6PUDYx0lKnM=
  /jsonpointer/4.0.1:
    dev: false
    engines:
      node: '>=0.10.0'
    resolution:
      integrity: sha1-T9kss04OnbPInIYi7PUfm5eMbLk=
  /jsprim/1.4.1:
    dependencies:
      assert-plus: 1.0.0
      extsprintf: 1.3.0
      json-schema: 0.2.3
      verror: 1.10.0
    dev: false
    engines:
      '0': node >=0.6.0
    resolution:
      integrity: sha1-MT5mvB5cwG5Di8G3SZwuXFastqI=
  /karma-coverage/0.5.5:
    dependencies:
      dateformat: 1.0.12
      istanbul: 0.4.5
      minimatch: 3.0.4
      source-map: 0.5.7
    dev: false
    resolution:
      integrity: sha1-sNWLECXVnVxmICYxhvHVj11TSMU=
  /karma-mocha-clean-reporter/0.0.1:
    dependencies:
      chalk: 1.1.3
      karma: 0.13.22
      log-symbols: 1.0.2
      mocha-clean: 0.4.0
    dev: false
    resolution:
      integrity: sha1-6G961LxefGLX8uJC3ydRzPk/Rvo=
  /karma-mocha/1.3.0:
    dependencies:
      minimist: 1.2.0
    dev: false
    resolution:
      integrity: sha1-7qrH/8DiAetjxGdEDStpx883eL8=
  /karma-phantomjs-launcher/1.0.4:
    dependencies:
      lodash: 4.15.0
      phantomjs-prebuilt: 2.1.16
    dev: false
    peerDependencies:
      karma: '>=0.9'
    resolution:
      integrity: sha1-0jyjSAG9qYY60xjju0vUBisTrNI=
  /karma-phantomjs-launcher/1.0.4/karma@0.13.22:
    dependencies:
      karma: 0.13.22
      lodash: 4.15.0
      phantomjs-prebuilt: 2.1.16
    dev: false
    id: registry.npmjs.org/karma-phantomjs-launcher/1.0.4
    peerDependencies:
      karma: '>=0.9'
    resolution:
      integrity: sha1-0jyjSAG9qYY60xjju0vUBisTrNI=
  /karma-sinon-chai/1.2.4:
    dependencies:
      lolex: 1.6.0
    dev: false
    peerDependencies:
      chai: ^3.2.0
      sinon: ^1.17.2
      sinon-chai: ^2.8.0
    resolution:
      integrity: sha1-/qk19ivjNmzwJxyNi+UcDHDkCrw=
  /karma-sinon-chai/1.2.4/5fc1304e1e69a328078cebf8183ed10a:
    dependencies:
      chai: 3.5.0
      lolex: 1.6.0
      sinon: 1.17.7
      sinon-chai: /sinon-chai/2.8.0/chai@3.5.0+sinon@1.17.7
    dev: false
    id: registry.npmjs.org/karma-sinon-chai/1.2.4
    peerDependencies:
      chai: ^3.2.0
      sinon: ^1.17.2
      sinon-chai: ^2.8.0
    resolution:
      integrity: sha1-/qk19ivjNmzwJxyNi+UcDHDkCrw=
  /karma-webpack/2.0.9:
    dependencies:
      async: 0.9.2
      loader-utils: 0.2.17
      lodash: 3.10.1
      source-map: 0.5.7
      webpack-dev-middleware: 1.12.2
    dev: false
    peerDependencies:
      webpack: ^1.0.0 || ^2.0.0 || ^3.0.0
    resolution:
      integrity: sha512-F1j3IG/XhiMzcunAXbWXH95uizjzr3WdTzmVWlta8xqxcCtAu9FByCb4sccIMxaVFAefpgnUW9KlCo0oLvIX6A==
  /karma-webpack/2.0.9/webpack@3.11.0:
    dependencies:
      async: 0.9.2
      loader-utils: 0.2.17
      lodash: 3.10.1
      source-map: 0.5.7
      webpack: 3.11.0
      webpack-dev-middleware: /webpack-dev-middleware/1.12.2/webpack@3.11.0
    dev: false
    id: registry.npmjs.org/karma-webpack/2.0.9
    peerDependencies:
      webpack: ^1.0.0 || ^2.0.0 || ^3.0.0
    resolution:
      integrity: sha512-F1j3IG/XhiMzcunAXbWXH95uizjzr3WdTzmVWlta8xqxcCtAu9FByCb4sccIMxaVFAefpgnUW9KlCo0oLvIX6A==
  /karma/0.13.22:
    dependencies:
      batch: 0.5.3
      bluebird: 2.11.0
      body-parser: 1.18.3
      chokidar: 1.7.0
      colors: 1.2.5
      connect: 3.6.6
      core-js: 2.5.7
      di: 0.0.1
      dom-serialize: 2.2.1
      expand-braces: 0.1.2
      glob: 7.0.6
      graceful-fs: 4.1.11
      http-proxy: 1.17.0
      isbinaryfile: 3.0.2
      lodash: 3.10.1
      log4js: 0.6.38
      mime: 1.6.0
      minimatch: 3.0.4
      optimist: 0.6.1
      rimraf: 2.5.4
      socket.io: 1.7.4
      source-map: 0.5.7
      useragent: 2.3.0
    dev: false
    engines:
      node: 0.10 || 0.12 || 4 || 5
    resolution:
      integrity: sha1-B3ULG9Bj1+fnuRvNLmNU2PKqh0Q=
  /kew/0.7.0:
    dev: false
    resolution:
      integrity: sha1-edk9LTM2PW/dKXCzNdkUGtWR15s=
  /kind-of/3.2.2:
    dependencies:
      is-buffer: 1.1.6
    dev: false
    engines:
      node: '>=0.10.0'
    resolution:
      integrity: sha1-MeohpzS6ubuw8yRm2JOupR5KPGQ=
  /kind-of/4.0.0:
    dependencies:
      is-buffer: 1.1.6
    dev: false
    engines:
      node: '>=0.10.0'
    resolution:
      integrity: sha1-IIE989cSkosgc3hpGkUGb65y3Vc=
  /kind-of/5.1.0:
    dev: false
    engines:
      node: '>=0.10.0'
    resolution:
      integrity: sha512-NGEErnH6F2vUuXDh+OlbcKW7/wOcfdRHaZ7VWtqCztfHri/++YKmP51OdWeGPuqCOba6kk2OTe5d02VmTB80Pw==
  /kind-of/6.0.2:
    dev: false
    engines:
      node: '>=0.10.0'
    resolution:
      integrity: sha512-s5kLOcnH0XqDO+FvuaLX8DDjZ18CGFk7VygH40QoKPUQhW4e2rvM0rwUq0t8IQDOwYSeLK01U90OjzBTme2QqA==
  /klaw/1.3.1:
    dev: false
    optionalDependencies:
      graceful-fs: 4.1.11
    resolution:
      integrity: sha1-QIhDO0azsbolnXh4XY6W9zugJDk=
  /lazy-cache/1.0.4:
    dev: false
    engines:
      node: '>=0.10.0'
    resolution:
      integrity: sha1-odePw6UEdMuAhF07O24dpJpEbo4=
  /lazystream/1.0.0:
    dependencies:
      readable-stream: 2.3.6
    dev: false
    engines:
      node: '>= 0.6.3'
    resolution:
      integrity: sha1-9plf4PggOS9hOWvolGJAe7dxaOQ=
  /lcid/1.0.0:
    dependencies:
      invert-kv: 1.0.0
    dev: false
    engines:
      node: '>=0.10.0'
    resolution:
      integrity: sha1-MIrMr6C8SDo4Z7S28rlQYlHRuDU=
  /left-pad/1.3.0:
    dev: false
    resolution:
      integrity: sha512-XI5MPzVNApjAyhQzphX8BkmKsKUxD4LdyK24iZeQGinBN9yTQT3bFlCBy/aVx2HrNcqQGsdot8ghrjyrvMCoEA==
  /leven/2.1.0:
    dev: false
    engines:
      node: '>=0.10.0'
    resolution:
      integrity: sha1-wuep93IJTe6dNCAq6KzORoeHVYA=
  /levn/0.2.5:
    dependencies:
      prelude-ls: 1.1.2
      type-check: 0.3.2
    dev: false
    engines:
      node: '>= 0.8.0'
    resolution:
      integrity: sha1-uo0znQykphDjo/FFucr0iAcVUFQ=
  /levn/0.3.0:
    dependencies:
      prelude-ls: 1.1.2
      type-check: 0.3.2
    dev: false
    engines:
      node: '>= 0.8.0'
    resolution:
      integrity: sha1-OwmSTt+fCDwEkP3UwLxEIeBHZO4=
  /liftoff/2.5.0:
    dependencies:
      extend: 3.0.1
      findup-sync: 2.0.0
      fined: 1.1.0
      flagged-respawn: 1.0.0
      is-plain-object: 2.0.4
      object.map: 1.0.1
      rechoir: 0.6.2
      resolve: 1.7.1
    dev: false
    engines:
      node: '>= 0.8'
    resolution:
      integrity: sha1-IAkpG7Mc6oYbvxCnwVooyvdcMew=
  /livereload-js/2.3.0:
    dev: false
    resolution:
      integrity: sha512-j1R0/FeGa64Y+NmqfZhyoVRzcFlOZ8sNlKzHjh4VvLULFACZhn68XrX5DFg2FhMvSMJmROuFxRSa560ECWKBMg==
  /load-json-file/1.1.0:
    dependencies:
      graceful-fs: 4.1.11
      parse-json: 2.2.0
      pify: 2.3.0
      pinkie-promise: 2.0.1
      strip-bom: 2.0.0
    dev: false
    engines:
      node: '>=0.10.0'
    resolution:
      integrity: sha1-lWkFcI1YtLq0wiYbBPWfMcmTdMA=
  /load-json-file/2.0.0:
    dependencies:
      graceful-fs: 4.1.11
      parse-json: 2.2.0
      pify: 2.3.0
      strip-bom: 3.0.0
    dev: false
    engines:
      node: '>=4'
    resolution:
      integrity: sha1-eUfkIUmvgNaWy/eXvKq8/h/inKg=
  /loader-runner/2.3.0:
    dev: false
    engines:
      node: '>=4.3.0 <5.0.0 || >=5.10'
    resolution:
      integrity: sha1-9IKuqC1UPgeSFwDVpG7yb9rGuKI=
  /loader-utils/0.2.17:
    dependencies:
      big.js: 3.2.0
      emojis-list: 2.1.0
      json5: 0.5.1
      object-assign: 4.1.1
    dev: false
    resolution:
      integrity: sha1-+G5jdNQyBabmxg6RlvF8Apm/s0g=
  /loader-utils/1.1.0:
    dependencies:
      big.js: 3.2.0
      emojis-list: 2.1.0
      json5: 0.5.1
    dev: false
    engines:
      node: '>=4.0.0'
    resolution:
      integrity: sha1-yYrvSIvM7aL/teLeZG1qdUQp9c0=
  /locate-path/2.0.0:
    dependencies:
      p-locate: 2.0.0
      path-exists: 3.0.0
    dev: false
    engines:
      node: '>=4'
    resolution:
      integrity: sha1-K1aLJl7slExtnA3pw9u7ygNUzY4=
  /lodash._baseclone/4.5.7:
    dev: false
    resolution:
      integrity: sha1-zkKt4IOE711i+nfDD2GkbmhvhDQ=
  /lodash._basecopy/3.0.1:
    dev: false
    resolution:
      integrity: sha1-jaDmqHbPNEwK2KVIghEd08XHyjY=
  /lodash._basetostring/3.0.1:
    dev: false
    resolution:
      integrity: sha1-0YYdh3+CSlL2aYMtyvPuFVZqB9U=
  /lodash._basevalues/3.0.0:
    dev: false
    resolution:
      integrity: sha1-W3dXYoAr3j0yl1A+JjAIIP32Ybc=
  /lodash._escapehtmlchar/2.4.1:
    dependencies:
      lodash._htmlescapes: 2.4.1
    dev: false
    resolution:
      integrity: sha1-32fDu2t+jh6DGrSL+geVuSr+iZ0=
  /lodash._escapestringchar/2.4.1:
    dev: false
    resolution:
      integrity: sha1-7P4iYYoq3lC/7qQ5N+Ud9m8O23I=
  /lodash._getnative/3.9.1:
    dev: false
    resolution:
      integrity: sha1-VwvH3t5G1hzc3mh9ZdPuy6o6r/U=
  /lodash._htmlescapes/2.4.1:
    dev: false
    resolution:
      integrity: sha1-MtFL8IRLbeb4tioFG09nwii2JMs=
  /lodash._isiterateecall/3.0.9:
    dev: false
    resolution:
      integrity: sha1-UgOte6Ql+uhCRg5pbbnPPmqsBXw=
  /lodash._isnative/2.4.1:
    dev: false
    resolution:
      integrity: sha1-PqZAS3hKe+g2x7V1gOHN95sUgyw=
  /lodash._objecttypes/2.4.1:
    dev: false
    resolution:
      integrity: sha1-fAt/admKH3ZSn4kLDNsbTf7BHBE=
  /lodash._reescape/3.0.0:
    dev: false
    resolution:
      integrity: sha1-Kx1vXf4HyKNVdT5fJ/rH8c3hYWo=
  /lodash._reevaluate/3.0.0:
    dev: false
    resolution:
      integrity: sha1-WLx0xAZklTrgsSTYBpltrKQx4u0=
  /lodash._reinterpolate/2.4.1:
    dev: false
    resolution:
      integrity: sha1-TxInqlqHEfxjL1sHofRgequLMiI=
  /lodash._reinterpolate/3.0.0:
    dev: false
    resolution:
      integrity: sha1-DM8tiRZq8Ds2Y8eWU4t1rG4RTZ0=
  /lodash._reunescapedhtml/2.4.1:
    dependencies:
      lodash._htmlescapes: 2.4.1
      lodash.keys: 2.4.1
    dev: false
    resolution:
      integrity: sha1-dHxPxAED6zu4oJduVx96JlnpO6c=
  /lodash._root/3.0.1:
    dev: false
    resolution:
      integrity: sha1-+6HEUkwZ7ppfgTa0YJ8BfPTe1pI=
  /lodash._shimkeys/2.4.1:
    dependencies:
      lodash._objecttypes: 2.4.1
    dev: false
    resolution:
      integrity: sha1-bpzJZm/wgfC1psl4uD4kLmlJ0gM=
  /lodash._stack/4.1.3:
    dev: false
    resolution:
      integrity: sha1-dRqnbBuWSwR+dtFPxyoJP8teLdA=
  /lodash.assign/4.2.0:
    dev: false
    resolution:
      integrity: sha1-DZnzzNem0mHRm9rrkkUAXShYCOc=
  /lodash.clonedeep/4.5.0:
    dev: false
    resolution:
      integrity: sha1-4j8/nE+Pvd6HJSnBBxhXoIblzO8=
  /lodash.defaults/2.4.1:
    dependencies:
      lodash._objecttypes: 2.4.1
      lodash.keys: 2.4.1
    dev: false
    resolution:
      integrity: sha1-p+iIXwXmiFEUS24SqPNngCa8TFQ=
  /lodash.escape/2.4.1:
    dependencies:
      lodash._escapehtmlchar: 2.4.1
      lodash._reunescapedhtml: 2.4.1
      lodash.keys: 2.4.1
    dev: false
    resolution:
      integrity: sha1-LOEsXghNsKV92l5dHu659dF1o7Q=
  /lodash.escape/3.2.0:
    dependencies:
      lodash._root: 3.0.1
    dev: false
    resolution:
      integrity: sha1-mV7g3BjBtIzJLv+ucaEKq1tIdpg=
  /lodash.get/4.4.2:
    dev: false
    resolution:
      integrity: sha1-LRd/ZS+jHpObRDjVNBSZ36OCXpk=
  /lodash.isarguments/3.1.0:
    dev: false
    resolution:
      integrity: sha1-L1c9hcaiQon/AGY7SRwdM4/zRYo=
  /lodash.isarray/3.0.4:
    dev: false
    resolution:
      integrity: sha1-eeTriMNqgSKvhvhEqpvNhRtfu1U=
  /lodash.isequal/4.5.0:
    dev: false
    resolution:
      integrity: sha1-QVxEePK8wwEgwizhDtMib30+GOA=
  /lodash.isobject/2.4.1:
    dependencies:
      lodash._objecttypes: 2.4.1
    dev: false
    resolution:
      integrity: sha1-Wi5H/mmVPx7mMafrof5k0tBlWPU=
  /lodash.isplainobject/4.0.6:
    dev: false
    resolution:
      integrity: sha1-fFJqUtibRcRcxpC4gWO+BJf1UMs=
  /lodash.keys/2.4.1:
    dependencies:
      lodash._isnative: 2.4.1
      lodash._shimkeys: 2.4.1
      lodash.isobject: 2.4.1
    dev: false
    resolution:
      integrity: sha1-SN6kbfj/djKxDXBrissmWR4rNyc=
  /lodash.keys/3.1.2:
    dependencies:
      lodash._getnative: 3.9.1
      lodash.isarguments: 3.1.0
      lodash.isarray: 3.0.4
    dev: false
    resolution:
      integrity: sha1-TbwEcrFWvlCgsoaFXRvQsMZWCYo=
  /lodash.keysin/4.2.0:
    dev: false
    resolution:
      integrity: sha1-jMP7NcLZSsxEOhhj4C+kB5nqbyg=
  /lodash.merge/4.3.5:
    dependencies:
      lodash._baseclone: 4.5.7
      lodash._stack: 4.1.3
      lodash.isplainobject: 4.0.6
      lodash.keysin: 4.2.0
      lodash.rest: 4.0.5
    dev: false
    resolution:
      integrity: sha1-VOWMTyCD2f7MsVeaYPdLCT1yrRc=
  /lodash.mergewith/4.6.1:
    dev: false
    resolution:
      integrity: sha512-eWw5r+PYICtEBgrBE5hhlT6aAa75f411bgDz/ZL2KZqYV03USvucsxcHUIlGTDTECs1eunpI7HOV7U+WLDvNdQ==
  /lodash.rest/4.0.5:
    dev: false
    resolution:
      integrity: sha1-lU73UEkmIDjJbR/Jiyj9r58Hcqo=
  /lodash.restparam/3.6.1:
    dev: false
    resolution:
      integrity: sha1-k2pOMJ7zMKdkXtQUWYbIWuWyCAU=
  /lodash.sortby/4.7.0:
    dev: false
    resolution:
      integrity: sha1-7dFMgk4sycHgsKG0K7UhBRakJDg=
  /lodash.template/2.4.1:
    dependencies:
      lodash._escapestringchar: 2.4.1
      lodash._reinterpolate: 2.4.1
      lodash.defaults: 2.4.1
      lodash.escape: 2.4.1
      lodash.keys: 2.4.1
      lodash.templatesettings: 2.4.1
      lodash.values: 2.4.1
    dev: false
    resolution:
      integrity: sha1-nmEQB+32KRKal0qzxIuBez4c8g0=
  /lodash.template/3.6.2:
    dependencies:
      lodash._basecopy: 3.0.1
      lodash._basetostring: 3.0.1
      lodash._basevalues: 3.0.0
      lodash._isiterateecall: 3.0.9
      lodash._reinterpolate: 3.0.0
      lodash.escape: 3.2.0
      lodash.keys: 3.1.2
      lodash.restparam: 3.6.1
      lodash.templatesettings: 3.1.1
    dev: false
    resolution:
      integrity: sha1-+M3sxhaaJVvpCYrosMU9N4kx0U8=
  /lodash.templatesettings/2.4.1:
    dependencies:
      lodash._reinterpolate: 2.4.1
      lodash.escape: 2.4.1
    dev: false
    resolution:
      integrity: sha1-6nbHXRHrhtTb6JqDiTu4YZKaxpk=
  /lodash.templatesettings/3.1.1:
    dependencies:
      lodash._reinterpolate: 3.0.0
      lodash.escape: 3.2.0
    dev: false
    resolution:
      integrity: sha1-+zB4RHU7Zrnxr6VOJix0UwfbqOU=
  /lodash.values/2.4.1:
    dependencies:
      lodash.keys: 2.4.1
    dev: false
    resolution:
      integrity: sha1-q/UUQ2s8twUAFieXjLzzCxKA7qQ=
  /lodash/1.0.2:
    dev: false
    engines:
      '0': node
      '1': rhino
    resolution:
      integrity: sha1-j1dWDIO1n8JwvT1WG2kAQ0MOJVE=
  /lodash/2.4.2:
    dev: false
    engines:
      '0': node
      '1': rhino
    resolution:
      integrity: sha1-+t2DS5aDBz2hebPq5tnA0VBT9z4=
  /lodash/3.10.1:
    dev: false
    resolution:
      integrity: sha1-W/Rejkm6QYnhfUgnid/RW9FAt7Y=
  /lodash/3.6.0:
    dev: false
    resolution:
      integrity: sha1-Umao9J3Zib5Pn2gbbyoMVShdDZo=
  /lodash/4.15.0:
    dev: false
    resolution:
      integrity: sha1-MWI5HY8BQKoiz49rPDTWt/Y9Oqk=
  /lodash/4.17.10:
    dev: false
    resolution:
      integrity: sha512-UejweD1pDoXu+AD825lWwp4ZGtSwgnpZxb3JDViD7StjQz+Nb/6l093lx4OQ0foGWNRoc19mWy7BzL+UAK2iVg==
  /log-symbols/1.0.2:
    dependencies:
      chalk: 1.1.3
    dev: false
    engines:
      node: '>=0.10.0'
    resolution:
      integrity: sha1-N2/3tY6jCGoPCfrMdGF+ylAeGhg=
  /log4js/0.6.38:
    dependencies:
      readable-stream: 1.0.34
      semver: 4.3.6
    dev: false
    engines:
      node: '>=0.8'
    resolution:
      integrity: sha1-LElBFmldb7JUgJQ9P8hy5mKlIv0=
  /lolex/1.3.2:
    dev: false
    resolution:
      integrity: sha1-fD2mL/yzDw9agKJWbKJORdigHzE=
  /lolex/1.4.0:
    dev: false
    resolution:
      integrity: sha1-LycSsbwYDendzF06epbvPAuxYq0=
  /lolex/1.6.0:
    dev: false
    resolution:
      integrity: sha1-OpoCg0UqR9dDnnJzG54H1zhuSfY=
  /longest/1.0.1:
    dev: false
    engines:
      node: '>=0.10.0'
    resolution:
      integrity: sha1-MKCy2jj3N3DoKUoNIuZiXtd9AJc=
  /loose-envify/1.3.1:
    dependencies:
      js-tokens: 3.0.2
    dev: false
    resolution:
      integrity: sha1-0aitM/qc4OcT1l/dCsi3SNR4yEg=
  /loud-rejection/1.6.0:
    dependencies:
      currently-unhandled: 0.4.1
      signal-exit: 3.0.2
    dev: false
    engines:
      node: '>=0.10.0'
    resolution:
      integrity: sha1-W0b4AUft7leIcPCG0Eghz5mOVR8=
  /lru-cache/2.7.3:
    dev: false
    resolution:
      integrity: sha1-bUUk6LlV+V1PW1iFHOId1y+06VI=
  /lru-cache/4.1.3:
    dependencies:
      pseudomap: 1.0.2
      yallist: 2.1.2
    dev: false
    resolution:
      integrity: sha512-fFEhvcgzuIoJVUF8fYr5KR0YqxD238zgObTps31YdADwPPAp82a4M8TrckkWyx7ekNlf9aBcVn81cFwwXngrJA==
  /lru-queue/0.1.0:
    dependencies:
      es5-ext: 0.10.45
    dev: false
    resolution:
      integrity: sha1-Jzi9nw089PhEkMVzbEhpmsYyzaM=
  /make-iterator/1.0.1:
    dependencies:
      kind-of: 6.0.2
    dev: false
    engines:
      node: '>=0.10.0'
    resolution:
      integrity: sha512-pxiuXh0iVEq7VM7KMIhs5gxsfxCux2URptUQaXo4iZZJxBAzTPOLE2BumO5dbfVYq/hBJFBR/a1mFDmOx5AGmw==
  /makeerror/1.0.11:
    dependencies:
      tmpl: 1.0.4
    dev: false
    resolution:
      integrity: sha1-4BpckQnyr3lmDk6LlYd5AYT1qWw=
  /map-cache/0.2.2:
    dev: false
    engines:
      node: '>=0.10.0'
    resolution:
      integrity: sha1-wyq9C9ZSXZsFFkW7TyasXcmKDb8=
  /map-obj/1.0.1:
    dev: false
    engines:
      node: '>=0.10.0'
    resolution:
      integrity: sha1-2TPOuSBdgr3PSIb2dCvcK03qFG0=
  /map-stream/0.0.7:
    dev: false
    resolution:
      integrity: sha1-ih8HiW2CsQkmvTdEokIACfiJdKg=
  /map-stream/0.1.0:
    dev: false
    resolution:
      integrity: sha1-5WqpTEyAVaFkBKBnS3jyFffI4ZQ=
  /map-visit/1.0.0:
    dependencies:
      object-visit: 1.0.1
    dev: false
    engines:
      node: '>=0.10.0'
    resolution:
      integrity: sha1-7Nyo8TFE5mDxtb1B8S80edmN+48=
  /math-random/1.0.1:
    dev: false
    resolution:
      integrity: sha1-izqsWIuKZuSXXjzepn97sylgH6w=
  /md5.js/1.3.4:
    dependencies:
      hash-base: 3.0.4
      inherits: 2.0.3
    dev: false
    resolution:
      integrity: sha1-6b296UogpawYsENA/Fdk1bCdkB0=
  /md5/2.2.1:
    dependencies:
      charenc: 0.0.2
      crypt: 0.0.2
      is-buffer: 1.1.6
    dev: false
    resolution:
      integrity: sha1-U6s41f48iJG6RlMp6iP6wFQBJvk=
  /media-typer/0.3.0:
    dev: false
    engines:
      node: '>= 0.6'
    resolution:
      integrity: sha1-hxDXrwqmJvj/+hzgAWhUUmMlV0g=
  /mem/1.1.0:
    dependencies:
      mimic-fn: 1.2.0
    dev: false
    engines:
      node: '>=4'
    resolution:
      integrity: sha1-Xt1StIXKHZAP5kiVUFOZoN+kX3Y=
  /memoizee/0.4.12:
    dependencies:
      d: 1.0.0
      es5-ext: 0.10.45
      es6-weak-map: 2.0.2
      event-emitter: 0.3.5
      is-promise: 2.1.0
      lru-queue: 0.1.0
      next-tick: 1.0.0
      timers-ext: 0.1.5
    dev: false
    resolution:
      integrity: sha512-sprBu6nwxBWBvBOh5v2jcsGqiGLlL2xr2dLub3vR8dnE8YB17omwtm/0NSHl8jjNbcsJd5GMWJAnTSVe/O0Wfg==
  /memory-fs/0.4.1:
    dependencies:
      errno: 0.1.7
      readable-stream: 2.3.6
    dev: false
    resolution:
      integrity: sha1-OpoguEYlI+RHz7x+i7gO1me/xVI=
  /meow/3.7.0:
    dependencies:
      camelcase-keys: 2.1.0
      decamelize: 1.2.0
      loud-rejection: 1.6.0
      map-obj: 1.0.1
      minimist: 1.2.0
      normalize-package-data: 2.4.0
      object-assign: 4.1.1
      read-pkg-up: 1.0.1
      redent: 1.0.0
      trim-newlines: 1.0.0
    dev: false
    engines:
      node: '>=0.10.0'
    resolution:
      integrity: sha1-cstmi0JSKCkKu/qFaJJYcwioAfs=
  /merge-descriptors/1.0.1:
    dev: false
    resolution:
      integrity: sha1-sAqqVW3YtEVoFQ7J0blT8/kMu2E=
  /merge-stream/1.0.1:
    dependencies:
      readable-stream: 2.3.6
    dev: false
    resolution:
      integrity: sha1-QEEgLVCKNCugAXQAjfDCUbjBNeE=
  /merge/1.2.0:
    dev: false
    resolution:
      integrity: sha1-dTHjnUlJwoGma4xabgJl6LBYlNo=
  /merge2/1.0.3:
    dev: false
    engines:
      node: '>=0.10'
    resolution:
      integrity: sha1-+kT4siYmFaty8ICKQB1HinDjlNs=
  /methods/1.1.2:
    dev: false
    engines:
      node: '>= 0.6'
    resolution:
      integrity: sha1-VSmk1nZUE07cxSZmVoNbD4Ua/O4=
  /micromatch/2.3.11:
    dependencies:
      arr-diff: 2.0.0
      array-unique: 0.2.1
      braces: 1.8.5
      expand-brackets: 0.1.5
      extglob: 0.3.2
      filename-regex: 2.0.1
      is-extglob: 1.0.0
      is-glob: 2.0.1
      kind-of: 3.2.2
      normalize-path: 2.1.1
      object.omit: 2.0.1
      parse-glob: 3.0.4
      regex-cache: 0.4.4
    dev: false
    engines:
      node: '>=0.10.0'
    resolution:
      integrity: sha1-hmd8l9FyCzY0MdBNDRUpO9OMFWU=
  /micromatch/3.1.10:
    dependencies:
      arr-diff: 4.0.0
      array-unique: 0.3.2
      braces: 2.3.2
      define-property: 2.0.2
      extend-shallow: 3.0.2
      extglob: 2.0.4
      fragment-cache: 0.2.1
      kind-of: 6.0.2
      nanomatch: 1.2.9
      object.pick: 1.3.0
      regex-not: 1.0.2
      snapdragon: 0.8.2
      to-regex: 3.0.2
    dev: false
    engines:
      node: '>=0.10.0'
    resolution:
      integrity: sha512-MWikgl9n9M3w+bpsY3He8L+w9eF9338xRl8IAO5viDizwSzziFEyUzo2xrrloB64ADbTf8uA8vRqqttDTOmccg==
  /miller-rabin/4.0.1:
    dependencies:
      bn.js: 4.11.8
      brorand: 1.1.0
    dev: false
    resolution:
      integrity: sha512-115fLhvZVqWwHPbClyntxEVfVDfl9DLLTuJvq3g2O/Oxi8AiNouAHvDSzHS0viUJc+V5vm3eq91Xwqn9dp4jRA==
  /mime-db/1.33.0:
    dev: false
    engines:
      node: '>= 0.6'
    resolution:
      integrity: sha512-BHJ/EKruNIqJf/QahvxwQZXKygOQ256myeN/Ew+THcAa5q+PjyTTMMeNQC4DZw5AwfvelsUrA6B67NKMqXDbzQ==
  /mime-types/2.1.18:
    dependencies:
      mime-db: 1.33.0
    dev: false
    engines:
      node: '>= 0.6'
    resolution:
      integrity: sha512-lc/aahn+t4/SWV/qcmumYjymLsWfN3ELhpmVuUFjgsORruuZPVSwAQryq+HHGvO/SI2KVX26bx+En+zhM8g8hQ==
  /mime/1.3.4:
    dev: false
    resolution:
      integrity: sha1-EV+eO2s9rylZmDyzjxSaLUDrXVM=
  /mime/1.4.1:
    dev: false
    resolution:
      integrity: sha512-KI1+qOZu5DcW6wayYHSzR/tXKCDC5Om4s1z2QJjDULzLcmf3DvzS7oluY4HCTrc+9FiKmWUgeNLg7W3uIQvxtQ==
  /mime/1.6.0:
    dev: false
    engines:
      node: '>=4'
    resolution:
      integrity: sha512-x0Vn8spI+wuJ1O6S7gnbaQg8Pxh4NNHb7KSINmEWKiPE4RKOplvijn+NkmYmmRgP68mc70j2EbeTFRsrswaQeg==
  /mimic-fn/1.2.0:
    dev: false
    engines:
      node: '>=4'
    resolution:
      integrity: sha512-jf84uxzwiuiIVKiOLpfYk7N46TSy8ubTonmneY9vrpHNAnp0QBt2BxWV9dO3/j+BoVAb+a5G6YDPW3M5HOdMWQ==
  /minimalistic-assert/1.0.1:
    dev: false
    resolution:
      integrity: sha512-UtJcAD4yEaGtjPezWuO9wC4nwUnVH/8/Im3yEHQP4b67cXlD/Qr9hdITCU1xDbSEXg2XKNaP8jsReV7vQd00/A==
  /minimalistic-crypto-utils/1.0.1:
    dev: false
    resolution:
      integrity: sha1-9sAMHAsIIkblxNmd+4x8CDsrWCo=
  /minimatch/0.2.14:
    dependencies:
      lru-cache: 2.7.3
      sigmund: 1.0.1
    deprecated: Please update to minimatch 3.0.2 or higher to avoid a RegExp DoS issue
    dev: false
    resolution:
      integrity: sha1-x054BXT2PG+aCQ6Q775u9TpqdWo=
  /minimatch/0.3.0:
    dependencies:
      lru-cache: 2.7.3
      sigmund: 1.0.1
    deprecated: Please update to minimatch 3.0.2 or higher to avoid a RegExp DoS issue
    dev: false
    resolution:
      integrity: sha1-J12O2qxPG7MyZHIInnlJyDlGmd0=
  /minimatch/2.0.10:
    dependencies:
      brace-expansion: 1.1.11
    deprecated: Please update to minimatch 3.0.2 or higher to avoid a RegExp DoS issue
    dev: false
    resolution:
      integrity: sha1-jQh8OcazjAAbl/ynzm0OHoCvusc=
  /minimatch/3.0.4:
    dependencies:
      brace-expansion: 1.1.11
    dev: false
    resolution:
      integrity: sha512-yJHVQEhyqPLUTgt9B83PXu6W3rx4MvvHvSUvToogpwoGDOUQ+yDrR0HRot+yOCdCO7u4hX3pWft6kWBBcqh0UA==
  /minimist/0.0.10:
    dev: false
    resolution:
      integrity: sha1-3j+YVD2/lggr5IrRoMfNqDYwHc8=
  /minimist/0.0.8:
    dev: false
    resolution:
      integrity: sha1-hX/Kv8M5fSYluCKCYuhqp6ARsF0=
  /minimist/0.2.0:
    dev: false
    resolution:
      integrity: sha1-Tf/lJdriuGTGbC4jxicdev3s784=
  /minimist/1.2.0:
    dev: false
    resolution:
      integrity: sha1-o1AIsg9BOD7sH7kU9M1d95omQoQ=
  /minipass/2.3.3:
    dependencies:
      safe-buffer: 5.1.2
      yallist: 3.0.2
    dev: false
    resolution:
      integrity: sha512-/jAn9/tEX4gnpyRATxgHEOV6xbcyxgT7iUnxo9Y3+OB0zX00TgKIv/2FZCf5brBbICcwbLqVv2ImjvWWrQMSYw==
  /minizlib/1.1.0:
    dependencies:
      minipass: 2.3.3
    dev: false
    resolution:
      integrity: sha512-4T6Ur/GctZ27nHfpt9THOdRZNgyJ9FZchYO1ceg5S8Q3DNLCKYy44nCZzgCJgcvx2UM8czmqak5BCxJMrq37lA==
  /mixin-deep/1.3.1:
    dependencies:
      for-in: 1.0.2
      is-extendable: 1.0.1
    dev: false
    engines:
      node: '>=0.10.0'
    resolution:
      integrity: sha512-8ZItLHeEgaqEvd5lYBXfm4EZSFCX29Jb9K+lAHhDKzReKBQKj3R+7NOF6tjqYi9t4oI8VUfaWITJQm86wnXGNQ==
  /mkdirp-promise/5.0.1:
    dependencies:
      mkdirp: 0.5.1
    dev: false
    engines:
      node: '>=4'
    resolution:
      integrity: sha1-6bj2jlUsaKnBcTuEiD96HdA5uKE=
  /mkdirp/0.3.0:
    dev: false
    resolution:
      integrity: sha1-G79asbqCevI1dRQ0kEJkVfSB/h4=
  /mkdirp/0.5.1:
    dependencies:
      minimist: 0.0.8
    dev: false
    resolution:
      integrity: sha1-MAV0OOrGz3+MR2fzhkjWaX11yQM=
  /mocha-clean/0.4.0:
    dev: false
    resolution:
      integrity: sha1-CbaYXDIYFhQDIeED593ktIdgkhw=
  /mocha/2.5.3:
    dependencies:
      commander: 2.3.0
      debug: 2.2.0
      diff: 1.4.0
      escape-string-regexp: 1.0.2
      glob: 3.2.11
      growl: 1.9.2
      jade: 0.26.3
      mkdirp: 0.5.1
      supports-color: 1.2.0
      to-iso-string: 0.0.2
    dev: false
    engines:
      node: '>= 0.8.x'
    resolution:
      integrity: sha1-FhvlvetJZ3HrmzV0UFC2IrWu/Fg=
  /mocha/5.2.0:
    dependencies:
      browser-stdout: 1.3.1
      commander: 2.15.1
      debug: 3.1.0
      diff: 3.5.0
      escape-string-regexp: 1.0.5
      glob: 7.1.2
      growl: 1.10.5
      he: 1.1.1
      minimatch: 3.0.4
      mkdirp: 0.5.1
      supports-color: 5.4.0
    dev: false
    engines:
      node: '>= 4.0.0'
    resolution:
      integrity: sha512-2IUgKDhc3J7Uug+FxMXuqIyYzH7gJjXECKe/w43IGgQHTSj3InJi+yAA7T24L9bQMRKiUEHxEX37G5JpVUGLcQ==
  /ms/0.7.1:
    dev: false
    resolution:
      integrity: sha1-nNE8A62/8ltl7/3nzoZO6VIBcJg=
  /ms/0.7.2:
    dev: false
    resolution:
      integrity: sha1-riXPJRKziFodldfwN4aNhDESR2U=
  /ms/2.0.0:
    dev: false
    resolution:
      integrity: sha1-VgiurfwAvmwpAd9fmGF4jeDVl8g=
  /multipipe/0.1.2:
    dependencies:
      duplexer2: 0.0.2
    dev: false
    resolution:
      integrity: sha1-Ko8t33Du1WTf8tV/HhoTfZ8FB4s=
  /mute-stream/0.0.6:
    dev: false
    resolution:
      integrity: sha1-SJYrGeFp/R38JAs/HnMXYnu8R9s=
  /mute-stream/0.0.7:
    dev: false
    resolution:
      integrity: sha1-MHXOk7whuPq0PhvE2n6BFe0ee6s=
  /mz/2.7.0:
    dependencies:
      any-promise: 1.3.0
      object-assign: 4.1.1
      thenify-all: 1.6.0
    dev: false
    resolution:
      integrity: sha512-z81GNO7nnYMEhrGh9LeymoE4+Yr0Wn5McHIZMK5cfQCl+NDX08sCZgUc9/6MHni9IWuFLm1Z3HTCXu2z9fN62Q==
  /nan/2.10.0:
    dev: false
    resolution:
      integrity: sha512-bAdJv7fBLhWC+/Bls0Oza+mvTaNQtP+1RyhhhvD95pgUJz6XM5IzgmxOkItJ9tkoCiplvAnXI1tNmmUD/eScyA==
  /nanomatch/1.2.9:
    dependencies:
      arr-diff: 4.0.0
      array-unique: 0.3.2
      define-property: 2.0.2
      extend-shallow: 3.0.2
      fragment-cache: 0.2.1
      is-odd: 2.0.0
      is-windows: 1.0.2
      kind-of: 6.0.2
      object.pick: 1.3.0
      regex-not: 1.0.2
      snapdragon: 0.8.2
      to-regex: 3.0.2
    dev: false
    engines:
      node: '>=0.10.0'
    resolution:
      integrity: sha512-n8R9bS8yQ6eSXaV6jHUpKzD8gLsin02w1HSFiegwrs9E098Ylhw5jdyKPaYqvHknHaSCKTPp7C8dGCQ0q9koXA==
  /natives/1.1.4:
    dev: false
    resolution:
      integrity: sha512-Q29yeg9aFKwhLVdkTAejM/HvYG0Y1Am1+HUkFQGn5k2j8GS+v60TVmZh6nujpEAj/qql+wGUrlryO8bF+b1jEg==
  /natural-compare/1.4.0:
    dev: false
    resolution:
      integrity: sha1-Sr6/7tdUHywnrPspvbvRXI1bpPc=
  /ndjson/1.5.0:
    dependencies:
      json-stringify-safe: 5.0.1
      minimist: 1.2.0
      split2: 2.2.0
      through2: 2.0.3
    dev: false
    resolution:
      integrity: sha1-rmA7NrE0vOw0e0UkIrC/mNWDLsg=
  /negotiator/0.6.1:
    dev: false
    engines:
      node: '>= 0.6'
    resolution:
      integrity: sha1-KzJxhOiZIQEXeyhWP7XnECrNDKk=
  /neo-async/2.5.1:
    dev: false
    resolution:
      integrity: sha512-3KL3fvuRkZ7s4IFOMfztb7zJp3QaVWnBeGoJlgB38XnCRPj/0tLzzLG5IB8NYOHbJ8g8UGrgZv44GLDk6CxTxA==
  /next-tick/1.0.0:
    dev: false
    resolution:
      integrity: sha1-yobR/ogoFpsBICCOPchCS524NCw=
  /nice-try/1.0.4:
    dev: false
    resolution:
      integrity: sha512-2NpiFHqC87y/zFke0fC0spBXL3bBsoh/p5H1EFhshxjCR5+0g2d6BiXbUFz9v1sAcxsk2htp2eQnNIci2dIYcA==
  /node-fetch/2.1.2:
    dev: false
    engines:
      node: 4.x || >=6.0.0
    resolution:
      integrity: sha1-q4hOjn5X44qUR1POxwb3iNF2i7U=
  /node-forge/0.7.5:
    dev: false
    resolution:
      integrity: sha512-MmbQJ2MTESTjt3Gi/3yG1wGpIMhUfcIypUCGtTizFR9IiccFwxSpfp0vtIZlkFclEqERemxfnSdZEMR9VqqEFQ==
  /node-gyp/3.7.0:
    dependencies:
      fstream: 1.0.11
      glob: 7.0.6
      graceful-fs: 4.1.11
      mkdirp: 0.5.1
      nopt: 3.0.6
      npmlog: 4.1.2
      osenv: 0.1.5
      request: 2.81.0
      rimraf: 2.5.4
      semver: 5.3.0
      tar: 2.2.1
      which: 1.3.1
    dev: false
    engines:
      node: '>= 0.8.0'
    resolution:
      integrity: sha512-qDQE/Ft9xXP6zphwx4sD0t+VhwV7yFaloMpfbL2QnnDZcyaiakWlLdtFGGQfTAwpFHdpbRhRxVhIHN1OKAjgbg==
  /node-int64/0.4.0:
    dev: false
    resolution:
      integrity: sha1-h6kGXNs1XTGC2PlM4RGIuCXGijs=
  /node-libs-browser/2.1.0:
    dependencies:
      assert: 1.4.1
      browserify-zlib: 0.2.0
      buffer: 4.9.1
      console-browserify: 1.1.0
      constants-browserify: 1.0.0
      crypto-browserify: 3.12.0
      domain-browser: 1.2.0
      events: 1.1.1
      https-browserify: 1.0.0
      os-browserify: 0.3.0
      path-browserify: 0.0.0
      process: 0.11.10
      punycode: 1.4.1
      querystring-es3: 0.2.1
      readable-stream: 2.3.6
      stream-browserify: 2.0.1
      stream-http: 2.8.3
      string_decoder: 1.1.1
      timers-browserify: 2.0.10
      tty-browserify: 0.0.0
      url: 0.11.0
      util: 0.10.4
      vm-browserify: 0.0.4
    dev: false
    resolution:
      integrity: sha512-5AzFzdoIMb89hBGMZglEegffzgRg+ZFoUmisQ8HI4j1KDdpx13J0taNp2y9xPbur6W61gepGDDotGBVQ7mfUCg==
  /node-notifier/5.0.2:
    dependencies:
      growly: 1.3.0
      semver: 5.3.0
      shellwords: 0.1.1
      which: 1.3.1
    dev: false
    resolution:
      integrity: sha1-RDhEn+aeMh+UHO+UOYaweXAycBs=
  /node-notifier/5.2.1:
    dependencies:
      growly: 1.3.0
      semver: 5.5.0
      shellwords: 0.1.1
      which: 1.3.1
    dev: false
    resolution:
      integrity: sha512-MIBs+AAd6dJ2SklbbE8RUDRlIVhU8MaNLh1A9SUZDUHPiZkWLFde6UNwG41yQHZEToHgJMXqyVZ9UcS/ReOVTg==
  /node-sass/4.9.0:
    dependencies:
      async-foreach: 0.1.3
      chalk: 1.1.3
      cross-spawn: 3.0.1
      gaze: 1.1.3
      get-stdin: 4.0.1
      glob: 7.0.6
      in-publish: 2.0.0
      lodash.assign: 4.2.0
      lodash.clonedeep: 4.5.0
      lodash.mergewith: 4.6.1
      meow: 3.7.0
      mkdirp: 0.5.1
      nan: 2.10.0
      node-gyp: 3.7.0
      npmlog: 4.1.2
      request: 2.79.0
      sass-graph: 2.2.4
      stdout-stream: 1.4.0
      true-case-path: 1.0.2
    dev: false
    engines:
      node: '>=0.10.0'
    requiresBuild: true
    resolution:
      integrity: sha512-QFHfrZl6lqRU3csypwviz2XLgGNOoWQbo2GOvtsfQqOfL4cy1BtWnhx/XUeAO9LT3ahBzSRXcEO6DdvAH9DzSg==
  /node.extend/1.1.6:
    dependencies:
      is: 3.2.1
    dev: false
    engines:
      node: '>=0.4.0'
    resolution:
      integrity: sha1-p7iCyC1sk6SGOlUEvV3o7IYli5Y=
  /nopt/3.0.6:
    dependencies:
      abbrev: 1.1.1
    dev: false
    resolution:
      integrity: sha1-xkZdvwirzU2zWTF/eaxopkayj/k=
  /normalize-package-data/2.4.0:
    dependencies:
      hosted-git-info: 2.6.0
      is-builtin-module: 1.0.0
      semver: 5.3.0
      validate-npm-package-license: 3.0.3
    dev: false
    resolution:
      integrity: sha512-9jjUFbTPfEy3R/ad/2oNbKtW9Hgovl5O1FvFWKkKblNXoN/Oou6+9+KKohPK13Yc3/TyunyWhJp6gvRNR/PPAw==
  /normalize-path/2.1.1:
    dependencies:
      remove-trailing-separator: 1.1.0
    dev: false
    engines:
      node: '>=0.10.0'
    resolution:
      integrity: sha1-GrKLVW4Zg2Oowab35vogE3/mrtk=
  /normalize-path/3.0.0:
    dev: false
    engines:
      node: '>=0.10.0'
    resolution:
      integrity: sha512-6eZs5Ls3WtCisHWp9S2GUy8dqkpGi4BVSz3GaqiE6ezub0512ESztXUwUB6C6IKbQkY2Pnb/mD4WYojCRwcwLA==
  /normalize-range/0.1.2:
    dev: false
    engines:
      node: '>=0.10.0'
    resolution:
      integrity: sha1-LRDAa9/TEuqXd2laTShDlFa3WUI=
  /npm-package-arg/5.1.2:
    dependencies:
      hosted-git-info: 2.6.0
      osenv: 0.1.5
      semver: 5.3.0
      validate-npm-package-name: 3.0.0
    dev: false
    resolution:
      integrity: sha512-wJBsrf0qpypPT7A0LART18hCdyhpCMxeTtcb0X4IZO2jsP6Om7EHN1d9KSKiqD+KVH030RVNpWS9thk+pb7wzA==
  /npm-run-path/2.0.2:
    dependencies:
      path-key: 2.0.1
    dev: false
    engines:
      node: '>=4'
    resolution:
      integrity: sha1-NakjLfo11wZ7TLLd8jV7GHFTbF8=
  /npmlog/4.1.2:
    dependencies:
      are-we-there-yet: 1.1.5
      console-control-strings: 1.1.0
      gauge: 2.7.4
      set-blocking: 2.0.0
    dev: false
    resolution:
      integrity: sha512-2uUqazuKlTaSI/dC8AzicUck7+IrEaOnN/e0jd3Xtt1KcGpwx30v50mL7oPyr/h9bL3E4aZccVwpwP+5W9Vjkg==
  /num2fraction/1.2.2:
    dev: false
    resolution:
      integrity: sha1-b2gragJ6Tp3fpFZM0lidHU5mnt4=
  /number-is-nan/1.0.1:
    dev: false
    engines:
      node: '>=0.10.0'
    resolution:
      integrity: sha1-CXtgK1NCKlIsGvuHkDGDNpQaAR0=
  /nwsapi/2.0.3:
    dev: false
    resolution:
      integrity: sha512-zFJF9lOpg2+uicP0BQKOAfIOqeTp/p8PC669mewxgRkR1hGjne8BMUHk4wpRS9o5Z0icA5Nv04HmGkW31KfMKw==
  /oauth-sign/0.8.2:
    dev: false
    resolution:
      integrity: sha1-Rqarfwrq2N6unsBWV4C31O/rnUM=
  /object-assign/3.0.0:
    dev: false
    engines:
      node: '>=0.10.0'
    resolution:
      integrity: sha1-m+3VygiXlJvKR+f/QIBi1Un1h/I=
  /object-assign/4.1.0:
    dev: false
    engines:
      node: '>=0.10.0'
    resolution:
      integrity: sha1-ejs9DpgGPUP0wD8uiubNUahog6A=
  /object-assign/4.1.1:
    dev: false
    engines:
      node: '>=0.10.0'
    resolution:
      integrity: sha1-IQmtx5ZYh8/AXLvUQsrIv7s2CGM=
  /object-component/0.0.3:
    dev: false
    resolution:
      integrity: sha1-8MaapQ78lbhmwYb0AKM3acsvEpE=
  /object-copy/0.1.0:
    dependencies:
      copy-descriptor: 0.1.1
      define-property: 0.2.5
      kind-of: 3.2.2
    dev: false
    engines:
      node: '>=0.10.0'
    resolution:
      integrity: sha1-fn2Fi3gb18mRpBupde04EnVOmYw=
  /object-keys/0.4.0:
    dev: false
    resolution:
      integrity: sha1-KKaq50KN0sOpLz2V8hM13SBOAzY=
  /object-keys/1.0.11:
    dev: false
    engines:
      node: '>= 0.4'
    resolution:
      integrity: sha1-xUYBd4rVYPEULODgG8yotW0TQm0=
  /object-visit/1.0.1:
    dependencies:
      isobject: 3.0.1
    dev: false
    engines:
      node: '>=0.10.0'
    resolution:
      integrity: sha1-95xEk68MU3e1n+OdOV5BBC3QRbs=
  /object.defaults/1.1.0:
    dependencies:
      array-each: 1.0.1
      array-slice: 1.1.0
      for-own: 1.0.0
      isobject: 3.0.1
    dev: false
    engines:
      node: '>=0.10.0'
    resolution:
      integrity: sha1-On+GgzS0B96gbaFtiNXNKeQ1/s8=
  /object.getownpropertydescriptors/2.0.3:
    dependencies:
      define-properties: 1.1.2
      es-abstract: 1.12.0
    dev: false
    engines:
      node: '>= 0.8'
    resolution:
      integrity: sha1-h1jIRvW0B62rDyNuCYbxSwUcqhY=
  /object.map/1.0.1:
    dependencies:
      for-own: 1.0.0
      make-iterator: 1.0.1
    dev: false
    engines:
      node: '>=0.10.0'
    resolution:
      integrity: sha1-z4Plncj8wK1fQlDh94s7gb2AHTc=
  /object.omit/2.0.1:
    dependencies:
      for-own: 0.1.5
      is-extendable: 0.1.1
    dev: false
    engines:
      node: '>=0.10.0'
    resolution:
      integrity: sha1-Gpx0SCnznbuFjHbKNXmuKlTr0fo=
  /object.pick/1.3.0:
    dependencies:
      isobject: 3.0.1
    dev: false
    engines:
      node: '>=0.10.0'
    resolution:
      integrity: sha1-h6EKxMFpS9Lhy/U1kaZhQftd10c=
  /on-finished/2.3.0:
    dependencies:
      ee-first: 1.1.1
    dev: false
    engines:
      node: '>= 0.8'
    resolution:
      integrity: sha1-IPEzZIGwg811M3mSoWlxqi2QaUc=
  /once/1.3.3:
    dependencies:
      wrappy: 1.0.2
    dev: false
    resolution:
      integrity: sha1-suJhVXzkwxTsgwTz+oJmPkKXyiA=
  /once/1.4.0:
    dependencies:
      wrappy: 1.0.2
    dev: false
    resolution:
      integrity: sha1-WDsap3WWHUsROsF9nFC6753Xa9E=
  /onetime/1.1.0:
    dev: false
    engines:
      node: '>=0.10.0'
    resolution:
      integrity: sha1-ofeDj4MUxRbwXs78vEzP4EtO14k=
      tarball: 'http://registry.npmjs.org/onetime/-/onetime-1.1.0.tgz'
  /open/0.0.5:
    dev: false
    engines:
      node: '>= 0.6.0'
    resolution:
      integrity: sha1-QsPhjslUZra/DcQvOilFw/DK2Pw=
  /optimist/0.6.1:
    dependencies:
      minimist: 0.0.10
      wordwrap: 0.0.3
    dev: false
    resolution:
      integrity: sha1-2j6nRob6IaGaERwybpDrFaAZZoY=
  /optionator/0.5.0:
    dependencies:
      deep-is: 0.1.3
      fast-levenshtein: 1.0.7
      levn: 0.2.5
      prelude-ls: 1.1.2
      type-check: 0.3.2
      wordwrap: 0.0.3
    dev: false
    engines:
      node: '>= 0.8.0'
    resolution:
      integrity: sha1-t1qJlaLUF98ltuTjhi9QqohlE2g=
  /optionator/0.8.2:
    dependencies:
      deep-is: 0.1.3
      fast-levenshtein: 2.0.6
      levn: 0.3.0
      prelude-ls: 1.1.2
      type-check: 0.3.2
      wordwrap: 1.0.0
    dev: false
    engines:
      node: '>= 0.8.0'
    resolution:
      integrity: sha1-NkxeQJ0/TWMB1sC0wFu6UBgK62Q=
  /options/0.0.6:
    dev: false
    engines:
      node: '>=0.4.0'
    resolution:
      integrity: sha1-7CLTEoBrtT5zF3Pnza788cZDEo8=
  /orchestrator/0.3.8:
    dependencies:
      end-of-stream: 0.1.5
      sequencify: 0.0.7
      stream-consume: 0.1.1
    dev: false
    resolution:
      integrity: sha1-FOfp4nZPcxX7rBhOUGx6pt+UrX4=
  /ordered-read-streams/0.1.0:
    dev: false
    resolution:
      integrity: sha1-/VZamvjrRHO6abbtijQ1LLVS8SY=
  /ordered-read-streams/0.3.0:
    dependencies:
      is-stream: 1.1.0
      readable-stream: 2.3.6
    dev: false
    resolution:
      integrity: sha1-cTfmmzKYuzQiR6G77jiByA4v14s=
  /os-browserify/0.3.0:
    dev: false
    resolution:
      integrity: sha1-hUNzx/XCMVkU/Jv8a9gjj92h7Cc=
  /os-homedir/1.0.2:
    dev: false
    engines:
      node: '>=0.10.0'
    resolution:
      integrity: sha1-/7xJiDNuDoM94MFox+8VISGqf7M=
  /os-locale/1.4.0:
    dependencies:
      lcid: 1.0.0
    dev: false
    engines:
      node: '>=0.10.0'
    resolution:
      integrity: sha1-IPnxeuKe00XoveWDsT0gCYA8FNk=
  /os-locale/2.1.0:
    dependencies:
      execa: 0.7.0
      lcid: 1.0.0
      mem: 1.1.0
    dev: false
    engines:
      node: '>=4'
    resolution:
      integrity: sha512-3sslG3zJbEYcaC4YVAvDorjGxc7tv6KVATnLPZONiljsUncvihe9BQoVCEs0RZ1kmf4Hk9OBqlZfJZWI4GanKA==
  /os-shim/0.1.3:
    dev: false
    engines:
      node: '>= 0.4.0'
    resolution:
      integrity: sha1-a2LDeRz3kJ6jXtRuF2WLtBfLORc=
  /os-tmpdir/1.0.2:
    dev: false
    engines:
      node: '>=0.10.0'
    resolution:
      integrity: sha1-u+Z0BseaqFxc/sdm/lc0VV36EnQ=
  /osenv/0.1.5:
    dependencies:
      os-homedir: 1.0.2
      os-tmpdir: 1.0.2
    dev: false
    resolution:
      integrity: sha512-0CWcCECdMVc2Rw3U5w9ZjqX6ga6ubk1xDVKxtBQPK7wis/0F2r9T6k4ydGYhecl7YUBxBVxhL5oisPsNxAPe2g==
  /p-filter/1.0.0:
    dependencies:
      p-map: 1.2.0
    dev: false
    engines:
      node: '>=4'
    resolution:
      integrity: sha1-Yp0xcVAgnI/VCLoTdxPvS7kg6ds=
  /p-finally/1.0.0:
    dev: false
    engines:
      node: '>=4'
    resolution:
      integrity: sha1-P7z7FbiZpEEjs0ttzBi3JDNqLK4=
  /p-limit/1.3.0:
    dependencies:
      p-try: 1.0.0
    dev: false
    engines:
      node: '>=4'
    resolution:
      integrity: sha512-vvcXsLAJ9Dr5rQOPk7toZQZJApBl2K4J6dANSsEuh6QI41JYcsS/qhTGa9ErIUUgK3WNQoJYvylxvjqmiqEA9Q==
  /p-locate/2.0.0:
    dependencies:
      p-limit: 1.3.0
    dev: false
    engines:
      node: '>=4'
    resolution:
      integrity: sha1-IKAQOyIqcMj9OcwuWAaA893l7EM=
  /p-map/1.2.0:
    dev: false
    engines:
      node: '>=4'
    resolution:
      integrity: sha512-r6zKACMNhjPJMTl8KcFH4li//gkrXWfbD6feV8l6doRHlzljFWGJ2AP6iKaCJXyZmAUMOPtvbW7EXkbWO/pLEA==
  /p-try/1.0.0:
    dev: false
    engines:
      node: '>=4'
    resolution:
      integrity: sha1-y8ec26+P1CKOE/Yh8rGiN8GyB7M=
  /pako/1.0.6:
    dev: false
    resolution:
      integrity: sha512-lQe48YPsMJAig+yngZ87Lus+NF+3mtu7DVOBu6b/gHO1YpKwIj5AWjZ/TOS7i46HD/UixzWb1zeWDZfGZ3iYcg==
  /parse-asn1/5.1.1:
    dependencies:
      asn1.js: 4.10.1
      browserify-aes: 1.2.0
      create-hash: 1.2.0
      evp_bytestokey: 1.0.3
      pbkdf2: 3.0.16
    dev: false
    resolution:
      integrity: sha512-KPx7flKXg775zZpnp9SxJlz00gTd4BmJ2yJufSc44gMCRrRQ7NSzAcSJQfifuOLgW6bEi+ftrALtsgALeB2Adw==
  /parse-filepath/1.0.2:
    dependencies:
      is-absolute: 1.0.0
      map-cache: 0.2.2
      path-root: 0.1.1
    dev: false
    engines:
      node: '>=0.8'
    resolution:
      integrity: sha1-pjISf1Oq89FYdvWHLz/6x2PWyJE=
  /parse-glob/3.0.4:
    dependencies:
      glob-base: 0.3.0
      is-dotfile: 1.0.3
      is-extglob: 1.0.0
      is-glob: 2.0.1
    dev: false
    engines:
      node: '>=0.10.0'
    resolution:
      integrity: sha1-ssN2z7EfNVE7rdFz7wu246OIORw=
  /parse-json/2.2.0:
    dependencies:
      error-ex: 1.3.1
    dev: false
    engines:
      node: '>=0.10.0'
    resolution:
      integrity: sha1-9ID0BDTvgHQfhGkJn43qGPVaTck=
  /parse-passwd/1.0.0:
    dev: false
    engines:
      node: '>=0.10.0'
    resolution:
      integrity: sha1-bVuTSkVpk7I9N/QKOC1vFmao5cY=
  /parse5/4.0.0:
    dev: false
    resolution:
      integrity: sha512-VrZ7eOd3T1Fk4XWNXMgiGBK/z0MG48BWG2uQNU4I72fkQuKUTZpl+u9k+CxEG0twMVzSmXEEz12z5Fnw1jIQFA==
  /parsejson/0.0.3:
    dependencies:
      better-assert: 1.0.2
    dev: false
    resolution:
      integrity: sha1-q343WfIJ7OmUN5c/fQ8fZK4OZKs=
  /parseqs/0.0.5:
    dependencies:
      better-assert: 1.0.2
    dev: false
    resolution:
      integrity: sha1-1SCKNzjkZ2bikbouoXNoSSGouJ0=
  /parseuri/0.0.5:
    dependencies:
      better-assert: 1.0.2
    dev: false
    resolution:
      integrity: sha1-gCBKUNTbt3m/3G6+J3jZDkvOMgo=
  /parseurl/1.3.2:
    dev: false
    engines:
      node: '>= 0.8'
    resolution:
      integrity: sha1-/CidTtiZMRlGDBViUyYs3I3mW/M=
  /pascalcase/0.1.1:
    dev: false
    engines:
      node: '>=0.10.0'
    resolution:
      integrity: sha1-s2PlXoAGym/iF4TS2yK9FdeRfxQ=
  /path-browserify/0.0.0:
    dev: false
    resolution:
      integrity: sha1-oLhwcpquIUAFt9UDLsLLuw+0RRo=
  /path-dirname/1.0.2:
    dev: false
    resolution:
      integrity: sha1-zDPSTVJeCZpTiMAzbG4yuRYGCeA=
  /path-exists/2.1.0:
    dependencies:
      pinkie-promise: 2.0.1
    dev: false
    engines:
      node: '>=0.10.0'
    resolution:
      integrity: sha1-D+tsZPD8UY2adU3V77YscCJ2H0s=
  /path-exists/3.0.0:
    dev: false
    engines:
      node: '>=4'
    resolution:
      integrity: sha1-zg6+ql94yxiSXqfYENe1mwEP1RU=
  /path-is-absolute/1.0.1:
    dev: false
    engines:
      node: '>=0.10.0'
    resolution:
      integrity: sha1-F0uSaHNVNP+8es5r9TpanhtcX18=
  /path-is-inside/1.0.2:
    dev: false
    resolution:
      integrity: sha1-NlQX3t5EQw0cEa9hAn+s8HS9/FM=
  /path-key/2.0.1:
    dev: false
    engines:
      node: '>=4'
    resolution:
      integrity: sha1-QRyttXTFoUDTpLGRDUDYDMn0C0A=
  /path-parse/1.0.5:
    dev: false
    resolution:
      integrity: sha1-PBrfhx6pzWyUMbbqK9dKD/BVxME=
  /path-root-regex/0.1.2:
    dev: false
    engines:
      node: '>=0.10.0'
    resolution:
      integrity: sha1-v8zcjfWxLcUsi0PsONGNcsBLqW0=
  /path-root/0.1.1:
    dependencies:
      path-root-regex: 0.1.2
    dev: false
    engines:
      node: '>=0.10.0'
    resolution:
      integrity: sha1-mkpoFMrBwM1zNgqV8yCDyOpHRbc=
  /path-to-regexp/0.1.7:
    dev: false
    resolution:
      integrity: sha1-32BBeABfUi8V60SQ5yR6G/qmf4w=
  /path-type/1.1.0:
    dependencies:
      graceful-fs: 4.1.11
      pify: 2.3.0
      pinkie-promise: 2.0.1
    dev: false
    engines:
      node: '>=0.10.0'
    resolution:
      integrity: sha1-WcRPfuSR2nBNpBXaWkBwuk+P5EE=
  /path-type/2.0.0:
    dependencies:
      pify: 2.3.0
    dev: false
    engines:
      node: '>=4'
    resolution:
      integrity: sha1-8BLMuEFbcJb8LaoQVMPXI4lZTHM=
  /pause-stream/0.0.11:
    dependencies:
      through: 2.3.8
    dev: false
    resolution:
      integrity: sha1-/lo0sMvOErWqaitAPuLnO2AvFEU=
  /pbkdf2/3.0.16:
    dependencies:
      create-hash: 1.2.0
      create-hmac: 1.1.7
      ripemd160: 2.0.2
      safe-buffer: 5.1.2
      sha.js: 2.4.11
    dev: false
    engines:
      node: '>=0.12'
    resolution:
      integrity: sha512-y4CXP3thSxqf7c0qmOF+9UeOTrifiVTIM+u7NWlq+PRsHbr7r7dpCmvzrZxa96JJUNi0Y5w9VqG5ZNeCVMoDcA==
  /pend/1.2.0:
    dev: false
    resolution:
      integrity: sha1-elfrVQpng/kRUzH89GY9XI4AelA=
  /performance-now/0.2.0:
    dev: false
    resolution:
      integrity: sha1-M+8wxcd9TqIcWlOGnZG1bY8lVeU=
  /performance-now/2.1.0:
    dev: false
    resolution:
      integrity: sha1-Ywn04OX6kT7BxpMHrjZLSzd8nns=
  /phantomjs-polyfill/0.0.2:
    dev: false
    resolution:
      integrity: sha1-jGpxY+m8j9n/2+fWBctTUvn7iR4=
  /phantomjs-prebuilt/2.1.16:
    dependencies:
      es6-promise: 4.2.4
      extract-zip: 1.6.7
      fs-extra: 1.0.0
      hasha: 2.2.0
      kew: 0.7.0
      progress: 1.1.8
      request: 2.87.0
      request-progress: 2.0.1
      which: 1.3.1
    dev: false
    requiresBuild: true
    resolution:
      integrity: sha1-79ISpKOWbTZHaE6ouniFSb4q7+8=
  /pidof/1.0.2:
    dev: false
    resolution:
      integrity: sha1-+6Dq4cgzWhHrgJn10PPvvEXLTpA=
  /pify/2.3.0:
    dev: false
    engines:
      node: '>=0.10.0'
    resolution:
      integrity: sha1-7RQaasBDqEnqWISY59yosVMw6Qw=
  /pinkie-promise/2.0.1:
    dependencies:
      pinkie: 2.0.4
    dev: false
    engines:
      node: '>=0.10.0'
    resolution:
      integrity: sha1-ITXW36ejWMBprJsXh3YogihFD/o=
  /pinkie/2.0.4:
    dev: false
    engines:
      node: '>=0.10.0'
    resolution:
      integrity: sha1-clVrgM+g1IqXToDnckjoDtT3+HA=
  /pkg-conf/1.1.3:
    dependencies:
      find-up: 1.1.2
      load-json-file: 1.1.0
      object-assign: 4.1.1
      symbol: 0.2.3
    dev: false
    engines:
      node: '>=0.10.0'
    resolution:
      integrity: sha1-N45W1v0T6Iv7b0ol33qD+qvduls=
  /pkg-dir/2.0.0:
    dependencies:
      find-up: 2.1.0
    dev: false
    engines:
      node: '>=4'
    resolution:
      integrity: sha1-9tXREJ4Z1j7fQo4L1X4Sd3YVM0s=
  /plugin-error/1.0.1:
    dependencies:
      ansi-colors: 1.1.0
      arr-diff: 4.0.0
      arr-union: 3.1.0
      extend-shallow: 3.0.2
    dev: false
    engines:
      node: '>= 0.10'
    resolution:
      integrity: sha512-L1zP0dk7vGweZME2i+EeakvUNqSrdiI3F91TwEoYiGrAfUXmVv6fJIq4g82PAXxNsWOp0J7ZqQy/3Szz0ajTxA==
  /plur/2.1.2:
    dependencies:
      irregular-plurals: 1.4.0
    dev: false
    engines:
      node: '>=0.10.0'
    resolution:
      integrity: sha1-dIJFLBoPUI4+NE6uwxLJHCncZVo=
  /pn/1.1.0:
    dev: false
    resolution:
      integrity: sha512-2qHaIQr2VLRFoxe2nASzsV6ef4yOOH+Fi9FBOVH6cqeSgUnoyySPZkxzLuzd+RYOQTRpROA0ztTMqxROKSb/nA==
  /posix-character-classes/0.1.1:
    dev: false
    engines:
      node: '>=0.10.0'
    resolution:
      integrity: sha1-AerA/jta9xoqbAL+q7jB/vfgDqs=
  /postcss-load-config/1.2.0:
    dependencies:
      cosmiconfig: 2.2.2
      object-assign: 4.1.1
      postcss-load-options: 1.2.0
      postcss-load-plugins: 2.3.0
    dev: false
    engines:
      node: '>=0.12'
    resolution:
      integrity: sha1-U56a/J3chiASHr+djDZz4M5Q0oo=
  /postcss-load-options/1.2.0:
    dependencies:
      cosmiconfig: 2.2.2
      object-assign: 4.1.1
    dev: false
    engines:
      node: '>=0.12'
    resolution:
      integrity: sha1-sJixVZ3awt8EvAuzdfmaXP4rbYw=
  /postcss-load-plugins/2.3.0:
    dependencies:
      cosmiconfig: 2.2.2
      object-assign: 4.1.1
    dev: false
    engines:
      node: '>=0.12'
    resolution:
      integrity: sha1-dFdoEWWZrKLwCfrUJrABdQSdjZI=
  /postcss-modules-extract-imports/1.1.0:
    dependencies:
      postcss: 6.0.22
    dev: false
    resolution:
      integrity: sha1-thTJcgvmgW6u41+zpfqh26agXds=
  /postcss-modules-local-by-default/1.2.0:
    dependencies:
      css-selector-tokenizer: 0.7.0
      postcss: 6.0.22
    dev: false
    resolution:
      integrity: sha1-99gMOYxaOT+nlkRmvRlQCn1hwGk=
  /postcss-modules-scope/1.1.0:
    dependencies:
      css-selector-tokenizer: 0.7.0
      postcss: 6.0.22
    dev: false
    resolution:
      integrity: sha1-1upkmUx5+XtipytCb75gVqGUu5A=
  /postcss-modules-values/1.3.0:
    dependencies:
      icss-replace-symbols: 1.1.0
      postcss: 6.0.22
    dev: false
    resolution:
      integrity: sha1-7P+p1+GSUYOJ9CrQ6D9yrsRW6iA=
  /postcss-modules/0.6.4:
    dependencies:
      css-modules-loader-core: 1.1.0
      generic-names: 1.0.3
      postcss: 5.2.18
      string-hash: 1.1.3
    dev: false
    resolution:
      integrity: sha1-d6WLt3uhtDkrJwwLWYUv116JqLQ=
  /postcss-value-parser/3.3.0:
    dev: false
    resolution:
      integrity: sha1-h/OPnxj3dKSrTIojL1xc6IcqnRU=
  /postcss/5.2.18:
    dependencies:
      chalk: 1.1.3
      js-base64: 2.4.5
      source-map: 0.5.7
      supports-color: 3.2.3
    dev: false
    engines:
      node: '>=0.12'
    resolution:
      integrity: sha512-zrUjRRe1bpXKsX1qAJNJjqZViErVuyEkMTRrwu4ud4sbTtIBRmtaYDrHmcGgmrbsW3MHfmtIf+vJumgQn+PrXg==
  /postcss/6.0.1:
    dependencies:
      chalk: 1.1.3
      source-map: 0.5.7
      supports-color: 3.2.3
    dev: false
    engines:
      node: '>=4.0.0'
    resolution:
      integrity: sha1-AA29H47vIXqjaLmiEsX8QLKo8/I=
  /postcss/6.0.22:
    dependencies:
      chalk: 2.4.1
      source-map: 0.6.1
      supports-color: 5.4.0
    dev: false
    engines:
      node: '>=4.0.0'
    resolution:
      integrity: sha512-Toc9lLoUASwGqxBSJGTVcOQiDqjK+Z2XlWBg+IgYwQMY9vA2f7iMpXVc1GpPcfTSyM5lkxNo0oDwDRO+wm7XHA==
  /prelude-ls/1.1.2:
    dev: false
    engines:
      node: '>= 0.8.0'
    resolution:
      integrity: sha1-IZMqVJ9eUv/ZqCf1cOBL5iqX2lQ=
  /preserve/0.2.0:
    dev: false
    engines:
      node: '>=0.10.0'
    resolution:
      integrity: sha1-gV7R9uvGWSb4ZbMQwHE7yzMVzks=
  /pretty-format/22.4.3:
    dependencies:
      ansi-regex: 3.0.0
      ansi-styles: 3.2.1
    dev: false
    resolution:
      integrity: sha512-S4oT9/sT6MN7/3COoOy+ZJeA92VmOnveLHgrwBE3Z1W5N9S2A1QGNYiE1z75DAENbJrXXUb+OWXhpJcg05QKQQ==
  /pretty-hrtime/1.0.3:
    dev: false
    engines:
      node: '>= 0.8'
    resolution:
      integrity: sha1-t+PqQkNaTJsnWdmeDyAesZWALuE=
  /private/0.1.8:
    dev: false
    engines:
      node: '>= 0.6'
    resolution:
      integrity: sha512-VvivMrbvd2nKkiG38qjULzlc+4Vx4wm/whI9pQD35YrARNnhxeiRktSOhSukRLFNlzg6Br/cJPet5J/u19r/mg==
  /process-nextick-args/2.0.0:
    dev: false
    resolution:
      integrity: sha512-MtEC1TqN0EU5nephaJ4rAtThHtC86dNN9qCuEhtshvpVBkAW5ZO7BASN9REnF9eoXGcRub+pFuKEpOHE+HbEMw==
  /process/0.11.10:
    dev: false
    engines:
      node: '>= 0.6.0'
    resolution:
      integrity: sha1-czIwDoQBYb2j5podHZGn1LwW8YI=
  /progress/1.1.8:
    dev: false
    engines:
      node: '>=0.4.0'
    resolution:
      integrity: sha1-4mDHj2Fhzdmw5WzD4Khd4Xx6V74=
  /proxy-addr/2.0.3:
    dependencies:
      forwarded: 0.1.2
      ipaddr.js: 1.6.0
    dev: false
    engines:
      node: '>= 0.10'
    resolution:
      integrity: sha512-jQTChiCJteusULxjBp8+jftSQE5Obdl3k4cnmLA6WXtK6XFuWRnvVL7aCiBqaLPM8c4ph0S4tKna8XvmIwEnXQ==
  /prr/1.0.1:
    dev: false
    resolution:
      integrity: sha1-0/wRS6BplaRexok/SEzrHXj19HY=
  /pseudomap/1.0.2:
    dev: false
    resolution:
      integrity: sha1-8FKijacOYYkX7wqKw0wa5aaChrM=
  /psl/1.1.28:
    dev: false
    resolution:
      integrity: sha512-+AqO1Ae+N/4r7Rvchrdm432afjT9hqJRyBN3DQv9At0tPz4hIFSGKbq64fN9dVoCow4oggIIax5/iONx0r9hZw==
  /public-encrypt/4.0.2:
    dependencies:
      bn.js: 4.11.8
      browserify-rsa: 4.0.1
      create-hash: 1.2.0
      parse-asn1: 5.1.1
      randombytes: 2.0.6
    dev: false
    resolution:
      integrity: sha512-4kJ5Esocg8X3h8YgJsKAuoesBgB7mqH3eowiDzMUPKiRDDE7E/BqqZD1hnTByIaAFiwAw246YEltSq7tdrOH0Q==
  /punycode/1.3.2:
    dev: false
    resolution:
      integrity: sha1-llOgNvt8HuQjQvIyXM7v6jkmxI0=
  /punycode/1.4.1:
    dev: false
    resolution:
      integrity: sha1-wNWmOycYgArY4esPpSachN1BhF4=
  /punycode/2.1.1:
    dev: false
    engines:
      node: '>=6'
    resolution:
      integrity: sha512-XRsRjdf+j5ml+y/6GKHPZbrF/8p2Yga0JPtdqTIY2Xe5ohJPD9saDJJLPvp9+NSBprVvevdXZybnj2cv8OEd0A==
  /qs/5.1.0:
    dev: false
    resolution:
      integrity: sha1-TZMuXH6kEcynajEtOaYGIA/VDNk=
  /qs/5.2.0:
    dev: false
    resolution:
      integrity: sha1-qfMRQq9GjLcrJbMBNrokVoNJFr4=
  /qs/6.3.2:
    dev: false
    engines:
      node: '>=0.6'
    resolution:
      integrity: sha1-51vV9uJoEioqDgvaYwslUMFmUCw=
  /qs/6.4.0:
    dev: false
    engines:
      node: '>=0.6'
    resolution:
      integrity: sha1-E+JtKK1rD/qpExLNO/cI7TUecjM=
  /qs/6.5.1:
    dev: false
    engines:
      node: '>=0.6'
    resolution:
      integrity: sha512-eRzhrN1WSINYCDCbrz796z37LOe3m5tmW7RQf6oBntukAG1nmovJvhnwHHRMAfeoItc1m2Hk02WER2aQ/iqs+A==
  /qs/6.5.2:
    dev: false
    engines:
      node: '>=0.6'
    resolution:
      integrity: sha512-N5ZAX4/LxJmF+7wN74pUD6qAh9/wnvdQcjq9TZjevvXzSUo7bfmw91saqMjzGS2xq91/odN2dW/WOl7qQHNDGA==
  /querystring-es3/0.2.1:
    dev: false
    engines:
      node: '>=0.4.x'
    resolution:
      integrity: sha1-nsYfeQSYdXB9aUFFlv2Qek1xHnM=
  /querystring/0.2.0:
    dev: false
    engines:
      node: '>=0.4.x'
    resolution:
      integrity: sha1-sgmEkgO7Jd+CDadW50cAWHhSFiA=
  /ramda/0.25.0:
    dev: false
    resolution:
      integrity: sha512-GXpfrYVPwx3K7RQ6aYT8KPS8XViSXUVJT1ONhoKPE9VAleW42YE+U+8VEyGWt41EnEQW7gwecYJriTI0pKoecQ==
  /randomatic/3.0.0:
    dependencies:
      is-number: 4.0.0
      kind-of: 6.0.2
      math-random: 1.0.1
    dev: false
    engines:
      node: '>= 0.10.0'
    resolution:
      integrity: sha512-VdxFOIEY3mNO5PtSRkkle/hPJDHvQhK21oa73K4yAc9qmp6N429gAyF1gZMOTMeS0/AYzaV/2Trcef+NaIonSA==
  /randombytes/2.0.6:
    dependencies:
      safe-buffer: 5.1.2
    dev: false
    resolution:
      integrity: sha512-CIQ5OFxf4Jou6uOKe9t1AOgqpeU5fd70A8NPdHSGeYXqXsPe6peOwI0cUl88RWZ6sP1vPMV3avd/R6cZ5/sP1A==
  /randomfill/1.0.4:
    dependencies:
      randombytes: 2.0.6
      safe-buffer: 5.1.2
    dev: false
    resolution:
      integrity: sha512-87lcbR8+MhcWcUiQ+9e+Rwx8MyR2P7qnt15ynUlbm3TU/fjbgz4GsvfSUDTemtCCtVCqb4ZcEFlyPNTh9bBTLw==
  /range-parser/1.0.3:
    dev: false
    engines:
      node: '>= 0.6'
    resolution:
      integrity: sha1-aHKCNTXGkuLCoBA4Jq/YLC4P8XU=
  /range-parser/1.2.0:
    dev: false
    engines:
      node: '>= 0.6'
    resolution:
      integrity: sha1-9JvmtIeJTdxA3MlKMi9hEJLgDV4=
  /raw-body/2.1.7:
    dependencies:
      bytes: 2.4.0
      iconv-lite: 0.4.13
      unpipe: 1.0.0
    dev: false
    engines:
      node: '>= 0.8'
    resolution:
      integrity: sha1-rf6s4uT7MJgFgBTQjActzFl1h3Q=
  /raw-body/2.3.2:
    dependencies:
      bytes: 3.0.0
      http-errors: 1.6.2
      iconv-lite: 0.4.19
      unpipe: 1.0.0
    dev: false
    engines:
      node: '>= 0.8'
    resolution:
      integrity: sha1-vNYMd9Prk83gBQKVw/N5OJvIj4k=
  /raw-body/2.3.3:
    dependencies:
      bytes: 3.0.0
      http-errors: 1.6.3
      iconv-lite: 0.4.23
      unpipe: 1.0.0
    dev: false
    engines:
      node: '>= 0.8'
    resolution:
      integrity: sha512-9esiElv1BrZoI3rCDuOuKCBRbuApGGaDPQfjSflGxdy4oyzqghxu6klEkkVIvBje+FF0BX9coEv8KqW6X/7njw==
  /read-package-json/2.0.13:
    dependencies:
      glob: 7.1.2
      json-parse-better-errors: 1.0.2
      normalize-package-data: 2.4.0
      slash: 1.0.0
    dev: false
    optionalDependencies:
      graceful-fs: 4.1.11
    resolution:
      integrity: sha512-/1dZ7TRZvGrYqE0UAfN6qQb5GYBsNcqS1C0tNK601CFOJmtHI7NIGXwetEPU/OtoFHZL3hDxm4rolFFVE9Bnmg==
  /read-package-tree/5.1.6:
    dependencies:
      debuglog: 1.0.1
      dezalgo: 1.0.3
      once: 1.4.0
      read-package-json: 2.0.13
      readdir-scoped-modules: 1.0.2
    dev: false
    resolution:
      integrity: sha512-FCX1aT3GWyY658wzDICef4p+n0dB+ENRct8E/Qyvppj6xVpOYerBHfUu7OP5Rt1/393Tdglguf5ju5DEX4wZNg==
  /read-pkg-up/1.0.1:
    dependencies:
      find-up: 1.1.2
      read-pkg: 1.1.0
    dev: false
    engines:
      node: '>=0.10.0'
    resolution:
      integrity: sha1-nWPBMnbAZZGNV/ACpX9AobZD+wI=
  /read-pkg-up/2.0.0:
    dependencies:
      find-up: 2.1.0
      read-pkg: 2.0.0
    dev: false
    engines:
      node: '>=4'
    resolution:
      integrity: sha1-a3KoBImE4MQeeVEP1en6mbO1Sb4=
  /read-pkg/1.1.0:
    dependencies:
      load-json-file: 1.1.0
      normalize-package-data: 2.4.0
      path-type: 1.1.0
    dev: false
    engines:
      node: '>=0.10.0'
    resolution:
      integrity: sha1-9f+qXs0pyzHAR0vKfXVra7KePyg=
  /read-pkg/2.0.0:
    dependencies:
      load-json-file: 2.0.0
      normalize-package-data: 2.4.0
      path-type: 2.0.0
    dev: false
    engines:
      node: '>=4'
    resolution:
      integrity: sha1-jvHAYjxqbbDcZxPEv6xGMysjaPg=
  /read/1.0.7:
    dependencies:
      mute-stream: 0.0.7
    dev: false
    engines:
      node: '>=0.8'
    resolution:
      integrity: sha1-s9oZvQUkMal2cdRKQmNK33ELQMQ=
  /readable-stream/1.0.34:
    dependencies:
      core-util-is: 1.0.2
      inherits: 2.0.3
      isarray: 0.0.1
      string_decoder: 0.10.31
    dev: false
    resolution:
      integrity: sha1-Elgg40vIQtLyqq+v5MKRbuMsFXw=
  /readable-stream/1.1.14:
    dependencies:
      core-util-is: 1.0.2
      inherits: 2.0.3
      isarray: 0.0.1
      string_decoder: 0.10.31
    dev: false
    resolution:
      integrity: sha1-fPTFTvZI44EwhMY23SB54WbAgdk=
  /readable-stream/2.3.6:
    dependencies:
      core-util-is: 1.0.2
      inherits: 2.0.3
      isarray: 1.0.0
      process-nextick-args: 2.0.0
      safe-buffer: 5.1.2
      string_decoder: 1.1.1
      util-deprecate: 1.0.2
    dev: false
    resolution:
      integrity: sha512-tQtKA9WIAhBF3+VLAseyMqZeBjW0AHJoxOtYqSUZNJxauErmLbVm2FW1y+J/YA9dUrAC39ITejlZWhVIwawkKw==
  /readdir-scoped-modules/1.0.2:
    dependencies:
      debuglog: 1.0.1
      dezalgo: 1.0.3
      graceful-fs: 4.1.11
      once: 1.4.0
    dev: false
    resolution:
      integrity: sha1-n6+jfShr5dksuuve4DDcm19AZ0c=
  /readdirp/2.1.0:
    dependencies:
      graceful-fs: 4.1.11
      minimatch: 3.0.4
      readable-stream: 2.3.6
      set-immediate-shim: 1.0.1
    dev: false
    engines:
      node: '>=0.6'
    resolution:
      integrity: sha1-TtCtBg3zBzMAxIRANz9y0cxkLXg=
  /realpath-native/1.0.0:
    dependencies:
      util.promisify: 1.0.0
    dev: false
    engines:
      node: '>=4'
    resolution:
      integrity: sha512-XJtlRJ9jf0E1H1SLeJyQ9PGzQD7S65h1pRXEcAeK48doKOnKxcgPeNohJvD5u/2sI9J1oke6E8bZHS/fmW1UiQ==
  /rechoir/0.6.2:
    dependencies:
      resolve: 1.7.1
    dev: false
    engines:
      node: '>= 0.10'
    resolution:
      integrity: sha1-hSBLVNuoLVdC4oyWdW70OvUOM4Q=
  /redent/1.0.0:
    dependencies:
      indent-string: 2.1.0
      strip-indent: 1.0.1
    dev: false
    engines:
      node: '>=0.10.0'
    resolution:
      integrity: sha1-z5Fqsf1fHxbfsggi3W7H9zDCr94=
  /regenerate/1.4.0:
    dev: false
    resolution:
      integrity: sha512-1G6jJVDWrt0rK99kBjvEtziZNCICAuvIPkSiUFIQxVP06RCVpq3dmDo2oi6ABpYaDYaTRr67BEhL8r1wgEZZKg==
  /regenerator-runtime/0.11.1:
    dev: false
    resolution:
      integrity: sha512-MguG95oij0fC3QV3URf4V2SDYGJhJnJGqvIIgdECeODCT98wSWDAJ94SSuVpYQUoTcGUIL6L4yNB7j1DFFHSBg==
  /regex-cache/0.4.4:
    dependencies:
      is-equal-shallow: 0.1.3
    dev: false
    engines:
      node: '>=0.10.0'
    resolution:
      integrity: sha512-nVIZwtCjkC9YgvWkpM55B5rBhBYRZhAaJbgcFYXXsHnbZ9UZI9nnVWYZpBlCqv9ho2eZryPnWrZGsOdPwVWXWQ==
  /regex-not/1.0.2:
    dependencies:
      extend-shallow: 3.0.2
      safe-regex: 1.1.0
    dev: false
    engines:
      node: '>=0.10.0'
    resolution:
      integrity: sha512-J6SDjUgDxQj5NusnOtdFxDwN/+HWykR8GELwctJ7mdqhcyy1xEc4SRFHUXvxTp661YaVKAjfRLZ9cCqS6tn32A==
  /regexpu-core/1.0.0:
    dependencies:
      regenerate: 1.4.0
      regjsgen: 0.2.0
      regjsparser: 0.1.5
    dev: false
    resolution:
      integrity: sha1-hqdj9Y7k18L2sQLkdkBQ3n7ZDGs=
  /regjsgen/0.2.0:
    dev: false
    resolution:
      integrity: sha1-bAFq3qxVT3WCP+N6wFuS1aTtsfc=
  /regjsparser/0.1.5:
    dependencies:
      jsesc: 0.5.0
    dev: false
    resolution:
      integrity: sha1-fuj4Tcb6eS0/0K4ijSS9lJ6tIFw=
  /remove-trailing-separator/1.1.0:
    dev: false
    resolution:
      integrity: sha1-wkvOKig62tW8P1jg1IJJuSN52O8=
  /repeat-element/1.1.2:
    dev: false
    engines:
      node: '>=0.10.0'
    resolution:
      integrity: sha1-7wiaF40Ug7quTZPrmLT55OEdmQo=
  /repeat-string/0.2.2:
    dev: false
    engines:
      node: '>=0.10'
    resolution:
      integrity: sha1-x6jTI2BoNiBZp+RlH8aITosftK4=
  /repeat-string/1.6.1:
    dev: false
    engines:
      node: '>=0.10'
    resolution:
      integrity: sha1-jcrkcOHIirwtYA//Sndihtp15jc=
  /repeating/2.0.1:
    dependencies:
      is-finite: 1.0.2
    dev: false
    engines:
      node: '>=0.10.0'
    resolution:
      integrity: sha1-UhTFOpJtNVJwdSf7q0FdvAjQbdo=
  /replace-ext/0.0.1:
    dev: false
    engines:
      node: '>= 0.4'
    resolution:
      integrity: sha1-KbvZIHinOfC8zitO5B6DeVNSKSQ=
  /replacestream/4.0.3:
    dependencies:
      escape-string-regexp: 1.0.5
      object-assign: 4.1.1
      readable-stream: 2.3.6
    dev: false
    resolution:
      integrity: sha512-AC0FiLS352pBBiZhd4VXB1Ab/lh0lEgpP+GGvZqbQh8a5cmXVoTe5EX/YeTFArnp4SRGTHh1qCHu9lGs1qG8sA==
  /request-progress/2.0.1:
    dependencies:
      throttleit: 1.0.0
    dev: false
    resolution:
      integrity: sha1-XTa7V5YcZzqlt4jbyBQf3yO0Tgg=
  /request-promise-core/1.1.1/request@2.87.0:
    dependencies:
      lodash: 4.15.0
      request: 2.87.0
    dev: false
    engines:
      node: '>=0.10.0'
    id: registry.npmjs.org/request-promise-core/1.1.1
    peerDependencies:
      request: ^2.34
    resolution:
      integrity: sha1-Pu4AssWqgyOc+wTFcA2jb4HNCLY=
  /request-promise-native/1.0.5/request@2.87.0:
    dependencies:
      request: 2.87.0
      request-promise-core: /request-promise-core/1.1.1/request@2.87.0
      stealthy-require: 1.1.1
      tough-cookie: 2.4.2
    dev: false
    engines:
      node: '>=0.12.0'
    id: registry.npmjs.org/request-promise-native/1.0.5
    peerDependencies:
      request: ^2.34
    resolution:
      integrity: sha1-UoF3D2jgyXGeUWP9P6tIIhX0/aU=
  /request/2.79.0:
    dependencies:
      aws-sign2: 0.6.0
      aws4: 1.7.0
      caseless: 0.11.0
      combined-stream: 1.0.6
      extend: 3.0.1
      forever-agent: 0.6.1
      form-data: 2.1.4
      har-validator: 2.0.6
      hawk: 3.1.3
      http-signature: 1.1.1
      is-typedarray: 1.0.0
      isstream: 0.1.2
      json-stringify-safe: 5.0.1
      mime-types: 2.1.18
      oauth-sign: 0.8.2
      qs: 6.3.2
      stringstream: 0.0.6
      tough-cookie: 2.3.4
      tunnel-agent: 0.4.3
      uuid: 3.2.1
    dev: false
    engines:
      node: '>= 4'
    resolution:
      integrity: sha1-Tf5b9r6LjNw3/Pk+BLZVd3InEN4=
  /request/2.81.0:
    dependencies:
      aws-sign2: 0.6.0
      aws4: 1.7.0
      caseless: 0.12.0
      combined-stream: 1.0.6
      extend: 3.0.1
      forever-agent: 0.6.1
      form-data: 2.1.4
      har-validator: 4.2.1
      hawk: 3.1.3
      http-signature: 1.1.1
      is-typedarray: 1.0.0
      isstream: 0.1.2
      json-stringify-safe: 5.0.1
      mime-types: 2.1.18
      oauth-sign: 0.8.2
      performance-now: 0.2.0
      qs: 6.4.0
      safe-buffer: 5.1.2
      stringstream: 0.0.6
      tough-cookie: 2.3.4
      tunnel-agent: 0.6.0
      uuid: 3.2.1
    dev: false
    engines:
      node: '>= 4'
    resolution:
      integrity: sha1-xpKJRqDgbF+Nb4qTM0af/aRimKA=
  /request/2.87.0:
    dependencies:
      aws-sign2: 0.7.0
      aws4: 1.7.0
      caseless: 0.12.0
      combined-stream: 1.0.6
      extend: 3.0.1
      forever-agent: 0.6.1
      form-data: 2.3.2
      har-validator: 5.0.3
      http-signature: 1.2.0
      is-typedarray: 1.0.0
      isstream: 0.1.2
      json-stringify-safe: 5.0.1
      mime-types: 2.1.18
      oauth-sign: 0.8.2
      performance-now: 2.1.0
      qs: 6.5.2
      safe-buffer: 5.1.2
      tough-cookie: 2.3.4
      tunnel-agent: 0.6.0
      uuid: 3.2.1
    dev: false
    engines:
      node: '>= 4'
    resolution:
      integrity: sha512-fcogkm7Az5bsS6Sl0sibkbhcKsnyon/jV1kF3ajGmF0c8HrttdKTPRT9hieOaQHA5HEq6r8OyWOo/o781C1tNw==
  /require-directory/2.1.1:
    dev: false
    engines:
      node: '>=0.10.0'
    resolution:
      integrity: sha1-jGStX9MNqxyXbiNE/+f3kqam30I=
  /require-from-string/1.2.1:
    dev: false
    engines:
      node: '>=0.10.0'
    resolution:
      integrity: sha1-UpyczvJzgK3+yaL5ZbZJu+5jZBg=
  /require-main-filename/1.0.1:
    dev: false
    resolution:
      integrity: sha1-l/cXtp1IeE9fUmpsWqj/3aBVpNE=
  /requires-port/1.0.0:
    dev: false
    resolution:
      integrity: sha1-kl0mAdOaxIXgkc8NpcbmlNw9yv8=
  /resolve-cwd/2.0.0:
    dependencies:
      resolve-from: 3.0.0
    dev: false
    engines:
      node: '>=4'
    resolution:
      integrity: sha1-AKn3OHVW4nA46uIyyqNypqWbZlo=
  /resolve-dir/1.0.1:
    dependencies:
      expand-tilde: 2.0.2
      global-modules: 1.0.0
    dev: false
    engines:
      node: '>=0.10.0'
    resolution:
      integrity: sha1-eaQGRMNivoLybv/nOcm7U4IEb0M=
  /resolve-from/1.0.1:
    dev: false
    engines:
      node: '>=0.10.0'
    resolution:
      integrity: sha1-Jsv+k10a7uq7Kbw/5a6wHpPUQiY=
  /resolve-from/3.0.0:
    dev: false
    engines:
      node: '>=4'
    resolution:
      integrity: sha1-six699nWiBvItuZTM17rywoYh0g=
  /resolve-url/0.2.1:
    dev: false
    resolution:
      integrity: sha1-LGN/53yJOv0qZj/iGqkIAGjiBSo=
  /resolve/1.1.7:
    dev: false
    resolution:
      integrity: sha1-IDEU2CrSxe2ejgQRs5ModeiJ6Xs=
  /resolve/1.7.1:
    dependencies:
      path-parse: 1.0.5
    dev: false
    resolution:
      integrity: sha512-c7rwLofp8g1U+h1KNyHL/jicrKg1Ek4q+Lr33AL65uZTinUZHe30D5HlyN5V9NW0JX1D5dXQ4jqW5l7Sy/kGfw==
  /resolve/1.8.1:
    dependencies:
      path-parse: 1.0.5
    dev: false
    resolution:
      integrity: sha512-AicPrAC7Qu1JxPCZ9ZgCZlY35QgFnNqc+0LtbRNxnVw4TXvjQ72wnuL9JQcEBgXkI9JM8MsT9kaQoHcpCRJOYA==
  /restore-cursor/1.0.1:
    dependencies:
      exit-hook: 1.1.1
      onetime: 1.1.0
    dev: false
    engines:
      node: '>=0.10.0'
    resolution:
      integrity: sha1-NGYfRohjJ/7SmRR5FSJS35LapUE=
  /ret/0.1.15:
    dev: false
    engines:
      node: '>=0.12'
    resolution:
      integrity: sha512-TTlYpa+OL+vMMNG24xSlQGEJ3B/RzEfUlLct7b5G/ytav+wPrplCpVMFuwzXbkecJrb6IYo1iFb0S9v37754mg==
  /right-align/0.1.3:
    dependencies:
      align-text: 0.1.4
    dev: false
    engines:
      node: '>=0.10.0'
    resolution:
      integrity: sha1-YTObci/mo1FWiSENJOFMlhSGE+8=
  /rimraf/2.2.8:
    dev: false
    resolution:
      integrity: sha1-5Dm+Kq7jJzIZUnMPmaiSnk/FBYI=
  /rimraf/2.5.4:
    dependencies:
      glob: 7.0.6
    dev: false
    resolution:
      integrity: sha1-loAAk8vxoMhr2VtGJUZ1NcKd+gQ=
  /rimraf/2.6.2:
    dependencies:
      glob: 7.0.6
    dev: false
    resolution:
      integrity: sha512-lreewLK/BlghmxtfH36YYVg1i8IAce4TI7oao75I1g245+6BctqTVQiBP3YUJ9C6DQOXJmkYR9X9fCLtCOJc5w==
  /ripemd160/2.0.2:
    dependencies:
      hash-base: 3.0.4
      inherits: 2.0.3
    dev: false
    resolution:
      integrity: sha512-ii4iagi25WusVoiC4B4lq7pbXfAp3D9v5CwfkY33vffw2+pkDjY1D8GaN7spsxvCSx8dkPqOZCEZyfxcmJG2IA==
  /rsvp/3.6.2:
    dev: false
    engines:
      node: 0.12.* || 4.* || 6.* || >= 7.*
    resolution:
      integrity: sha512-OfWGQTb9vnwRjwtA2QwpG2ICclHC3pgXZO5xt8H2EfgDquO0qVdSb5T88L4qJVAEugbS56pAuV4XZM58UX8ulw==
  /run-async/2.3.0:
    dependencies:
      is-promise: 2.1.0
    dev: false
    engines:
      node: '>=0.12.0'
    resolution:
      integrity: sha1-A3GrSuC91yDUFm19/aZP96RFpsA=
  /rx/4.1.0:
    dev: false
    resolution:
      integrity: sha1-pfE/957zt0D+MKqAP7CfmIBdR4I=
  /safe-buffer/5.1.1:
    dev: false
    resolution:
      integrity: sha512-kKvNJn6Mm93gAczWVJg7wH+wGYWNrDHdWvpUmHyEsgCtIwwo3bqPtV4tR5tuPaUhTOo/kvhVwd8XwwOllGYkbg==
  /safe-buffer/5.1.2:
    dev: false
    resolution:
      integrity: sha512-Gd2UZBJDkXlY7GbJxfsE8/nvKkUEU1G38c1siN6QP6a9PT9MmHB8GnpscSmMJSoF8LOIrt8ud/wPtojys4G6+g==
  /safe-regex/1.1.0:
    dependencies:
      ret: 0.1.15
    dev: false
    resolution:
      integrity: sha1-QKNmnzsHfR6UPURinhV91IAjvy4=
  /safer-buffer/2.1.2:
    dev: false
    resolution:
      integrity: sha512-YZo3K82SD7Riyi0E1EQPojLz7kpepnSQI9IyPbHHg1XXXevb5dJI7tpyN2ADxGcQbHG7vcyRHk0cbwqcQriUtg==
  /samsam/1.1.2:
    dev: false
    resolution:
      integrity: sha1-vsEf3IOp/aBjQBIQ5AF2wwJNFWc=
  /samsam/1.1.3:
    dev: false
    resolution:
      integrity: sha1-n1CHQZtNCR8jJXHn+lLpCw9VJiE=
  /sane/2.5.2:
    dependencies:
      anymatch: 2.0.0
      capture-exit: 1.2.0
      exec-sh: 0.2.1
      fb-watchman: 2.0.0
      micromatch: 3.1.10
      minimist: 1.2.0
      walker: 1.0.7
      watch: 0.18.0
    dev: false
    engines:
      node: '>=0.6.0'
    optionalDependencies:
      fsevents: 1.2.4
    resolution:
      integrity: sha1-tNwYYcIbQn6SlQej51HiosuKs/o=
  /sass-graph/2.2.4:
    dependencies:
      glob: 7.0.6
      lodash: 4.15.0
      scss-tokenizer: 0.2.3
      yargs: 7.1.0
    dev: false
    resolution:
      integrity: sha1-E/vWPNHK8JCLn9k0dq1DpR0eC0k=
  /sax/1.2.4:
    dev: false
    resolution:
      integrity: sha512-NqVDv9TpANUjFm0N8uM5GxL36UgKi9/atZw+x7YFnQ8ckwFGKrl4xX4yWtrey3UJm5nP1kUbnYgLopqWNSRhWw==
  /schema-utils/0.3.0:
    dependencies:
      ajv: 5.2.2
    dev: false
    engines:
      node: '>= 4.3 < 5.0.0 || >= 5.10'
    resolution:
      integrity: sha1-9YdyIs4+kx7a4DnxfrNxbnE3+M8=
  /scss-tokenizer/0.2.3:
    dependencies:
      js-base64: 2.4.5
      source-map: 0.4.4
    dev: false
    resolution:
      integrity: sha1-jrBtualyMzOCTT9VMGQRSYR85dE=
  /semver/4.3.6:
    dev: false
    resolution:
      integrity: sha1-MAvG4OhjdPe6YQaLWx7NV/xlMto=
  /semver/5.3.0:
    dev: false
    resolution:
      integrity: sha1-myzl094C0XxgEq0yaqa00M9U+U8=
  /semver/5.5.0:
    dev: false
    resolution:
      integrity: sha512-4SJ3dm0WAwWy/NVeioZh5AntkdJoWKxHxcmyP622fOkgHa4z3R0TdBJICINyaSDE6uNwVc8gZr+ZinwZAH4xIA==
  /send/0.13.2:
    dependencies:
      debug: 2.2.0
      depd: 1.1.2
      destroy: 1.0.4
      escape-html: 1.0.3
      etag: 1.7.0
      fresh: 0.3.0
      http-errors: 1.3.1
      mime: 1.3.4
      ms: 0.7.1
      on-finished: 2.3.0
      range-parser: 1.0.3
      statuses: 1.2.1
    dev: false
    engines:
      node: '>= 0.8.0'
    resolution:
      integrity: sha1-dl52B8gFVFK7pvCwUllTUJhgNt4=
  /send/0.16.2:
    dependencies:
      debug: 2.6.9
      depd: 1.1.2
      destroy: 1.0.4
      encodeurl: 1.0.2
      escape-html: 1.0.3
      etag: 1.8.1
      fresh: 0.5.2
      http-errors: 1.6.3
      mime: 1.4.1
      ms: 2.0.0
      on-finished: 2.3.0
      range-parser: 1.2.0
      statuses: 1.4.0
    dev: false
    engines:
      node: '>= 0.8.0'
    resolution:
      integrity: sha512-E64YFPUssFHEFBvpbbjr44NCLtI1AohxQ8ZSiJjQLskAdKuriYEP6VyGEsRDH8ScozGpkaX1BGvhanqCwkcEZw==
  /sequencify/0.0.7:
    dev: false
    engines:
      node: '>= 0.4'
    resolution:
      integrity: sha1-kM/xnQLgcCf9dn9erT57ldHnOAw=
  /serve-index/1.9.1:
    dependencies:
      accepts: 1.3.5
      batch: 0.6.1
      debug: 2.6.9
      escape-html: 1.0.3
      http-errors: 1.6.3
      mime-types: 2.1.18
      parseurl: 1.3.2
    dev: false
    engines:
      node: '>= 0.8.0'
    resolution:
      integrity: sha1-03aNabHn2C5c4FD/9bRTvqEqkjk=
  /serve-static/1.13.2:
    dependencies:
      encodeurl: 1.0.2
      escape-html: 1.0.3
      parseurl: 1.3.2
      send: 0.16.2
    dev: false
    engines:
      node: '>= 0.8.0'
    resolution:
      integrity: sha512-p/tdJrO4U387R9oMjb1oj7qSMaMfmOyd4j9hOFoxZe2baQszgHcSWjuya/CiT5kgZZKRudHNOA0pYXOl8rQ5nw==
  /set-blocking/2.0.0:
    dev: false
    resolution:
      integrity: sha1-BF+XgtARrppoA93TgrJDkrPYkPc=
  /set-immediate-shim/1.0.1:
    dev: false
    engines:
      node: '>=0.10.0'
    resolution:
      integrity: sha1-SysbJ+uAip+NzEgaWOXlb1mfP2E=
  /set-value/0.4.3:
    dependencies:
      extend-shallow: 2.0.1
      is-extendable: 0.1.1
      is-plain-object: 2.0.4
      to-object-path: 0.3.0
    dev: false
    engines:
      node: '>=0.10.0'
    resolution:
      integrity: sha1-fbCPnT0i3H945Trzw79GZuzfzPE=
  /set-value/2.0.0:
    dependencies:
      extend-shallow: 2.0.1
      is-extendable: 0.1.1
      is-plain-object: 2.0.4
      split-string: 3.1.0
    dev: false
    engines:
      node: '>=0.10.0'
    resolution:
      integrity: sha512-hw0yxk9GT/Hr5yJEYnHNKYXkIA8mVJgd9ditYZCe16ZczcaELYYcfvaXesNACk2O8O0nTiPQcQhGUQj8JLzeeg==
  /setimmediate/1.0.5:
    dev: false
    resolution:
      integrity: sha1-KQy7Iy4waULX1+qbg3Mqt4VvgoU=
  /setprototypeof/1.0.3:
    dev: false
    resolution:
      integrity: sha1-ZlZ+NwQ+608E2RvWWMDL77VbjgQ=
  /setprototypeof/1.1.0:
    dev: false
    resolution:
      integrity: sha512-BvE/TwpZX4FXExxOxZyRGQQv651MSwmWKZGqvmPcRIjDqWub67kTKuIMx43cZZrS/cBBzwBcNDWoFxt2XEFIpQ==
  /sha.js/2.4.11:
    dependencies:
      inherits: 2.0.3
      safe-buffer: 5.1.2
    dev: false
    resolution:
      integrity: sha512-QMEp5B7cftE7APOjk5Y6xgrbWu+WkLVQwk8JNjZ8nKRciZaByEW6MubieAiToS7+dwvrjGhH8jRXz3MVd0AYqQ==
  /shebang-command/1.2.0:
    dependencies:
      shebang-regex: 1.0.0
    dev: false
    engines:
      node: '>=0.10.0'
    resolution:
      integrity: sha1-RKrGW2lbAzmJaMOfNj/uXer98eo=
  /shebang-regex/1.0.0:
    dev: false
    engines:
      node: '>=0.10.0'
    resolution:
      integrity: sha1-2kL0l0DAtC2yypcoVxyxkMmO/qM=
  /shell-quote/1.6.1:
    dependencies:
      array-filter: 0.0.1
      array-map: 0.0.0
      array-reduce: 0.0.0
      jsonify: 0.0.0
    dev: false
    resolution:
      integrity: sha1-9HgZSczkAmlxJ0MOo7PFR29IF2c=
  /shellwords/0.1.1:
    dev: false
    resolution:
      integrity: sha512-vFwSUfQvqybiICwZY5+DAWIPLKsWO31Q91JSKl3UYv+K5c2QRPzn0qzec6QPu1Qc9eHYItiP3NdJqNVqetYAww==
  /sigmund/1.0.1:
    dev: false
    resolution:
      integrity: sha1-P/IfGYytIXX587eBhT/ZTQ0ZtZA=
  /signal-exit/3.0.2:
    dev: false
    resolution:
      integrity: sha1-tf3AjxKH6hF4Yo5BXiUTK3NkbG0=
  /sinon-chai/2.8.0:
    dev: false
    peerDependencies:
      chai: '>=1.9.2 <4'
      sinon: '>=1.4.0 <2'
    resolution:
      integrity: sha1-Qyqbv9Uab8AHmPTSUmqCnAYGh6w=
  /sinon-chai/2.8.0/chai@3.5.0+sinon@1.17.7:
    dependencies:
      chai: 3.5.0
      sinon: 1.17.7
    dev: false
    id: registry.npmjs.org/sinon-chai/2.8.0
    peerDependencies:
      chai: '>=1.9.2 <4'
      sinon: '>=1.4.0 <2'
    resolution:
      integrity: sha1-Qyqbv9Uab8AHmPTSUmqCnAYGh6w=
  /sinon/1.17.7:
    dependencies:
      formatio: 1.1.1
      lolex: 1.3.2
      samsam: 1.1.2
      util: 0.11.0
    dev: false
    engines:
      node: '>=0.1.103'
    resolution:
      integrity: sha1-RUKk9JugxFwF6y6d2dID4rjv4L8=
  /slash/1.0.0:
    dev: false
    engines:
      node: '>=0.10.0'
    resolution:
      integrity: sha1-xB8vbDn8FtHNF61LXYlhFK5HDVU=
  /snapdragon-node/2.1.1:
    dependencies:
      define-property: 1.0.0
      isobject: 3.0.1
      snapdragon-util: 3.0.1
    dev: false
    engines:
      node: '>=0.10.0'
    resolution:
      integrity: sha512-O27l4xaMYt/RSQ5TR3vpWCAB5Kb/czIcqUFOM/C4fYcLnbZUc1PkjTAMjof2pBWaSTwOUd6qUHcFGVGj7aIwnw==
  /snapdragon-util/3.0.1:
    dependencies:
      kind-of: 3.2.2
    dev: false
    engines:
      node: '>=0.10.0'
    resolution:
      integrity: sha512-mbKkMdQKsjX4BAL4bRYTj21edOf8cN7XHdYUJEe+Zn99hVEYcMvKPct1IqNe7+AZPirn8BCDOQBHQZknqmKlZQ==
  /snapdragon/0.8.2:
    dependencies:
      base: 0.11.2
      debug: 2.6.9
      define-property: 0.2.5
      extend-shallow: 2.0.1
      map-cache: 0.2.2
      source-map: 0.5.7
      source-map-resolve: 0.5.2
      use: 3.1.0
    dev: false
    engines:
      node: '>=0.10.0'
    resolution:
      integrity: sha512-FtyOnWN/wCHTVXOMwvSv26d+ko5vWlIDD6zoUJ7LW8vh+ZBC8QdljveRP+crNrtBwioEUWy/4dMtbBjA4ioNlg==
  /sntp/1.0.9:
    dependencies:
      hoek: 2.16.3
    dev: false
    engines:
      node: '>=0.8.0'
    resolution:
      integrity: sha1-ZUEYTMkK7qbG57NeJlkIJEPGYZg=
  /socket.io-adapter/0.5.0:
    dependencies:
      debug: 2.3.3
      socket.io-parser: 2.3.1
    dev: false
    resolution:
      integrity: sha1-y21LuL7IHhB4uZZ3+c7QBGBmu4s=
  /socket.io-client/1.7.4:
    dependencies:
      backo2: 1.0.2
      component-bind: 1.0.0
      component-emitter: 1.2.1
      debug: 2.3.3
      engine.io-client: 1.8.5
      has-binary: 0.1.7
      indexof: 0.0.1
      object-component: 0.0.3
      parseuri: 0.0.5
      socket.io-parser: 2.3.1
      to-array: 0.1.4
    dev: false
    resolution:
      integrity: sha1-7J+CA1btme9tNX8HVtZIcXvdQoE=
  /socket.io-parser/2.3.1:
    dependencies:
      component-emitter: 1.1.2
      debug: 2.2.0
      isarray: 0.0.1
      json3: 3.3.2
    dev: false
    resolution:
      integrity: sha1-3VMgJRA85Clpcya+/WQAX8/ltKA=
  /socket.io/1.7.4:
    dependencies:
      debug: 2.3.3
      engine.io: 1.8.5
      has-binary: 0.1.7
      object-assign: 4.1.0
      socket.io-adapter: 0.5.0
      socket.io-client: 1.7.4
      socket.io-parser: 2.3.1
    dev: false
    resolution:
      integrity: sha1-L37O3DORvy1cc+KR/iM+bjTU3QA=
  /source-list-map/2.0.0:
    dev: false
    resolution:
      integrity: sha512-I2UmuJSRr/T8jisiROLU3A3ltr+swpniSmNPI4Ml3ZCX6tVnDsuZzK7F2hl5jTqbZBWCEKlj5HRQiPExXLgE8A==
  /source-map-resolve/0.5.2:
    dependencies:
      atob: 2.1.1
      decode-uri-component: 0.2.0
      resolve-url: 0.2.1
      source-map-url: 0.4.0
      urix: 0.1.0
    dev: false
    resolution:
      integrity: sha512-MjqsvNwyz1s0k81Goz/9vRBe9SZdB09Bdw+/zYyO+3CuPk6fouTaxscHkgtE8jKvf01kVfl8riHzERQ/kefaSA==
  /source-map-support/0.4.18:
    dependencies:
      source-map: 0.5.7
    dev: false
    resolution:
      integrity: sha512-try0/JqxPLF9nOjvSta7tVondkP5dwgyLDjVoyMDlmjugT2lRZ1OfsrYTkCd2hkDnJTKRbO/Rl3orm8vlsUzbA==
  /source-map-support/0.5.6:
    dependencies:
      buffer-from: 1.1.0
      source-map: 0.6.1
    dev: false
    resolution:
      integrity: sha512-N4KXEz7jcKqPf2b2vZF11lQIz9W5ZMuUcIOGj243lduidkf2fjkVKJS9vNxVWn3u/uxX38AcE8U9nnH9FPcq+g==
  /source-map-url/0.4.0:
    dev: false
    resolution:
      integrity: sha1-PpNdfd1zYxuXZZlW1VEo6HtQhKM=
  /source-map/0.1.43:
    dependencies:
      amdefine: 1.0.1
    dev: false
    engines:
      node: '>=0.8.0'
    resolution:
      integrity: sha1-wkvBRspRfBRx9drL4lcbK3+eM0Y=
  /source-map/0.2.0:
    dependencies:
      amdefine: 1.0.1
    dev: false
    engines:
      node: '>=0.8.0'
    optional: true
    resolution:
      integrity: sha1-2rc/vPwrqBm03gO9b26qSBZLP50=
  /source-map/0.4.4:
    dependencies:
      amdefine: 1.0.1
    dev: false
    engines:
      node: '>=0.8.0'
    resolution:
      integrity: sha1-66T12pwNyZneaAMti092FzZSA2s=
  /source-map/0.5.7:
    dev: false
    engines:
      node: '>=0.10.0'
    resolution:
      integrity: sha1-igOdLRAh0i0eoUyA2OpGi6LvP8w=
  /source-map/0.6.1:
    dev: false
    engines:
      node: '>=0.10.0'
    resolution:
      integrity: sha512-UjgapumWlbMhkBgzT7Ykc5YXUT46F0iKu8SGXq0bcwP5dz/h0Plj6enJqjz1Zbq2l5WaqYnrVbwWOWMyF3F47g==
  /sparkles/1.0.1:
    dev: false
    engines:
      node: '>= 0.10'
    resolution:
      integrity: sha512-dSO0DDYUahUt/0/pD/Is3VIm5TGJjludZ0HVymmhYF6eNA53PVLhnUk0znSYbH8IYBuJdCE+1luR22jNLMaQdw==
  /spawn-sync/1.0.15:
    dependencies:
      concat-stream: 1.6.2
      os-shim: 0.1.3
    dev: false
    requiresBuild: true
    resolution:
      integrity: sha1-sAeZVX63+wyDdsKdROih6mfldHY=
  /spdx-correct/3.0.0:
    dependencies:
      spdx-expression-parse: 3.0.0
      spdx-license-ids: 3.0.0
    dev: false
    resolution:
      integrity: sha512-N19o9z5cEyc8yQQPukRCZ9EUmb4HUpnrmaL/fxS2pBo2jbfcFRVuFZ/oFC+vZz0MNNk0h80iMn5/S6qGZOL5+g==
  /spdx-exceptions/2.1.0:
    dev: false
    resolution:
      integrity: sha512-4K1NsmrlCU1JJgUrtgEeTVyfx8VaYea9J9LvARxhbHtVtohPs/gFGG5yy49beySjlIMhhXZ4QqujIZEfS4l6Cg==
  /spdx-expression-parse/3.0.0:
    dependencies:
      spdx-exceptions: 2.1.0
      spdx-license-ids: 3.0.0
    dev: false
    resolution:
      integrity: sha512-Yg6D3XpRD4kkOmTpdgbUiEJFKghJH03fiC1OPll5h/0sO6neh2jqRDVHOQ4o/LMea0tgCkbMgea5ip/e+MkWyg==
  /spdx-license-ids/3.0.0:
    dev: false
    resolution:
      integrity: sha512-2+EPwgbnmOIl8HjGBXXMd9NAu02vLjOO1nWw4kmeRDFyHn+M/ETfHxQUK0oXg8ctgVnl9t3rosNVsZ1jG61nDA==
  /split-string/3.1.0:
    dependencies:
      extend-shallow: 3.0.2
    dev: false
    engines:
      node: '>=0.10.0'
    resolution:
      integrity: sha512-NzNVhJDYpwceVVii8/Hu6DKfD2G+NrQHlS/V/qgv763EYudVwEcMQNxd2lh+0VrUByXN/oJkl5grOhYWvQUYiw==
  /split/0.2.10:
    dependencies:
      through: 2.3.8
    dev: false
    resolution:
      integrity: sha1-Zwl8YB1pfOE2j0GPBs0gHPBSGlc=
  /split/0.3.3:
    dependencies:
      through: 2.3.8
    dev: false
    resolution:
      integrity: sha1-zQ7qXmOiEd//frDwkcQTPi0N0o8=
  /split2/2.2.0:
    dependencies:
      through2: 2.0.3
    dev: false
    resolution:
      integrity: sha512-RAb22TG39LhI31MbreBgIuKiIKhVsawfTgEGqKHTK87aG+ul/PB8Sqoi3I7kVdRWiCfrKxK3uo4/YUkpNvhPbw==
  /sprintf-js/1.0.3:
    dev: false
    resolution:
      integrity: sha1-BOaSb2YolTVPPdAVIDYzuFcpfiw=
  /sshpk/1.14.2:
    dependencies:
      asn1: 0.2.3
      assert-plus: 1.0.0
      dashdash: 1.14.1
      getpass: 0.1.7
      safer-buffer: 2.1.2
    dev: false
    engines:
      node: '>=0.10.0'
    optionalDependencies:
      bcrypt-pbkdf: 1.0.1
      ecc-jsbn: 0.1.1
      jsbn: 0.1.1
      tweetnacl: 0.14.5
    resolution:
      integrity: sha1-xvxhZIo9nE52T9P8306hBeSSupg=
  /stack-utils/1.0.1:
    dev: false
    engines:
      node: '>=0.10.0'
    resolution:
      integrity: sha1-1PM6tU6OOHeLDKXP07OvsS22hiA=
  /static-extend/0.1.2:
    dependencies:
      define-property: 0.2.5
      object-copy: 0.1.0
    dev: false
    engines:
      node: '>=0.10.0'
    resolution:
      integrity: sha1-YICcOcv/VTNyJv1eC1IPNB8ftcY=
  /statuses/1.2.1:
    dev: false
    resolution:
      integrity: sha1-3e1FzBglbVHtQK7BQkidXGECbSg=
  /statuses/1.3.1:
    dev: false
    engines:
      node: '>= 0.6'
    resolution:
      integrity: sha1-+vUbnrdKrvOzrPStX2Gr8ky3uT4=
  /statuses/1.4.0:
    dev: false
    engines:
      node: '>= 0.6'
    resolution:
      integrity: sha512-zhSCtt8v2NDrRlPQpCNtw/heZLtfUDqxBM1udqikb/Hbk52LK4nQSwr10u77iopCW5LsyHpuXS0GnEc48mLeew==
  /statuses/1.5.0:
    dev: false
    engines:
      node: '>= 0.6'
    resolution:
      integrity: sha1-Fhx9rBd2Wf2YEfQ3cfqZOBR4Yow=
  /stdout-stream/1.4.0:
    dependencies:
      readable-stream: 2.3.6
    dev: false
    resolution:
      integrity: sha1-osfIWH5U2UJ+qe2zrD8s1SLfN4s=
  /stealthy-require/1.1.1:
    dev: false
    engines:
      node: '>=0.10.0'
    resolution:
      integrity: sha1-NbCYdbT/SfJqd35QmzCQoyJr8ks=
  /stream-browserify/2.0.1:
    dependencies:
      inherits: 2.0.3
      readable-stream: 2.3.6
    dev: false
    resolution:
      integrity: sha1-ZiZu5fm9uZQKTkUUyvtDu3Hlyds=
  /stream-combiner/0.0.4:
    dependencies:
      duplexer: 0.1.1
    dev: false
    resolution:
      integrity: sha1-TV5DPBhSYd3mI8o/RMWGvPXErRQ=
  /stream-consume/0.1.1:
    dev: false
    resolution:
      integrity: sha512-tNa3hzgkjEP7XbCkbRXe1jpg+ievoa0O4SCFlMOYEscGSS4JJsckGL8swUyAa/ApGU3Ae4t6Honor4HhL+tRyg==
  /stream-http/2.8.3:
    dependencies:
      builtin-status-codes: 3.0.0
      inherits: 2.0.3
      readable-stream: 2.3.6
      to-arraybuffer: 1.0.1
      xtend: 4.0.1
    dev: false
    resolution:
      integrity: sha512-+TSkfINHDo4J+ZobQLWiMouQYB+UVYFttRA94FpEzzJ7ZdqcL4uUUQ7WkdkI4DSozGmgBUE/a47L+38PenXhUw==
  /stream-shift/1.0.0:
    dev: false
    resolution:
      integrity: sha1-1cdSgl5TZ+eG944Y5EXqIjoVWVI=
  /strict-uri-encode/2.0.0:
    dev: false
    engines:
      node: '>=4'
    resolution:
      integrity: sha1-ucczDHBChi9rFC3CdLvMWGbONUY=
  /string-hash/1.1.3:
    dev: false
    resolution:
      integrity: sha1-6Kr8CsGFW0Zmkp7X3RJ1311sgRs=
  /string-length/2.0.0:
    dependencies:
      astral-regex: 1.0.0
      strip-ansi: 4.0.0
    dev: false
    engines:
      node: '>=4'
    resolution:
      integrity: sha1-1A27aGo6zpYMHP/KVivyxF+DY+0=
  /string-width/1.0.2:
    dependencies:
      code-point-at: 1.1.0
      is-fullwidth-code-point: 1.0.0
      strip-ansi: 3.0.1
    dev: false
    engines:
      node: '>=0.10.0'
    resolution:
      integrity: sha1-EYvfW4zcUaKn5w0hHgfisLmxB9M=
  /string-width/2.1.1:
    dependencies:
      is-fullwidth-code-point: 2.0.0
      strip-ansi: 4.0.0
    dev: false
    engines:
      node: '>=4'
    resolution:
      integrity: sha512-nOqH59deCq9SRHlxq1Aw85Jnt4w6KvLKqWVik6oA9ZklXLNIOlqg4F2yrT1MVaTjAqvVwdfeZ7w7aCvJD7ugkw==
  /string_decoder/0.10.31:
    dev: false
    resolution:
      integrity: sha1-YuIDvEF2bGwoyfyEMB2rHFMQ+pQ=
  /string_decoder/1.1.1:
    dependencies:
      safe-buffer: 5.1.2
    dev: false
    resolution:
      integrity: sha512-n/ShnvDi6FHbbVfviro+WojiFzv+s8MPMHBczVePfUpDJLwoLT0ht1l4YwBCbi8pJAveEEdnkHyPyTP/mzRfwg==
  /stringstream/0.0.6:
    dev: false
    resolution:
      integrity: sha512-87GEBAkegbBcweToUrdzf3eLhWNg06FJTebl4BVJz/JgWy8CvEr9dRtX5qWphiynMSQlxxi+QqN0z5T32SLlhA==
  /strip-ansi/0.3.0:
    dependencies:
      ansi-regex: 0.2.1
    dev: false
    engines:
      node: '>=0.10.0'
    resolution:
      integrity: sha1-JfSOoiynkYfzF0pNuHWTR7sSYiA=
  /strip-ansi/3.0.1:
    dependencies:
      ansi-regex: 2.1.1
    dev: false
    engines:
      node: '>=0.10.0'
    resolution:
      integrity: sha1-ajhfuIU9lS1f8F0Oiq+UJ43GPc8=
  /strip-ansi/4.0.0:
    dependencies:
      ansi-regex: 3.0.0
    dev: false
    engines:
      node: '>=4'
    resolution:
      integrity: sha1-qEeQIusaw2iocTibY1JixQXuNo8=
  /strip-bom-stream/1.0.0:
    dependencies:
      first-chunk-stream: 1.0.0
      strip-bom: 2.0.0
    dev: false
    engines:
      node: '>=0.10.0'
    resolution:
      integrity: sha1-5xRDmFd9Uaa+0PoZlPoF9D/ZiO4=
  /strip-bom-string/1.0.0:
    dev: false
    engines:
      node: '>=0.10.0'
    resolution:
      integrity: sha1-5SEekiQ2n7uB1jOi8ABE3IztrZI=
  /strip-bom/1.0.0:
    dependencies:
      first-chunk-stream: 1.0.0
      is-utf8: 0.2.1
    dev: false
    engines:
      node: '>=0.10.0'
    resolution:
      integrity: sha1-hbiGLzhEtabV7IRnqTWYFzo295Q=
  /strip-bom/2.0.0:
    dependencies:
      is-utf8: 0.2.1
    dev: false
    engines:
      node: '>=0.10.0'
    resolution:
      integrity: sha1-YhmoVhZSBJHzV4i9vxRHqZx+aw4=
  /strip-bom/3.0.0:
    dev: false
    engines:
      node: '>=4'
    resolution:
      integrity: sha1-IzTBjpx1n3vdVv3vfprj1YjmjtM=
  /strip-eof/1.0.0:
    dev: false
    engines:
      node: '>=0.10.0'
    resolution:
      integrity: sha1-u0P/VZim6wXYm1n80SnJgzE2Br8=
  /strip-indent/1.0.1:
    dependencies:
      get-stdin: 4.0.1
    dev: false
    engines:
      node: '>=0.10.0'
    resolution:
      integrity: sha1-DHlipq3vp7vUrDZkYKY4VSrhoKI=
  /subarg/1.0.0:
    dependencies:
      minimist: 1.2.0
    dev: false
    resolution:
      integrity: sha1-9izxdYHplrSPyWVpn1TAauJouNI=
  /sudo/1.0.3:
    dependencies:
      inpath: 1.0.2
      pidof: 1.0.2
      read: 1.0.7
    dev: false
    engines:
      node: '>=0.8'
    resolution:
      integrity: sha1-zPKGaRIPi3T4K4Rt/38clRIO/yA=
  /supports-color/0.2.0:
    dev: false
    engines:
      node: '>=0.10.0'
    resolution:
      integrity: sha1-2S3iaU6z9nMjlz1649i1W0wiGQo=
  /supports-color/1.2.0:
    dev: false
    engines:
      node: '>=0.10.0'
    resolution:
      integrity: sha1-/x7R5hFp0Gs88tWI4YixjYhH4X4=
  /supports-color/2.0.0:
    dev: false
    engines:
      node: '>=0.8.0'
    resolution:
      integrity: sha1-U10EXOa2Nj+kARcIRimZXp3zJMc=
  /supports-color/3.2.3:
    dependencies:
      has-flag: 1.0.0
    dev: false
    engines:
      node: '>=0.8.0'
    resolution:
      integrity: sha1-ZawFBLOVQXHYpklGsq48u4pfVPY=
  /supports-color/4.5.0:
    dependencies:
      has-flag: 2.0.0
    dev: false
    engines:
      node: '>=4'
    resolution:
      integrity: sha1-vnoN5ITexcXN34s9WRJQRJEvY1s=
  /supports-color/5.4.0:
    dependencies:
      has-flag: 3.0.0
    dev: false
    engines:
      node: '>=4'
    resolution:
      integrity: sha512-zjaXglF5nnWpsq470jSv6P9DwPvgLkuapYmfDm3JWOm0vkNTVF2tI4UrN2r6jH1qM/uc/WtxYY1hYoA2dOKj5w==
  /symbol-tree/3.2.2:
    dev: false
    resolution:
      integrity: sha1-rifbOPZgp64uHDt9G8KQgZuFGeY=
  /symbol/0.2.3:
    dev: false
    resolution:
      integrity: sha1-O5hzuKkB5Hxu/iFSajrDcu8ou8c=
  /tapable/0.2.8:
    dev: false
    engines:
      node: '>=0.6'
    resolution:
      integrity: sha1-mTcqXJmb8t8WCvwNdL7U9HlIzSI=
  /tar/2.2.1:
    dependencies:
      block-stream: 0.0.9
      fstream: 1.0.11
      inherits: 2.0.3
    dev: false
    resolution:
      integrity: sha1-jk0qJWwOIYXGsYrWlK7JaLg8sdE=
  /tar/4.4.4:
    dependencies:
      chownr: 1.0.1
      fs-minipass: 1.2.5
      minipass: 2.3.3
      minizlib: 1.1.0
      mkdirp: 0.5.1
      safe-buffer: 5.1.2
      yallist: 3.0.2
    dev: false
    engines:
      node: '>=4.5'
    resolution:
      integrity: sha512-mq9ixIYfNF9SK0IS/h2HKMu8Q2iaCuhDDsZhdEag/FHv8fOaYld4vN7ouMgcSSt5WKZzPs8atclTcJm36OTh4w==
  /temp/0.8.3:
    dependencies:
      os-tmpdir: 1.0.2
      rimraf: 2.2.8
    dev: false
    engines:
      '0': node >=0.8.0
    resolution:
      integrity: sha1-4Ma8TSa5AxJEEOT+2BEDAU38H1k=
  /ternary-stream/2.0.1:
    dependencies:
      duplexify: 3.6.0
      fork-stream: 0.0.4
      merge-stream: 1.0.1
      through2: 2.0.3
    dev: false
    engines:
      node: '>= 0.10.0'
    resolution:
      integrity: sha1-Bk5Im0tb9gumpre8fy9cJ07Pgmk=
  /test-exclude/4.2.1:
    dependencies:
      arrify: 1.0.1
      micromatch: 3.1.10
      object-assign: 4.1.1
      read-pkg-up: 1.0.1
      require-main-filename: 1.0.1
    dev: false
    resolution:
      integrity: sha512-qpqlP/8Zl+sosLxBcVKl9vYy26T9NPalxSzzCP/OY6K7j938ui2oKgo+kRZYfxAeIpLqpbVnsHq1tyV70E4lWQ==
  /textextensions/1.0.2:
    dev: false
    resolution:
      integrity: sha1-ZUhjk+4fK7A5pgy7oFsLaL2VAdI=
  /thenify-all/1.6.0:
    dependencies:
      thenify: 3.3.0
    dev: false
    engines:
      node: '>=0.8'
    resolution:
      integrity: sha1-GhkY1ALY/D+Y+/I02wvMjMEOlyY=
  /thenify/3.3.0:
    dependencies:
      any-promise: 1.3.0
    dev: false
    resolution:
      integrity: sha1-5p44obq+lpsBCCB5eLn2K4hgSDk=
  /throat/4.1.0:
    dev: false
    resolution:
      integrity: sha1-iQN8vJLFarGJJua6TLsgDhVnKmo=
  /throttleit/1.0.0:
    dev: false
    resolution:
      integrity: sha1-nnhYNtr0Z0MUWlmEtiaNgoUorGw=
  /through/2.3.8:
    dev: false
    resolution:
      integrity: sha1-DdTJ/6q8NXlgsbckEV1+Doai4fU=
  /through2-filter/2.0.0:
    dependencies:
      through2: 2.0.3
      xtend: 4.0.1
    dev: false
    resolution:
      integrity: sha1-YLxVoNrLdghdsfna6Zq0P4PWIuw=
  /through2/0.4.2:
    dependencies:
      readable-stream: 1.0.34
      xtend: 2.1.2
    dev: false
    resolution:
      integrity: sha1-2/WGYDEVHsg1K7bE22SiKSqEC5s=
  /through2/0.5.1:
    dependencies:
      readable-stream: 1.0.34
      xtend: 3.0.0
    dev: false
    resolution:
      integrity: sha1-390BLrnHAOIyP9M084rGIqs3Lac=
  /through2/0.6.5:
    dependencies:
      readable-stream: 1.0.34
      xtend: 4.0.1
    dev: false
    resolution:
      integrity: sha1-QaucZ7KdVyCQcUEOHXp6lozTrUg=
  /through2/2.0.3:
    dependencies:
      readable-stream: 2.3.6
      xtend: 4.0.1
    dev: false
    resolution:
      integrity: sha1-AARWmzfHx0ujnEPzzteNGtlBQL4=
  /tildify/1.2.0:
    dependencies:
      os-homedir: 1.0.2
    dev: false
    engines:
      node: '>=0.10.0'
    resolution:
      integrity: sha1-3OwD9V3Km3qj5bBPIYF+tW5jWIo=
  /time-stamp/1.1.0:
    dev: false
    engines:
      node: '>=0.10.0'
    resolution:
      integrity: sha1-dkpaEa9QVhkhsTPztE5hhofg9cM=
  /time-stamp/2.0.0:
    dev: false
    engines:
      node: '>=0.10.0'
    resolution:
      integrity: sha1-lcakRTDhW6jW9KPsuMOj+sRto1c=
  /timers-browserify/2.0.10:
    dependencies:
      setimmediate: 1.0.5
    dev: false
    engines:
      node: '>=0.6.0'
    resolution:
      integrity: sha512-YvC1SV1XdOUaL6gx5CoGroT3Gu49pK9+TZ38ErPldOWW4j49GI1HKs9DV+KGq/w6y+LZ72W1c8cKz2vzY+qpzg==
  /timers-ext/0.1.5:
    dependencies:
      es5-ext: 0.10.45
      next-tick: 1.0.0
    dev: false
    resolution:
      integrity: sha512-tsEStd7kmACHENhsUPaxb8Jf8/+GZZxyNFQbZD07HQOyooOa6At1rQqjffgvg7n+dxscQa9cjjMdWhJtsP2sxg==
  /tiny-lr/0.2.1:
    dependencies:
      body-parser: 1.14.2
      debug: 2.2.0
      faye-websocket: 0.10.0
      livereload-js: 2.3.0
      parseurl: 1.3.2
      qs: 5.1.0
    dev: false
    resolution:
      integrity: sha1-s/26gC5dVqM8L28QeUsy5Hescp0=
  /tmp/0.0.29:
    dependencies:
      os-tmpdir: 1.0.2
    dev: false
    engines:
      node: '>=0.4.0'
    resolution:
      integrity: sha1-8lEl/w3Z2jzLDC3Tce4SiLuRKMA=
  /tmp/0.0.33:
    dependencies:
      os-tmpdir: 1.0.2
    dev: false
    engines:
      node: '>=0.6.0'
    resolution:
      integrity: sha512-jRCJlojKnZ3addtTOjdIqoRuPEKBvNXcGYqzO6zWZX8KfKEpnGY5jfggJQ3EjKuu8D4bJRr0y+cYJFmYbImXGw==
  /tmpl/1.0.4:
    dev: false
    resolution:
      integrity: sha1-I2QN17QtAEM5ERQIIOXPRA5SHdE=
  /to-absolute-glob/0.1.1:
    dependencies:
      extend-shallow: 2.0.1
    dev: false
    engines:
      node: '>=0.10.0'
    resolution:
      integrity: sha1-HN+kcqnvUMI57maZm2YsoOs5k38=
  /to-array/0.1.4:
    dev: false
    resolution:
      integrity: sha1-F+bBH3PdTz10zaek/zI46a2b+JA=
  /to-arraybuffer/1.0.1:
    dev: false
    resolution:
      integrity: sha1-fSKbH8xjfkZsoIEYCDanqr/4P0M=
  /to-fast-properties/1.0.3:
    dev: false
    engines:
      node: '>=0.10.0'
    resolution:
      integrity: sha1-uDVx+k2MJbguIxsG46MFXeTKGkc=
  /to-iso-string/0.0.2:
    deprecated: 'to-iso-string has been deprecated, use @segment/to-iso-string instead.'
    dev: false
    resolution:
      integrity: sha1-TcGeZk38y+Jb2NtQiwDG2hWCVdE=
  /to-object-path/0.3.0:
    dependencies:
      kind-of: 3.2.2
    dev: false
    engines:
      node: '>=0.10.0'
    resolution:
      integrity: sha1-KXWIt7Dn4KwI4E5nL4XB9JmeF68=
  /to-regex-range/2.1.1:
    dependencies:
      is-number: 3.0.0
      repeat-string: 1.6.1
    dev: false
    engines:
      node: '>=0.10.0'
    resolution:
      integrity: sha1-fIDBe53+vlmeJzZ+DU3VWQFB2zg=
  /to-regex/3.0.2:
    dependencies:
      define-property: 2.0.2
      extend-shallow: 3.0.2
      regex-not: 1.0.2
      safe-regex: 1.1.0
    dev: false
    engines:
      node: '>=0.10.0'
    resolution:
      integrity: sha512-FWtleNAtZ/Ki2qtqej2CXTOayOH9bHDQF+Q48VpWyDXjbYxA4Yz8iDB31zXOBUlOHHKidDbqGVrTUvQMPmBGBw==
  /tough-cookie/2.3.4:
    dependencies:
      punycode: 1.4.1
    dev: false
    engines:
      node: '>=0.8'
    resolution:
      integrity: sha512-TZ6TTfI5NtZnuyy/Kecv+CnoROnyXn2DN97LontgQpCwsX2XyLYCC0ENhYkehSOwAp8rTQKc/NUIF7BkQ5rKLA==
  /tough-cookie/2.4.2:
    dependencies:
      psl: 1.1.28
      punycode: 1.4.1
    dev: false
    engines:
      node: '>=0.8'
    resolution:
      integrity: sha512-vahm+X8lSV/KjXziec8x5Vp0OTC9mq8EVCOApIsRAooeuMPSO8aT7PFACYkaL0yZ/3hVqw+8DzhCJwl8H2Ad6w==
  /tr46/1.0.1:
    dependencies:
      punycode: 2.1.1
    dev: false
    resolution:
      integrity: sha1-qLE/1r/SSJUZZ0zN5VujaTtwbQk=
  /trim-newlines/1.0.0:
    dev: false
    engines:
      node: '>=0.10.0'
    resolution:
      integrity: sha1-WIeWa7WCpFA6QetST301ARgVphM=
  /trim-right/1.0.1:
    dev: false
    engines:
      node: '>=0.10.0'
    resolution:
      integrity: sha1-yy4SAwZ+DI3h9hQJS5/kVwTqYAM=
  /true-case-path/1.0.2:
    dependencies:
      glob: 6.0.4
    dev: false
    resolution:
      integrity: sha1-fskRMJJHZsf1c74wIMNPj9/QDWI=
  /try-json-parse/0.1.1:
    dev: false
    resolution:
      integrity: sha1-jbAWIuh35RuDFAyu58gIZK05DII=
  /ts-jest/22.4.6:
    dependencies:
      babel-core: 6.26.3
      babel-plugin-istanbul: 4.1.6
      babel-plugin-transform-es2015-modules-commonjs: 6.26.2
      babel-preset-jest: 22.4.4
      cpx: 1.5.0
      fs-extra: 6.0.0
      jest-config: 22.4.4
      lodash: 4.17.10
      pkg-dir: 2.0.0
      source-map-support: 0.5.6
      yargs: 11.0.0
    dev: false
    peerDependencies:
      jest: ^22.4.0 || ^22.5.0-alpha.1 || ^23.0.0-alpha.1
      typescript: 2.x
    resolution:
      integrity: sha512-kYQ6g1G1AU+bOO9rv+SSQXg4WTcni6Wx3AM48iHni0nP1vIuhdNRjKTE9Cxx36Ix/IOV7L85iKu07dgXJzH2pQ==
  /ts-jest/22.4.6/jest@22.4.4:
    dependencies:
      babel-core: 6.26.3
      babel-plugin-istanbul: 4.1.6
      babel-plugin-transform-es2015-modules-commonjs: 6.26.2
      babel-preset-jest: 22.4.4
      cpx: 1.5.0
      fs-extra: 6.0.0
      jest: 22.4.4
      jest-config: 22.4.4
      lodash: 4.17.10
      pkg-dir: 2.0.0
      source-map-support: 0.5.6
      yargs: 11.0.0
    dev: false
    id: registry.npmjs.org/ts-jest/22.4.6
    peerDependencies:
      jest: ^22.4.0 || ^22.5.0-alpha.1 || ^23.0.0-alpha.1
      typescript: 2.x
    resolution:
      integrity: sha512-kYQ6g1G1AU+bOO9rv+SSQXg4WTcni6Wx3AM48iHni0nP1vIuhdNRjKTE9Cxx36Ix/IOV7L85iKu07dgXJzH2pQ==
  /tslib/1.9.2:
    dev: false
    resolution:
      integrity: sha512-AVP5Xol3WivEr7hnssHDsaM+lVrVXWUvd1cfXTRkTj80b//6g2wIFEH6hZG0muGZRnHGrfttpdzRk3YlBkWjKw==
  /tslint-microsoft-contrib/5.0.3:
    dependencies:
      tsutils: 2.27.1
    dev: false
    peerDependencies:
      tslint: ^5.1.0
      typescript: ^2.1.0
    resolution:
      integrity: sha512-5AnfTGlfpUzpRHLmoojPBKFTTmbjnwgdaTHMdllausa4GBPya5u36i9ddrTX4PhetGZvd4JUYIpAmgHqVnsctg==
  /tslint-microsoft-contrib/5.0.3/tslint@5.9.1+typescript@2.4.2:
    dependencies:
      tslint: /tslint/5.9.1/typescript@2.4.2
      tsutils: /tsutils/2.27.1/typescript@2.4.2
      typescript: 2.4.2
    dev: false
    id: registry.npmjs.org/tslint-microsoft-contrib/5.0.3
    peerDependencies:
      tslint: ^5.1.0
      typescript: ^2.1.0
    resolution:
      integrity: sha512-5AnfTGlfpUzpRHLmoojPBKFTTmbjnwgdaTHMdllausa4GBPya5u36i9ddrTX4PhetGZvd4JUYIpAmgHqVnsctg==
  /tslint/5.9.1:
    dependencies:
      babel-code-frame: 6.26.0
      builtin-modules: 1.1.1
      chalk: 2.4.1
      commander: 2.15.1
      diff: 3.5.0
      glob: 7.1.2
      js-yaml: 3.9.1
      minimatch: 3.0.4
      resolve: 1.7.1
      semver: 5.3.0
      tslib: 1.9.2
      tsutils: 2.27.1
    dev: false
    engines:
      node: '>=4.8.0'
    peerDependencies:
      typescript: '>=2.1.0 || >=2.1.0-dev || >=2.2.0-dev || >=2.3.0-dev || >=2.4.0-dev || >=2.5.0-dev || >=2.6.0-dev || >=2.7.0-dev || >=2.8.0-dev'
    resolution:
      integrity: sha1-ElX4ej/1frCw4fDmEKi0dIBGya4=
  /tslint/5.9.1/typescript@2.4.2:
    dependencies:
      babel-code-frame: 6.26.0
      builtin-modules: 1.1.1
      chalk: 2.4.1
      commander: 2.15.1
      diff: 3.5.0
      glob: 7.1.2
      js-yaml: 3.9.1
      minimatch: 3.0.4
      resolve: 1.7.1
      semver: 5.3.0
      tslib: 1.9.2
      tsutils: /tsutils/2.27.1/typescript@2.4.2
      typescript: 2.4.2
    dev: false
    engines:
      node: '>=4.8.0'
    id: registry.npmjs.org/tslint/5.9.1
    peerDependencies:
      typescript: '>=2.1.0 || >=2.1.0-dev || >=2.2.0-dev || >=2.3.0-dev || >=2.4.0-dev || >=2.5.0-dev || >=2.6.0-dev || >=2.7.0-dev || >=2.8.0-dev'
    resolution:
      integrity: sha1-ElX4ej/1frCw4fDmEKi0dIBGya4=
  /tsutils/2.27.1:
    dependencies:
      tslib: 1.9.2
    dev: false
    peerDependencies:
      typescript: '>=2.1.0 || >=2.1.0-dev || >=2.2.0-dev || >=2.3.0-dev || >=2.4.0-dev || >=2.5.0-dev || >=2.6.0-dev || >=2.7.0-dev || >=2.8.0-dev || >=2.9.0-dev || >= 3.0.0-dev'
    resolution:
      integrity: sha512-AE/7uzp32MmaHvNNFES85hhUDHFdFZp6OAiZcd6y4ZKKIg6orJTm8keYWBhIhrJQH3a4LzNKat7ZPXZt5aTf6w==
  /tsutils/2.27.1/typescript@2.4.2:
    dependencies:
      tslib: 1.9.2
      typescript: 2.4.2
    dev: false
    id: registry.npmjs.org/tsutils/2.27.1
    peerDependencies:
      typescript: '>=2.1.0 || >=2.1.0-dev || >=2.2.0-dev || >=2.3.0-dev || >=2.4.0-dev || >=2.5.0-dev || >=2.6.0-dev || >=2.7.0-dev || >=2.8.0-dev || >=2.9.0-dev || >= 3.0.0-dev'
    resolution:
      integrity: sha512-AE/7uzp32MmaHvNNFES85hhUDHFdFZp6OAiZcd6y4ZKKIg6orJTm8keYWBhIhrJQH3a4LzNKat7ZPXZt5aTf6w==
  /tty-browserify/0.0.0:
    dev: false
    resolution:
      integrity: sha1-oVe6QC2iTpv5V/mqadUk7tQpAaY=
  /tunnel-agent/0.4.3:
    dev: false
    resolution:
      integrity: sha1-Y3PbdpCf5XDgjXNYM2Xtgop07us=
  /tunnel-agent/0.6.0:
    dependencies:
      safe-buffer: 5.1.2
    dev: false
    resolution:
      integrity: sha1-J6XeoGs2sEoKmWZ3SykIaPD8QP0=
  /tweetnacl/0.14.5:
    dev: false
    optional: true
    resolution:
      integrity: sha1-WuaBd/GS1EViadEIr6k/+HQ/T2Q=
  /type-check/0.3.2:
    dependencies:
      prelude-ls: 1.1.2
    dev: false
    engines:
      node: '>= 0.8.0'
    resolution:
      integrity: sha1-WITKtRLPHTVeP7eE8wgEsrUg23I=
  /type-detect/0.1.1:
    dev: false
    resolution:
      integrity: sha1-C6XsKohWQORw6k6FBZcZANrFiCI=
  /type-detect/1.0.0:
    dev: false
    resolution:
      integrity: sha1-diIXzAbbJY7EiQihKY6LlRIejqI=
  /type-is/1.6.16:
    dependencies:
      media-typer: 0.3.0
      mime-types: 2.1.18
    dev: false
    engines:
      node: '>= 0.6'
    resolution:
      integrity: sha512-HRkVv/5qY2G6I8iab9cI7v1bOIdhm94dVjQCPFElW9W+3GeDOSHmy2EBYe4VTApuzolPcmgFTN3ftVJRKR2J9Q==
  /typedarray/0.0.6:
    dev: false
    resolution:
      integrity: sha1-hnrHTjhkGHsdPUfZlqeOxciDB3c=
  /typescript/2.4.2:
    dev: false
    engines:
      node: '>=4.2.0'
    resolution:
      integrity: sha1-+DlfhdRZJ2BnyYiqQYN6j4KHCEQ=
  /uglify-js/2.8.29:
    dependencies:
      source-map: 0.5.7
      yargs: 3.10.0
    dev: false
    engines:
      node: '>=0.8.0'
    optionalDependencies:
      uglify-to-browserify: 1.0.2
    resolution:
      integrity: sha1-KcVzMUgFe7Th913zW3qcty5qWd0=
  /uglify-js/3.0.28:
    dependencies:
      commander: 2.11.0
      source-map: 0.5.7
    dev: false
    engines:
      node: '>=0.8.0'
    resolution:
      integrity: sha512-0h/qGay016GG2lVav3Kz174F3T2Vjlz2v6HCt+WDQpoXfco0hWwF5gHK9yh88mUYvIC+N7Z8NT8WpjSp1yoqGA==
  /uglify-to-browserify/1.0.2:
    dev: false
    optional: true
    resolution:
      integrity: sha1-bgkk1r2mta/jSeOabWMoUKD4grc=
  /uglifyjs-webpack-plugin/0.4.6:
    dependencies:
      source-map: 0.5.7
      uglify-js: 2.8.29
      webpack-sources: 1.1.0
    dev: false
    engines:
      node: '>=4.3.0 <5.0.0 || >=5.10'
    peerDependencies:
      webpack: ^1.9 || ^2 || ^2.1.0-beta || ^2.2.0-rc || ^3.0.0
    requiresBuild: true
    resolution:
      integrity: sha1-uVH0q7a9YX5m9j64kUmOORdj4wk=
  /ultron/1.0.2:
    dev: false
    resolution:
      integrity: sha1-rOEWq1V80Zc4ak6I9GhTeMiy5Po=
  /unc-path-regex/0.1.2:
    dev: false
    engines:
      node: '>=0.10.0'
    resolution:
      integrity: sha1-5z3T17DXxe2G+6xrCufYxqadUPo=
  /union-value/1.0.0:
    dependencies:
      arr-union: 3.1.0
      get-value: 2.0.6
      is-extendable: 0.1.1
      set-value: 0.4.3
    dev: false
    engines:
      node: '>=0.10.0'
    resolution:
      integrity: sha1-XHHDTLW61dzr4+oM0IIHulqhrqQ=
  /unique-stream/1.0.0:
    dev: false
    resolution:
      integrity: sha1-1ZpKdUJ0R9mqbJHnAmP40mpLEEs=
  /unique-stream/2.2.1:
    dependencies:
      json-stable-stringify: 1.0.1
      through2-filter: 2.0.0
    dev: false
    resolution:
      integrity: sha1-WqADz76Uxf+GbE59ZouxxNuts2k=
  /universalify/0.1.1:
    dev: false
    resolution:
      integrity: sha1-+nG63UQ3r0wUiEHjs7Fl+enlkLc=
  /universalify/0.1.2:
    dev: false
    engines:
      node: '>= 4.0.0'
    resolution:
      integrity: sha512-rBJeI5CXAlmy1pV+617WB9J63U6XcazHHF2f2dbJix4XzpUF0RS3Zbj0FGIOCAva5P/d/GBOYaACQ1w+0azUkg==
  /unpipe/1.0.0:
    dev: false
    engines:
      node: '>= 0.8'
    resolution:
      integrity: sha1-sr9O6FFKrmFltIF4KdIbLvSZBOw=
  /unset-value/1.0.0:
    dependencies:
      has-value: 0.3.1
      isobject: 3.0.1
    dev: false
    engines:
      node: '>=0.10.0'
    resolution:
      integrity: sha1-g3aHP30jNRef+x5vw6jtDfyKtVk=
  /upath/1.1.0:
    dev: false
    engines:
      node: '>=4'
    resolution:
      integrity: sha512-bzpH/oBhoS/QI/YtbkqCg6VEiPYjSZtrHQM6/QnJS6OL9pKUFLqb3aFh4Scvwm45+7iAgiMkLhSbaZxUqmrprw==
  /uri-js/4.2.2:
    dependencies:
      punycode: 2.1.1
    dev: false
    resolution:
      integrity: sha512-KY9Frmirql91X2Qgjry0Wd4Y+YTdrdZheS8TFwvkbLWf/G5KNJDCh6pKL5OZctEW4+0Baa5idK2ZQuELRwPznQ==
  /urix/0.1.0:
    dev: false
    resolution:
      integrity: sha1-2pN/emLiH+wf0Y1Js1wpNQZ6bHI=
  /url/0.11.0:
    dependencies:
      punycode: 1.3.2
      querystring: 0.2.0
    dev: false
    resolution:
      integrity: sha1-ODjpfPxgUh63PFJajlW/3Z4uKPE=
  /use/3.1.0:
    dependencies:
      kind-of: 6.0.2
    dev: false
    engines:
      node: '>=0.10.0'
    resolution:
      integrity: sha512-6UJEQM/L+mzC3ZJNM56Q4DFGLX/evKGRg15UJHGB9X5j5Z3AFbgZvjUh2yq/UJUY4U5dh7Fal++XbNg1uzpRAw==
  /user-home/1.1.1:
    dev: false
    engines:
      node: '>=0.10.0'
    resolution:
      integrity: sha1-K1viOjK2Onyd640PKNSFcko98ZA=
  /useragent/2.3.0:
    dependencies:
      lru-cache: 4.1.3
      tmp: 0.0.33
    dev: false
    resolution:
      integrity: sha512-4AoH4pxuSvHCjqLO04sU6U/uE65BYza8l/KKBS0b0hnUPWi+cQ2BpeTEwejCSx9SPV5/U03nniDTrWx5NrmKdw==
  /util-deprecate/1.0.2:
    dev: false
    resolution:
      integrity: sha1-RQ1Nyfpw3nMnYvvS1KKJgUGaDM8=
  /util.promisify/1.0.0:
    dependencies:
      define-properties: 1.1.2
      object.getownpropertydescriptors: 2.0.3
    dev: false
    resolution:
      integrity: sha512-i+6qA2MPhvoKLuxnJNpXAGhg7HphQOSUq2LKMZD0m15EiskXUkMvKdF4Uui0WYeCUGea+o2cw/ZuwehtfsrNkA==
  /util/0.10.3:
    dependencies:
      inherits: 2.0.1
    dev: false
    resolution:
      integrity: sha1-evsa/lCAUkZInj23/g7TeTNqwPk=
  /util/0.10.4:
    dependencies:
      inherits: 2.0.3
    dev: false
    resolution:
      integrity: sha512-0Pm9hTQ3se5ll1XihRic3FDIku70C+iHUdT/W926rSgHV5QgXsYbKZN8MSC3tJtSkhuROzvsQjAaFENRXr+19A==
  /util/0.11.0:
    dependencies:
      inherits: 2.0.3
    dev: false
    resolution:
      integrity: sha512-5n12uMzKCjvB2HPFHnbQSjaqAa98L5iIXmHrZCLavuZVe0qe/SJGbDGWlpaHk5lnBkWRDO+dRu1/PgmUYKPPTw==
  /utils-merge/1.0.1:
    dev: false
    engines:
      node: '>= 0.4.0'
    resolution:
      integrity: sha1-n5VxD1CiZ5R7LMwSR0HBAoQn5xM=
  /uuid/3.2.1:
    dev: false
    resolution:
      integrity: sha512-jZnMwlb9Iku/O3smGWvZhauCf6cvvpKi4BKRiliS3cxnI+Gz9j5MEpTz2UFuXiKPJocb7gnsLHwiS05ige5BEA==
  /v8flags/2.1.1:
    dependencies:
      user-home: 1.1.1
    dev: false
    engines:
      node: '>= 0.10.0'
    resolution:
      integrity: sha1-qrGh+jDUX4jdMhFIh1rALAtV5bQ=
  /vali-date/1.0.0:
    dev: false
    engines:
      node: '>=0.10.0'
    resolution:
      integrity: sha1-G5BKWWCfsyjvB4E4Qgk09rhnCaY=
  /validate-npm-package-license/3.0.3:
    dependencies:
      spdx-correct: 3.0.0
      spdx-expression-parse: 3.0.0
    dev: false
    resolution:
      integrity: sha512-63ZOUnL4SIXj4L0NixR3L1lcjO38crAbgrTpl28t8jjrfuiOBL5Iygm+60qPs/KsZGzPNg6Smnc/oY16QTjF0g==
  /validate-npm-package-name/3.0.0:
    dependencies:
      builtins: 1.0.3
    dev: false
    resolution:
      integrity: sha1-X6kS2B630MdK/BQN5zF/DKffQ34=
  /validator/8.2.0:
    dev: false
    engines:
      node: '>= 0.10'
    resolution:
      integrity: sha512-Yw5wW34fSv5spzTXNkokD6S6/Oq92d8q/t14TqsS3fAiA1RYnxSFSIZ+CY3n6PGGRCq5HhJTSepQvFUS2QUDxA==
  /vary/1.1.2:
    dev: false
    engines:
      node: '>= 0.8'
    resolution:
      integrity: sha1-IpnwLG3tMNSllhsLn3RSShj2NPw=
  /verror/1.10.0:
    dependencies:
      assert-plus: 1.0.0
      core-util-is: 1.0.2
      extsprintf: 1.4.0
    dev: false
    engines:
      '0': node >=0.6.0
    resolution:
      integrity: sha1-OhBcoXBTr1XW4nDB+CiGguGNpAA=
  /vinyl-fs/0.3.14:
    dependencies:
      defaults: 1.0.3
      glob-stream: 3.1.18
      glob-watcher: 0.0.6
      graceful-fs: 3.0.11
      mkdirp: 0.5.1
      strip-bom: 1.0.0
      through2: 0.6.5
      vinyl: 0.4.6
    dev: false
    engines:
      node: '>= 0.10'
    resolution:
      integrity: sha1-mmhRzhysHBzqX+hsCTHWIMLPqeY=
  /vinyl-fs/2.4.4:
    dependencies:
      duplexify: 3.6.0
      glob-stream: 5.3.5
      graceful-fs: 4.1.11
      gulp-sourcemaps: 1.6.0
      is-valid-glob: 0.3.0
      lazystream: 1.0.0
      lodash.isequal: 4.5.0
      merge-stream: 1.0.1
      mkdirp: 0.5.1
      object-assign: 4.1.1
      readable-stream: 2.3.6
      strip-bom: 2.0.0
      strip-bom-stream: 1.0.0
      through2: 2.0.3
      through2-filter: 2.0.0
      vali-date: 1.0.0
      vinyl: 1.2.0
    dev: false
    engines:
      node: '>=0.10'
    resolution:
      integrity: sha1-vm/zJwy1Xf19MGNkDegfJddTIjk=
  /vinyl-sourcemaps-apply/0.2.1:
    dependencies:
      source-map: 0.5.7
    dev: false
    resolution:
      integrity: sha1-q2VJ1h0XLCsbh75cUI0jnI74dwU=
  /vinyl/0.2.3:
    dependencies:
      clone-stats: 0.0.1
    dev: false
    engines:
      node: '>= 0.9'
    resolution:
      integrity: sha1-vKk4IJWC7FpJrVOKAPofEl5RMlI=
  /vinyl/0.4.6:
    dependencies:
      clone: 0.2.0
      clone-stats: 0.0.1
    dev: false
    engines:
      node: '>= 0.9'
    resolution:
      integrity: sha1-LzVsh6VQolVGHza76ypbqL94SEc=
  /vinyl/0.5.3:
    dependencies:
      clone: 1.0.4
      clone-stats: 0.0.1
      replace-ext: 0.0.1
    dev: false
    engines:
      node: '>= 0.9'
    resolution:
      integrity: sha1-sEVbOPxeDPMNQyUTLkYZcMIJHN4=
  /vinyl/1.2.0:
    dependencies:
      clone: 1.0.4
      clone-stats: 0.0.1
      replace-ext: 0.0.1
    dev: false
    engines:
      node: '>= 0.9'
    resolution:
      integrity: sha1-XIgDbPVl5d8FVYv8kR+GVt8hiIQ=
  /vm-browserify/0.0.4:
    dependencies:
      indexof: 0.0.1
    dev: false
    resolution:
      integrity: sha1-XX6kW7755Kb/ZflUOOCofDV9WnM=
  /void-elements/2.0.1:
    dev: false
    engines:
      node: '>=0.10.0'
    resolution:
      integrity: sha1-wGavtYK7HLQSjWDqkjkulNXp2+w=
  /w3c-hr-time/1.0.1:
    dependencies:
      browser-process-hrtime: 0.1.2
    dev: false
    resolution:
      integrity: sha1-gqwr/2PZUOqeMYmlimViX+3xkEU=
  /walker/1.0.7:
    dependencies:
      makeerror: 1.0.11
    dev: false
    resolution:
      integrity: sha1-L3+bj9ENZ3JisYqITijRlhjgKPs=
  /watch/0.18.0:
    dependencies:
      exec-sh: 0.2.1
      minimist: 1.2.0
    dev: false
    engines:
      node: '>=0.1.95'
    resolution:
      integrity: sha1-KAlUdsbffJDJYxOJkMClQj60uYY=
  /watchpack/1.6.0:
    dependencies:
      chokidar: 2.0.3
      graceful-fs: 4.1.11
      neo-async: 2.5.1
    dev: false
    resolution:
      integrity: sha512-i6dHe3EyLjMmDlU1/bGQpEw25XSjkJULPuAVKCbNRefQVq48yXKUpwg538F7AZTf9kyr57zj++pQFltUa5H7yA==
  /webidl-conversions/4.0.2:
    dev: false
    resolution:
      integrity: sha512-YQ+BmxuTgd6UXZW3+ICGfyqRyHXVlD5GtQr5+qjiNW7bF0cqrzX500HVXPBOvgXb5YnzDd+h0zqyv61KUD7+Sg==
  /webpack-dev-middleware/1.12.2:
    dependencies:
      memory-fs: 0.4.1
      mime: 1.6.0
      path-is-absolute: 1.0.1
      range-parser: 1.2.0
      time-stamp: 2.0.0
    dev: false
    engines:
      node: '>=0.6'
    peerDependencies:
      webpack: ^1.0.0 || ^2.0.0 || ^3.0.0
    resolution:
      integrity: sha512-FCrqPy1yy/sN6U/SaEZcHKRXGlqU0DUaEBL45jkUYoB8foVb6wCnbIJ1HKIx+qUFTW+3JpVcCJCxZ8VATL4e+A==
  /webpack-dev-middleware/1.12.2/webpack@3.11.0:
    dependencies:
      memory-fs: 0.4.1
      mime: 1.6.0
      path-is-absolute: 1.0.1
      range-parser: 1.2.0
      time-stamp: 2.0.0
      webpack: 3.11.0
    dev: false
    engines:
      node: '>=0.6'
    id: registry.npmjs.org/webpack-dev-middleware/1.12.2
    peerDependencies:
      webpack: ^1.0.0 || ^2.0.0 || ^3.0.0
    resolution:
      integrity: sha512-FCrqPy1yy/sN6U/SaEZcHKRXGlqU0DUaEBL45jkUYoB8foVb6wCnbIJ1HKIx+qUFTW+3JpVcCJCxZ8VATL4e+A==
  /webpack-sources/1.1.0:
    dependencies:
      source-list-map: 2.0.0
      source-map: 0.6.1
    dev: false
    resolution:
      integrity: sha512-aqYp18kPphgoO5c/+NaUvEeACtZjMESmDChuD3NBciVpah3XpMEU9VAAtIaB1BsfJWWTSdv8Vv1m3T0aRk2dUw==
  /webpack/3.11.0:
    dependencies:
      acorn: 5.6.2
      acorn-dynamic-import: 2.0.2
      ajv: 6.5.1
      ajv-keywords: /ajv-keywords/3.2.0/ajv@6.5.1
      async: 2.6.1
      enhanced-resolve: 3.4.1
      escope: 3.6.0
      interpret: 1.1.0
      json-loader: 0.5.7
      json5: 0.5.1
      loader-runner: 2.3.0
      loader-utils: 1.1.0
      memory-fs: 0.4.1
      mkdirp: 0.5.1
      node-libs-browser: 2.1.0
      source-map: 0.5.7
      supports-color: 4.5.0
      tapable: 0.2.8
      uglifyjs-webpack-plugin: 0.4.6
      watchpack: 1.6.0
      webpack-sources: 1.1.0
      yargs: 8.0.2
    dev: false
    engines:
      node: '>=4.3.0 <5.0.0 || >=5.10'
    resolution:
      integrity: sha512-3kOFejWqj5ISpJk4Qj/V7w98h9Vl52wak3CLiw/cDOfbVTq7FeoZ0SdoHHY9PYlHr50ZS42OfvzE2vB4nncKQg==
  /websocket-driver/0.7.0:
    dependencies:
      http-parser-js: 0.4.13
      websocket-extensions: 0.1.3
    dev: false
    engines:
      node: '>=0.8.0'
    resolution:
      integrity: sha1-DK+dLXVdk67gSdS90NP+LMoqJOs=
  /websocket-extensions/0.1.3:
    dev: false
    engines:
      node: '>=0.8.0'
    resolution:
      integrity: sha512-nqHUnMXmBzT0w570r2JpJxfiSD1IzoI+HGVdd3aZ0yNi3ngvQ4jv1dtHt5VGxfI2yj5yqImPhOK4vmIh2xMbGg==
  /whatwg-encoding/1.0.3:
    dependencies:
      iconv-lite: 0.4.19
    dev: false
    resolution:
      integrity: sha512-jLBwwKUhi8WtBfsMQlL4bUUcT8sMkAtQinscJAe/M4KHCkHuUJAF6vuB0tueNIw4c8ziO6AkRmgY+jL3a0iiPw==
  /whatwg-mimetype/2.1.0:
    dev: false
    resolution:
      integrity: sha512-FKxhYLytBQiUKjkYteN71fAUA3g6KpNXoho1isLiLSB3N1G4F35Q5vUxWfKFhBwi5IWF27VE6WxhrnnC+m0Mew==
  /whatwg-url/6.5.0:
    dependencies:
      lodash.sortby: 4.7.0
      tr46: 1.0.1
      webidl-conversions: 4.0.2
    dev: false
    resolution:
      integrity: sha512-rhRZRqx/TLJQWUpQ6bmrt2UV4f0HCQ463yQuONJqC6fO2VoEb1pTYddbe59SkYq87aoM5A3bdhMZiUiVws+fzQ==
  /which-module/1.0.0:
    dev: false
    resolution:
      integrity: sha1-u6Y8qGGUiZT/MHc2CJ47lgJsKk8=
  /which-module/2.0.0:
    dev: false
    resolution:
      integrity: sha1-2e8H3Od7mQK4o6j6SzHD4/fm6Ho=
  /which/1.3.1:
    dependencies:
      isexe: 2.0.0
    dev: false
    resolution:
      integrity: sha512-HxJdYWq1MTIQbJ3nw0cqssHoTNU267KlrDuGZ1WYlxDStUtKUhOaJmh112/TZmHxxUfuJqPXSOm7tDyas0OSIQ==
  /wide-align/1.1.3:
    dependencies:
      string-width: 2.1.1
    dev: false
    resolution:
      integrity: sha512-QGkOQc8XL6Bt5PwnsExKBPuMKBxnGxWWW3fU55Xt4feHozMUhdUMaBCk290qpm/wG5u/RSKzwdAC4i51YigihA==
  /window-size/0.1.0:
    dev: false
    engines:
      node: '>= 0.8.0'
    resolution:
      integrity: sha1-VDjNLqk7IC76Ohn+iIeu58lPnJ0=
  /window-size/0.2.0:
    dev: false
    engines:
      node: '>= 0.10.0'
    resolution:
      integrity: sha1-tDFbtCFKPXBY6+7okuE/ok2YsHU=
  /wordwrap/0.0.2:
    dev: false
    engines:
      node: '>=0.4.0'
    resolution:
      integrity: sha1-t5Zpu0LstAn4PVg8rVLKF+qhZD8=
  /wordwrap/0.0.3:
    dev: false
    engines:
      node: '>=0.4.0'
    resolution:
      integrity: sha1-o9XabNXAvAAI03I0u68b7WMFkQc=
  /wordwrap/1.0.0:
    dev: false
    resolution:
      integrity: sha1-J1hIEIkUVqQXHI0CJkQa3pDLyus=
  /wrap-ansi/2.1.0:
    dependencies:
      string-width: 1.0.2
      strip-ansi: 3.0.1
    dev: false
    engines:
      node: '>=0.10.0'
    resolution:
      integrity: sha1-2Pw9KE3QV5T+hJc8rs3Rz4JP3YU=
  /wrappy/1.0.2:
    dev: false
    resolution:
      integrity: sha1-tSQ9jz7BqjXxNkYFvA0QNuMKtp8=
  /write-file-atomic/2.3.0:
    dependencies:
      graceful-fs: 4.1.11
      imurmurhash: 0.1.4
      signal-exit: 3.0.2
    dev: false
    resolution:
      integrity: sha512-xuPeK4OdjWqtfi59ylvVL0Yn35SF3zgcAcv7rBPFHVaEapaDr4GdGgm3j7ckTwH9wHL7fGmgfAnb0+THrHb8tA==
  /ws/1.1.5:
    dependencies:
      options: 0.0.6
      ultron: 1.0.2
    dev: false
    resolution:
      integrity: sha512-o3KqipXNUdS7wpQzBHSe180lBGO60SoK0yVo3CYJgb2MkobuWuBX6dhkYP5ORCLd55y+SaflMOV5fqAB53ux4w==
  /ws/4.1.0:
    dependencies:
      async-limiter: 1.0.0
      safe-buffer: 5.1.2
    dev: false
    resolution:
      integrity: sha512-ZGh/8kF9rrRNffkLFV4AzhvooEclrOH0xaugmqGsIfFgOE/pIz4fMc4Ef+5HSQqTEug2S9JZIWDR47duDSLfaA==
  /wtf-8/1.0.0:
    dev: false
    resolution:
      integrity: sha1-OS2LotDxw00e4tYw8V0O+2jhBIo=
  /xml-name-validator/3.0.0:
    dev: false
    resolution:
      integrity: sha512-A5CUptxDsvxKJEU3yO6DuWBSJz/qizqzJKOMIfUJHETbBw/sFaDxgd6fxm1ewUaM0jZ444Fc5vC5ROYurg/4Pw==
  /xmlhttprequest-ssl/1.5.3:
    dev: false
    engines:
      node: '>=0.4.0'
    resolution:
      integrity: sha1-GFqIjATspGw+QHDZn3tJ3jUomS0=
  /xtend/2.1.2:
    dependencies:
      object-keys: 0.4.0
    dev: false
    engines:
      node: '>=0.4'
    resolution:
      integrity: sha1-bv7MKk2tjmlixJAbM3znuoe10os=
  /xtend/3.0.0:
    dev: false
    engines:
      node: '>=0.4'
    resolution:
      integrity: sha1-XM50B7r2Qsunvs2laBEcST9ZZlo=
  /xtend/4.0.1:
    dev: false
    engines:
      node: '>=0.4'
    resolution:
      integrity: sha1-pcbVMr5lbiPbgg77lDofBJmNY68=
  /y18n/3.2.1:
    dev: false
    resolution:
      integrity: sha1-bRX7qITAhnnA136I53WegR4H+kE=
  /yallist/2.1.2:
    dev: false
    resolution:
      integrity: sha1-HBH5IY8HYImkfdUS+TxmmaaoHVI=
  /yallist/3.0.2:
    dev: false
    resolution:
      integrity: sha1-hFK0u36Dx8GI2AQcGoN8dz1ti7k=
  /yargs-parser/2.4.1:
    dependencies:
      camelcase: 3.0.0
      lodash.assign: 4.2.0
    dev: false
    resolution:
      integrity: sha1-hVaN488VD/SfpRgl8DqMiA3cxcQ=
  /yargs-parser/5.0.0:
    dependencies:
      camelcase: 3.0.0
    dev: false
    resolution:
      integrity: sha1-J17PDX/+Bcd+ZOfIbkzZS/DhIoo=
  /yargs-parser/7.0.0:
    dependencies:
      camelcase: 4.1.0
    dev: false
    resolution:
      integrity: sha1-jQrELxbqVd69MyyvTEA4s+P139k=
  /yargs-parser/8.1.0:
    dependencies:
      camelcase: 4.1.0
    dev: false
    resolution:
      integrity: sha512-yP+6QqN8BmrgW2ggLtTbdrOyBNSI7zBa4IykmiV5R1wl1JWNxQvWhMfMdmzIYtKU7oP3OOInY/tl2ov3BDjnJQ==
  /yargs-parser/9.0.2:
    dependencies:
      camelcase: 4.1.0
    dev: false
    resolution:
      integrity: sha1-nM9qQ0YP5O1Aqbto9I1DuKaMwHc=
  /yargs/10.1.2:
    dependencies:
      cliui: 4.1.0
      decamelize: 1.2.0
      find-up: 2.1.0
      get-caller-file: 1.0.2
      os-locale: 2.1.0
      require-directory: 2.1.1
      require-main-filename: 1.0.1
      set-blocking: 2.0.0
      string-width: 2.1.1
      which-module: 2.0.0
      y18n: 3.2.1
      yargs-parser: 8.1.0
    dev: false
    resolution:
      integrity: sha512-ivSoxqBGYOqQVruxD35+EyCFDYNEFL/Uo6FcOnz+9xZdZzK0Zzw4r4KhbrME1Oo2gOggwJod2MnsdamSG7H9ig==
  /yargs/11.0.0:
    dependencies:
      cliui: 4.1.0
      decamelize: 1.2.0
      find-up: 2.1.0
      get-caller-file: 1.0.2
      os-locale: 2.1.0
      require-directory: 2.1.1
      require-main-filename: 1.0.1
      set-blocking: 2.0.0
      string-width: 2.1.1
      which-module: 2.0.0
      y18n: 3.2.1
      yargs-parser: 9.0.2
    dev: false
    resolution:
      integrity: sha512-Rjp+lMYQOWtgqojx1dEWorjCofi1YN7AoFvYV7b1gx/7dAAeuI4kN5SZiEvr0ZmsZTOpDRcCqrpI10L31tFkBw==
  /yargs/3.10.0:
    dependencies:
      camelcase: 1.2.1
      cliui: 2.1.0
      decamelize: 1.2.0
      window-size: 0.1.0
    dev: false
    resolution:
      integrity: sha1-9+572FfdfB0tOMDnTvvWgdFDH9E=
  /yargs/4.6.0:
    dependencies:
      camelcase: 2.1.1
      cliui: 3.2.0
      decamelize: 1.2.0
      lodash.assign: 4.2.0
      os-locale: 1.4.0
      pkg-conf: 1.1.3
      read-pkg-up: 1.0.1
      require-main-filename: 1.0.1
      string-width: 1.0.2
      window-size: 0.2.0
      y18n: 3.2.1
      yargs-parser: 2.4.1
    dev: false
    resolution:
      integrity: sha1-y0BQwBWb+2u2ScD0r1UFJqhGGdw=
  /yargs/7.1.0:
    dependencies:
      camelcase: 3.0.0
      cliui: 3.2.0
      decamelize: 1.2.0
      get-caller-file: 1.0.2
      os-locale: 1.4.0
      read-pkg-up: 1.0.1
      require-directory: 2.1.1
      require-main-filename: 1.0.1
      set-blocking: 2.0.0
      string-width: 1.0.2
      which-module: 1.0.0
      y18n: 3.2.1
      yargs-parser: 5.0.0
    dev: false
    resolution:
      integrity: sha1-a6MY6xaWFyf10oT46gA+jWFU0Mg=
  /yargs/8.0.2:
    dependencies:
      camelcase: 4.1.0
      cliui: 3.2.0
      decamelize: 1.2.0
      get-caller-file: 1.0.2
      os-locale: 2.1.0
      read-pkg-up: 2.0.0
      require-directory: 2.1.1
      require-main-filename: 1.0.1
      set-blocking: 2.0.0
      string-width: 2.1.1
      which-module: 2.0.0
      y18n: 3.2.1
      yargs-parser: 7.0.0
    dev: false
    resolution:
      integrity: sha1-YpmpBVsc78lp/355wdkY3Osiw2A=
  /yauzl/2.4.1:
    dependencies:
      fd-slicer: 1.0.1
    dev: false
    resolution:
      integrity: sha1-lSj0QtqxsihOWLQ3m7GU4i4MQAU=
  /yeast/0.1.2:
    dev: false
    resolution:
      integrity: sha1-AI4G2AlDIMNy28L47XagymyKxBk=
  /z-schema/3.18.4:
    dependencies:
      lodash.get: 4.4.2
      lodash.isequal: 4.5.0
      validator: 8.2.0
    dev: false
    optionalDependencies:
      commander: 2.15.1
    resolution:
      integrity: sha512-DUOKC/IhbkdLKKiV89gw9DUauTV8U/8yJl1sjf6MtDmzevLKOF2duNJ495S3MFVjqZarr+qNGCPbkg4mu4PpLw==
  'file:projects/api-documenter.tgz':
    dependencies:
      '@types/fs-extra': 5.0.1
      '@types/jest': 21.1.10
      '@types/js-yaml': 3.9.1
      '@types/node': 8.5.8
      colors: 1.2.5
      fs-extra: 5.0.0
      gulp: 3.9.1
      js-yaml: 3.9.1
    dev: false
    name: '@rush-temp/api-documenter'
    resolution:
<<<<<<< HEAD
      integrity: sha512-V855Yv5A0gUTOSnQfotjV/rtPxlvwMkqIetpODb4VyZVyQi++uR1j2dWVts/QYpGrXRiYSorREJw8bfvv/OZsw==
=======
      integrity: sha512-wqKPn5yFNu9EYNbMAn6BdXRATND7aKsrM5Ic+m8Mo06oyVD+tCfkMO4GNpynbrlMbN3jYar1chXj2P6LBzZYgQ==
>>>>>>> dd1c2bc8
      tarball: 'file:projects/api-documenter.tgz'
    version: 0.0.0
  'file:projects/api-extractor-test-01.tgz':
    dependencies:
      '@types/jest': 21.1.10
      '@types/node': 8.5.8
      fs-extra: 5.0.0
      typescript: 2.4.2
    dev: false
    name: '@rush-temp/api-extractor-test-01'
    resolution:
      integrity: sha512-XChVwmQtDZw+/LM8OuOnZjF1FeQp6n90TOgSYu6F6Z8UfgF1NxCQNi/oYTITZrIz6ALfpmxhb6PkGdHR03/5eg==
      tarball: 'file:projects/api-extractor-test-01.tgz'
    version: 0.0.0
  'file:projects/api-extractor-test-02.tgz':
    dependencies:
      '@types/node': 8.5.8
      '@types/semver': 5.3.33
      fs-extra: 5.0.0
      semver: 5.3.0
      typescript: 2.4.2
    dev: false
    name: '@rush-temp/api-extractor-test-02'
    resolution:
      integrity: sha512-DdWkvqP8/hzL+MEA+Oz1zCUpvNc6DsJYR3l0NzRP/NuWa8nSXeJsIbeLZZcJ5+f43qEiVakY72fzwHCIX1hMwg==
      tarball: 'file:projects/api-extractor-test-02.tgz'
    version: 0.0.0
  'file:projects/api-extractor-test-03.tgz':
    dependencies:
      '@types/jest': 21.1.10
      '@types/node': 8.5.8
      fs-extra: 5.0.0
      typescript: 2.4.2
    dev: false
    name: '@rush-temp/api-extractor-test-03'
    resolution:
      integrity: sha512-xTb9agHV/3tmoLxI3dDoCJkJrWT7BoDiVzTPkB6OcQoPGEe84aBvYnaAzLCqTNXxvj+8GYhJvaAwXvixN5gVMQ==
      tarball: 'file:projects/api-extractor-test-03.tgz'
    version: 0.0.0
  'file:projects/api-extractor-test-04.tgz':
    dependencies:
      fs-extra: 5.0.0
      typescript: 2.4.2
    dev: false
    name: '@rush-temp/api-extractor-test-04'
    resolution:
      integrity: sha512-xFo9lZzAhITY6qBObzBBE4vlOaXU3w4wvKNiEQ5bdGxmh8yBtwfNN0eoe9TgdgHrCMgyX3rzu5ure6SuhqG5hg==
      tarball: 'file:projects/api-extractor-test-04.tgz'
    version: 0.0.0
  'file:projects/api-extractor-test-05.tgz':
    dependencies:
      '@types/jest': 21.1.10
      '@types/node': 8.5.8
      fs-extra: 5.0.0
      typescript: 2.4.2
    dev: false
    name: '@rush-temp/api-extractor-test-05'
    resolution:
<<<<<<< HEAD
      integrity: sha512-Mu6KBpr4Wm+AgyMl+CMS/p4m0Kmr+H0WJuWa+PygUcK2WYZnTKZKBO2UCN4XtvWvIemTbW+y8KGVsRSFLLKNTQ==
=======
      integrity: sha512-HWd+e1bD1CR0R1wreKdYy6kZ2iDobLIRM0j/Sre2vBvbLfL7u+WJkA3E3q1jqiQTHN/DatHC7Y7BDIC8h5b+eg==
>>>>>>> dd1c2bc8
      tarball: 'file:projects/api-extractor-test-05.tgz'
    version: 0.0.0
  'file:projects/api-extractor.tgz':
    dependencies:
      '@microsoft/node-library-build': 4.4.0
      '@types/fs-extra': 5.0.1
      '@types/jest': 21.1.10
      '@types/lodash': 4.14.74
      '@types/node': 8.5.8
      '@types/z-schema': 3.16.31
      colors: 1.2.5
      fs-extra: 5.0.0
      gulp: 3.9.1
      jju: 1.3.0
      lodash: 4.15.0
      typescript: 2.4.2
      z-schema: 3.18.4
    dev: false
    name: '@rush-temp/api-extractor'
    resolution:
<<<<<<< HEAD
      integrity: sha512-Xx1jCF1CZk2HtX9GrAmWWtIBy0aqmDoJ4n07X+Deuya3+Y1jhqxzhnqA7G5sNxFjW27q1wWeO/O0mBtAnuX+Kw==
=======
      integrity: sha512-vbe0Oy3P7ILPgw2nnXU7MwjVEmOxwuuYPAkC6KFwgWjcQQgdERdP1cwvrviT3ZC0qm7JDPcNaLrnqUPaNnG68Q==
>>>>>>> dd1c2bc8
      tarball: 'file:projects/api-extractor.tgz'
    version: 0.0.0
  'file:projects/gulp-core-build-karma.tgz':
    dependencies:
      '@microsoft/node-library-build': 4.4.0
      '@types/bluebird': 3.5.3
      '@types/gulp': 3.8.32
      '@types/karma': 0.13.33
      '@types/log4js': 0.0.33
      '@types/node': 8.5.8
      chai: 3.5.0
      gulp: 3.9.1
      gulp-karma: /gulp-karma/0.0.5/karma@0.13.22
      istanbul-instrumenter-loader: /istanbul-instrumenter-loader/3.0.1/webpack@3.11.0
      karma: 0.13.22
      karma-coverage: 0.5.5
      karma-mocha: 1.3.0
      karma-mocha-clean-reporter: 0.0.1
      karma-phantomjs-launcher: /karma-phantomjs-launcher/1.0.4/karma@0.13.22
      karma-sinon-chai: /karma-sinon-chai/1.2.4/5fc1304e1e69a328078cebf8183ed10a
      karma-webpack: /karma-webpack/2.0.9/webpack@3.11.0
      lolex: 1.4.0
      mocha: 5.2.0
      phantomjs-polyfill: 0.0.2
      phantomjs-prebuilt: 2.1.16
      sinon: 1.17.7
      sinon-chai: /sinon-chai/2.8.0/chai@3.5.0+sinon@1.17.7
      webpack: 3.11.0
    dev: false
    name: '@rush-temp/gulp-core-build-karma'
    resolution:
<<<<<<< HEAD
      integrity: sha512-aOF4q+uPop2mkydgr/dtJM5WJHZr8bCg52wAqmhaNl0/Malrkm+aSp3782JDWW+Z4Sd0oXqd02WpXZidMXe1Pw==
=======
      integrity: sha512-j9xF99rspyhHKrIFTM7lQVlIgGmGYc9ZlaYRAM+kZS0/zqDWAP5OguZCA6+i93b+h58rDhNOFGoQDjWhKwGPhA==
>>>>>>> dd1c2bc8
      tarball: 'file:projects/gulp-core-build-karma.tgz'
    version: 0.0.0
  'file:projects/gulp-core-build-mocha.tgz':
    dependencies:
      '@microsoft/node-library-build': 4.4.0
      '@types/gulp': 3.8.32
      '@types/gulp-istanbul': 0.9.30
      '@types/gulp-mocha': 0.0.32
      '@types/mocha': 5.2.5
      '@types/node': 8.5.8
      '@types/orchestrator': 0.0.30
      '@types/q': 0.0.32
      gulp: 3.9.1
      gulp-istanbul: 0.10.4
      gulp-mocha: 6.0.0
    dev: false
    name: '@rush-temp/gulp-core-build-mocha'
    resolution:
<<<<<<< HEAD
      integrity: sha512-Vd2IOS0Ny5khKJ2tsQi5zl0Zw2T2iatI8TvVJMlQZEVaYVVCn5NLzDztKwxfxZ82nLvugLEdvJ+Ea2EogT0NRw==
=======
      integrity: sha512-PMHoftVUX4gX9vTx7V0g84gv+KaUN0ER44HSTBGsADZ2t0J5uQPV9MhFwEdxFrch4XKygCkHEZ42BWFIGZSebQ==
>>>>>>> dd1c2bc8
      tarball: 'file:projects/gulp-core-build-mocha.tgz'
    version: 0.0.0
  'file:projects/gulp-core-build-sass.tgz':
    dependencies:
      '@microsoft/node-library-build': 4.4.0
      '@types/gulp': 3.8.32
      '@types/gulp-util': 3.0.30
      '@types/mime': 0.0.29
      '@types/node': 8.5.8
      '@types/orchestrator': 0.0.30
      '@types/q': 0.0.32
      '@types/through2': 2.0.32
      '@types/vinyl': 1.2.30
      autoprefixer: 6.3.7
      gulp: 3.9.1
      gulp-clean-css: 3.0.4
      gulp-clip-empty-files: 0.1.2
      gulp-clone: 1.0.0
      gulp-postcss: 6.3.0
      gulp-sass: 3.1.0
      gulp-sourcemaps: 2.6.4
      gulp-texttojs: 1.0.3
      merge2: 1.0.3
      postcss-modules: 0.6.4
      through2: 2.0.3
    dev: false
    name: '@rush-temp/gulp-core-build-sass'
    resolution:
<<<<<<< HEAD
      integrity: sha512-hUQP7FmFHS+srfXTT3rg1u3tS+nxsOH3qD+fdx6E5zH2zJp+25yJez8iWmvN1Hg1F4Ke90MuShx/FZYdHgq6Dg==
=======
      integrity: sha512-FCqiE7RcaN+10b7qNKbYPpxWOS8xG9BaBs+H0OG0yVD+T7c27MBEheLtFtv/ncoRaEZozqyqKDUkbKCZSEq5TQ==
>>>>>>> dd1c2bc8
      tarball: 'file:projects/gulp-core-build-sass.tgz'
    version: 0.0.0
  'file:projects/gulp-core-build-serve.tgz':
    dependencies:
      '@microsoft/node-library-build': 4.4.0
      '@types/express': 4.11.0
      '@types/express-serve-static-core': 4.11.0
      '@types/gulp': 3.8.32
      '@types/gulp-util': 3.0.30
      '@types/mime': 0.0.29
      '@types/node': 8.5.8
      '@types/node-forge': 0.6.8
      '@types/orchestrator': 0.0.30
      '@types/q': 0.0.32
      '@types/serve-static': 1.13.1
      '@types/through2': 2.0.32
      '@types/vinyl': 1.2.30
      colors: 1.2.5
      deasync: 0.1.13
      express: 4.16.3
      gulp: 3.9.1
      gulp-connect: 5.5.0
      gulp-open: 2.0.0
      gulp-util: 3.0.8
      node-forge: 0.7.5
      sudo: 1.0.3
    dev: false
    name: '@rush-temp/gulp-core-build-serve'
    resolution:
<<<<<<< HEAD
      integrity: sha512-rXFQAWNVqto51jCbG6yaJmm0bvnuVN/E4VV+iOE1ION6RqaHTV+dlRW2ceVdvUNXQTxJDoq9G5ab3zmHiGhBJg==
=======
      integrity: sha512-i1+GOY5McxIcFPZXpCA/OM/wNjimP7tiTB6zvfG64uvVZR6FW0wdY9y8oJJ7UTYqvREykqslxJJcIN29re21kg==
>>>>>>> dd1c2bc8
      tarball: 'file:projects/gulp-core-build-serve.tgz'
    version: 0.0.0
  'file:projects/gulp-core-build-typescript.tgz':
    dependencies:
      '@microsoft/node-library-build': 4.4.0
      '@types/fs-extra': 5.0.1
      '@types/glob': 5.0.30
      '@types/gulp': 3.8.32
      '@types/gulp-util': 3.0.30
      '@types/node': 8.5.8
      '@types/orchestrator': 0.0.30
      '@types/q': 0.0.32
      '@types/through2': 2.0.32
      '@types/vinyl': 1.2.30
      decomment: 0.9.1
      fs-extra: 5.0.0
      glob: 7.0.6
      gulp: 3.9.1
      gulp-cache: 0.4.6
      gulp-changed: 1.3.2
      gulp-decomment: 0.2.0
      gulp-plumber: 1.1.0
      gulp-sourcemaps: 2.6.4
      gulp-texttojs: 1.0.3
      gulp-typescript: /gulp-typescript/3.1.7/typescript@2.4.2
      gulp-util: 3.0.8
      lodash: 4.15.0
      md5: 2.2.1
      merge2: 1.0.3
      object-assign: 4.1.1
      through2: 2.0.3
      tslint: /tslint/5.9.1/typescript@2.4.2
      tslint-microsoft-contrib: /tslint-microsoft-contrib/5.0.3/tslint@5.9.1+typescript@2.4.2
      typescript: 2.4.2
    dev: false
    name: '@rush-temp/gulp-core-build-typescript'
    resolution:
<<<<<<< HEAD
      integrity: sha512-HPz/PLy3+xinHMJr+Ck4GoEoOWGiF63gub/EHqxCgm4OGiyBmPDplGJrX/G5ZGX3hcgtQiTWv2c5U6PbIpRFGw==
=======
      integrity: sha512-75gXZNJmHiQ9bes93KzXOYOcgYqHBOYX1UoDp4YLiMMMvWEt2vxI4w8McQVUnC0xRYteMMvoVgrkR1yyWDikiQ==
>>>>>>> dd1c2bc8
      tarball: 'file:projects/gulp-core-build-typescript.tgz'
    version: 0.0.0
  'file:projects/gulp-core-build-webpack.tgz':
    dependencies:
      '@microsoft/node-library-build': 4.4.0
      '@types/gulp': 3.8.32
      '@types/node': 8.5.8
      '@types/orchestrator': 0.0.30
      '@types/q': 0.0.32
      '@types/source-map': 0.5.0
      '@types/uglify-js': 2.6.29
      '@types/webpack': 3.8.11
      colors: 1.2.5
      gulp: 3.9.1
      gulp-util: 3.0.8
      webpack: 3.11.0
    dev: false
    name: '@rush-temp/gulp-core-build-webpack'
    resolution:
<<<<<<< HEAD
      integrity: sha512-2Ob2gCtqrGl7Pir/wJ34wS3Mz0Tek1sCdhCZYayCzutb0kH3PuryjX3ysJTFIoVo1l7M4GT2blcWrev+lgYj/g==
=======
      integrity: sha512-q3rwyuT6VlwX3KLx/okMex0Mvl1/ZmyIfhtOk7wTlqgORcV7MhiBnX8n7QaDVod7r/aJonwtYP7fOYtZF2JsIQ==
>>>>>>> dd1c2bc8
      tarball: 'file:projects/gulp-core-build-webpack.tgz'
    version: 0.0.0
  'file:projects/gulp-core-build.tgz':
    dependencies:
      '@microsoft/node-library-build': 4.4.0
      '@types/assertion-error': 1.0.30
      '@types/chai': 3.4.34
      '@types/chalk': 0.4.31
      '@types/gulp': 3.8.32
      '@types/gulp-util': 3.0.30
      '@types/mocha': 5.2.5
      '@types/node': 8.5.8
      '@types/node-notifier': 0.0.28
      '@types/orchestrator': 0.0.30
      '@types/q': 0.0.32
      '@types/rimraf': 0.0.28
      '@types/semver': 5.3.33
      '@types/through2': 2.0.32
      '@types/vinyl': 1.2.30
      '@types/yargs': 0.0.34
      '@types/z-schema': 3.16.31
      chai: 3.5.0
      colors: 1.2.5
      del: 2.2.2
      end-of-stream: 1.1.0
      fs-extra: 5.0.0
      glob-escape: 0.0.2
      globby: 5.0.0
      gulp: 3.9.1
      gulp-flatten: 0.2.0
      gulp-if: 2.0.2
      gulp-util: 3.0.8
      jest: 22.4.4
      jest-cli: 22.4.4
      jest-environment-jsdom: 22.4.3
      jest-resolve: 22.4.3
      jju: 1.3.0
      lodash.merge: 4.3.5
      merge2: 1.0.3
      node-notifier: 5.0.2
      object-assign: 4.1.1
      orchestrator: 0.3.8
      pretty-hrtime: 1.0.3
      rimraf: 2.5.4
      semver: 5.3.0
      through2: 2.0.3
      yargs: 4.6.0
      z-schema: 3.18.4
    dev: false
    name: '@rush-temp/gulp-core-build'
    resolution:
<<<<<<< HEAD
      integrity: sha512-T+0Yd8quEhlRUz82Yx5sdisAIIdPqqMD/osZHsW4IPZHQbEBI3GJqPuRIFiPlrwarFrnd1B9zK8Robj7tWX3wQ==
=======
      integrity: sha512-5f+d8nwUcB5GdtsxHkq/20/BApwndkxG/8uGviA/6gUCepRJeL1Q4dnz5XdP8uHNGWUlYcrvBGLvs49ABft/9A==
>>>>>>> dd1c2bc8
      tarball: 'file:projects/gulp-core-build.tgz'
    version: 0.0.0
  'file:projects/load-themed-styles.tgz':
    dependencies:
      '@types/chai': 3.4.34
      '@types/mocha': 5.2.5
      '@types/webpack-env': 1.13.0
      chai: 3.5.0
      gulp: 3.9.1
    dev: false
    name: '@rush-temp/load-themed-styles'
    resolution:
<<<<<<< HEAD
      integrity: sha512-FGydDbk4x0HSqk3BgiXQkTL839CsYfFDpmx2dRvTbVSXPN7RE1bcMJxyxhr8ipfoI7ATx674v4N+NgYh1oABsw==
=======
      integrity: sha512-8WrmhY+kd3sIA6fJmx3yQByH9BeavLcznpcc6cjFKnrVR+pqxv7NWmKPqLTH1ukpkJOEN771mkt4/Kh3SkweSg==
>>>>>>> dd1c2bc8
      tarball: 'file:projects/load-themed-styles.tgz'
    version: 0.0.0
  'file:projects/loader-load-themed-styles.tgz':
    dependencies:
      '@types/loader-utils': 1.1.3
      '@types/mocha': 5.2.5
      '@types/node': 8.5.8
      '@types/webpack': 4.4.0
      chai: 3.5.0
      gulp: 3.9.1
      loader-utils: 1.1.0
    dev: false
    name: '@rush-temp/loader-load-themed-styles'
    resolution:
<<<<<<< HEAD
      integrity: sha512-Btze8IJ5K599ZMr5qkqq4NOsD2MFiErYnkUWscAB9r9vk2XiGybB8rkULq/7voRDab3AqQ1Cur/JZ3Q36CALvw==
=======
      integrity: sha512-oVUBOevjacGFX0OM5PYgK7k4pObaMsMo8ZNVebohvE6JlfDaTK2BJXJR8nPI5OgQfYvsN6vhLUOTduuHqzbazQ==
>>>>>>> dd1c2bc8
      tarball: 'file:projects/loader-load-themed-styles.tgz'
    version: 0.0.0
  'file:projects/loader-raw-script.tgz':
    dependencies:
      '@types/mocha': 5.2.5
      '@types/node': 8.5.8
      chai: 3.5.0
      gulp: 3.9.1
      loader-utils: 1.1.0
      mocha: 5.2.0
    dev: false
    name: '@rush-temp/loader-raw-script'
    resolution:
<<<<<<< HEAD
      integrity: sha512-JQajrHFU2D3xl4QwJ9EKE62S5V+RgwCkGuF2wzuMfqO/3U+pAKqWEJ1gyJ/+y2ibZjAKvnappJJRkeH+KS0QoQ==
=======
      integrity: sha512-nDSwUAMvj6vHpe1US8RExDW6DfRJ6iQsJncU8m8f5GvyHSkjAfA6N+Ls7KUprzKnxoAUA1P+J2URRPOTqPZEXA==
>>>>>>> dd1c2bc8
      tarball: 'file:projects/loader-raw-script.tgz'
    version: 0.0.0
  'file:projects/loader-set-webpack-public-path.tgz':
    dependencies:
      '@types/lodash': 4.14.74
      '@types/mocha': 5.2.5
      '@types/node': 8.5.8
      chai: 3.5.0
      gulp: 3.9.1
      loader-utils: 1.1.0
      lodash: 4.15.0
      mocha: 5.2.0
    dev: false
    name: '@rush-temp/loader-set-webpack-public-path'
    resolution:
<<<<<<< HEAD
      integrity: sha512-EMpgJxTQtYEWXuNQTYucbBelp8oJYpPyAoBf+SFgjrGW6JGX8buJjcAG7IuP7/X+3yH22agvEASwCWj6zxXGDA==
=======
      integrity: sha512-0xHTKoPdkq+yYLf43+0d7q+Tl1XxGHxDobhybswllEsX/NUxRt5zMQg3nVPwdmiiXBAgmgA2gQHOzEQPN2ZIvg==
>>>>>>> dd1c2bc8
      tarball: 'file:projects/loader-set-webpack-public-path.tgz'
    version: 0.0.0
  'file:projects/node-core-library.tgz':
    dependencies:
      '@microsoft/node-library-build': 4.4.0
      '@types/chai': 3.4.34
      '@types/fs-extra': 5.0.1
      '@types/jest': 21.1.10
      '@types/mocha': 2.2.38
      '@types/node': 8.5.8
      '@types/z-schema': 3.16.31
      chai: 3.5.0
      fs-extra: 5.0.0
      gulp: 3.9.1
      jju: 1.3.0
      mocha: 5.2.0
      z-schema: 3.18.4
    dev: false
    name: '@rush-temp/node-core-library'
    resolution:
      integrity: sha512-GxyHWr66C6FKcc0T9kKS8Lg7fs9NG6LocJtQhZ1V7h/4PFIETIfwDlkbnYmIYZCT72arWA/gppYqwukUzcbt/A==
      tarball: 'file:projects/node-core-library.tgz'
    version: 0.0.0
  'file:projects/node-library-build.tgz':
    dependencies:
      '@types/gulp': 3.8.32
      '@types/node': 8.5.8
      gulp: 3.9.1
    dev: false
    name: '@rush-temp/node-library-build'
    resolution:
<<<<<<< HEAD
      integrity: sha512-2+A5bRyLBeim8d8aHpHpEho7JKaKJ7hg7IFyuspaOcTeCCpkPdOQep86vTIQGNViuz+l3/I0qkeFuYbG7RYRmA==
=======
      integrity: sha512-REL1KYZ2rHaiPDBIXQ5SNC2R39lrl5e62JzinKouo0Xy9gWagBFn6E2D/t9jgCHF1YkOtSoaUPzZs1W98qaf8w==
>>>>>>> dd1c2bc8
      tarball: 'file:projects/node-library-build.tgz'
    version: 0.0.0
  'file:projects/package-deps-hash.tgz':
    dependencies:
      '@types/chai': 3.4.34
      '@types/mocha': 5.2.5
      '@types/node': 8.5.8
      chai: 3.5.0
      gulp: 3.9.1
    dev: false
    name: '@rush-temp/package-deps-hash'
    resolution:
<<<<<<< HEAD
      integrity: sha512-alOr+wNlyg1FlGtbecpiVGtXoyz3BuROpqwq93doXSYuXCDYxDVde2Am+8+d8ykKZx97wwwu8+STdRY31FxJHw==
=======
      integrity: sha512-z0J1m7MLGNpew5k1qUjnzF+8qkesY1Ipocp7+iVs19ifVsGWFJ8aNoaNvH9cLQjZ8kybC/UXeWtBW/+0WiI2bw==
>>>>>>> dd1c2bc8
      tarball: 'file:projects/package-deps-hash.tgz'
    version: 0.0.0
  'file:projects/resolve-chunk-plugin.tgz':
    dependencies:
      '@types/mocha': 5.2.5
      '@types/webpack': 4.4.0
      chai: 3.5.0
      gulp: 3.9.1
      mocha: 5.2.0
    dev: false
    name: '@rush-temp/resolve-chunk-plugin'
    resolution:
<<<<<<< HEAD
      integrity: sha512-39n2fOBXTAQ6WOQt/c+Z0c2OBu7iAmLSKAHF68m5xttQHW32jnthSa6S/CEQ8/0ccgK0qGN6LBE+kLqf77kRzw==
=======
      integrity: sha512-V/BqHoxIJ8f6f2w/zzbiwZm7eoOc8eg44c9ckdQeHypu6D0jowhkRs09p0B+a4INHjjbEuc9NZZemE7YzpwhfQ==
>>>>>>> dd1c2bc8
      tarball: 'file:projects/resolve-chunk-plugin.tgz'
    version: 0.0.0
  'file:projects/rush-lib.tgz':
    dependencies:
      '@pnpm/link-bins': /@pnpm/link-bins/1.0.3/@pnpm!logger@1.0.2
      '@pnpm/logger': 1.0.2
      '@types/fs-extra': 5.0.1
      '@types/glob': 5.0.30
      '@types/jest': 21.1.10
      '@types/js-yaml': 3.9.1
      '@types/lodash': 4.14.74
      '@types/minimatch': 2.0.29
      '@types/node': 8.5.8
      '@types/node-fetch': 1.6.9
      '@types/semver': 5.3.33
      '@types/tar': 4.0.0
      '@types/z-schema': 3.16.31
      builtins: 1.0.3
      colors: 1.2.5
      fs-extra: 5.0.0
      git-repo-info: 1.1.4
      glob: 7.0.6
      glob-escape: 0.0.2
      gulp: 3.9.1
      https-proxy-agent: 2.2.1
      inquirer: 1.2.3
      jju: 1.3.0
      js-yaml: 3.9.1
      lodash: 4.15.0
      minimatch: 3.0.4
      node-fetch: 2.1.2
      npm-package-arg: 5.1.2
      read-package-tree: 5.1.6
      rimraf: 2.5.4
      semver: 5.3.0
      strict-uri-encode: 2.0.0
      tar: 4.4.4
      wordwrap: 1.0.0
      z-schema: 3.18.4
    dev: false
    name: '@rush-temp/rush-lib'
    resolution:
<<<<<<< HEAD
      integrity: sha512-1j/wyreTziR3ZNbwuQGyibMnplEPPxDtg6A8NHVBf5pLVNTQsWbWP/P+BbtMGQ7Fr+48UPUTYWLtSVMSrzdb3w==
=======
      integrity: sha512-wiYy3KA7Ui6VB05AAEUPGk9+tSL8jW4BiPmSR2mM0DGWawuFbdkewfjlaeETXUjjRDqo+S4AJnCXVnclUQQ9vg==
>>>>>>> dd1c2bc8
      tarball: 'file:projects/rush-lib.tgz'
    version: 0.0.0
  'file:projects/rush-stack-compiler.tgz':
    dependencies:
      tslint: /tslint/5.9.1/typescript@2.4.2
      tslint-microsoft-contrib: /tslint-microsoft-contrib/5.0.3/tslint@5.9.1+typescript@2.4.2
      typescript: 2.4.2
    dev: false
    name: '@rush-temp/rush-stack-compiler'
    resolution:
      integrity: sha512-Q5a3Xi+oXPsDLmuNukXdv/vUOgwgt2CX3fYB2iFajUqz2ytB+LgrfMLXYvd9U+/Z8U9EyJ1vM/P4BY2BOYZWkQ==
      tarball: 'file:projects/rush-stack-compiler.tgz'
    version: 0.0.0
  'file:projects/rush-stack-library-test.tgz':
    dev: false
    name: '@rush-temp/rush-stack-library-test'
    resolution:
      integrity: sha512-L56dsYfPz7QwJvGXWykJjhGqWk2CE4Ioy6fGRgzzDh13As2P56QgNb9OvTjH+aC4ZwAU3pLAB/KtytCjVuP8PQ==
      tarball: 'file:projects/rush-stack-library-test.tgz'
    version: 0.0.0
  'file:projects/rush-stack.tgz':
    dependencies:
      '@types/colors': 1.2.1
      '@types/fs-extra': 5.0.1
      '@types/node': 8.5.8
      colors: 1.2.5
      fs-extra: 5.0.0
      gulp: 3.9.1
    dev: false
    name: '@rush-temp/rush-stack'
    resolution:
<<<<<<< HEAD
      integrity: sha512-H8HbXjK2EZJmKYzgYluS7+rvYdd1JdP1k/TzSWTOwl8lJAN+c5r5xwJOBYdB4fAgIRDiICOUOFl3DG4KsDBKGA==
=======
      integrity: sha512-3NoFxFlBqLp5bpBOTJ/6E9crpEHjLuYx70DIib1liIn2FJm5/2Dt6IgNAM4Bf5Cz0/XsA4yUsorufyYwYfc39g==
>>>>>>> dd1c2bc8
      tarball: 'file:projects/rush-stack.tgz'
    version: 0.0.0
  'file:projects/rush.tgz':
    dependencies:
      '@types/chai': 3.4.34
      '@types/fs-extra': 5.0.1
      '@types/mocha': 5.2.5
      '@types/node': 8.5.8
      '@types/semver': 5.3.33
      '@types/sinon': 1.16.34
      chai: 3.5.0
      colors: 1.2.5
      fs-extra: 5.0.0
      gulp: 3.9.1
      semver: 5.3.0
      sinon: 1.17.7
    dev: false
    name: '@rush-temp/rush'
    resolution:
<<<<<<< HEAD
      integrity: sha512-lFfkt+GLRZS9M5BPlR32gl2J5eDvEL5HhX9qb8ypuCKa9Ra7QwbpqHO1NLWScykA0HR/qfYCt7QM1qpB7wkaIA==
=======
      integrity: sha512-9BAS2tl9IDNYZKPhJg0YqZIOCLc+xb/HxsuxViRx3oDFNCKIGXPvXZK46rddITPIn8w0HI/3TGCbcd34u7fwuw==
>>>>>>> dd1c2bc8
      tarball: 'file:projects/rush.tgz'
    version: 0.0.0
  'file:projects/rushell.tgz':
    dependencies:
      '@microsoft/node-library-build': 4.3.41
      '@types/jest': 21.1.10
      '@types/node': 8.5.8
      gulp: 3.9.1
      jest: 22.4.4
      ts-jest: /ts-jest/22.4.6/jest@22.4.4
    dev: false
    name: '@rush-temp/rushell'
    resolution:
<<<<<<< HEAD
      integrity: sha512-a4cqBYs2ah+Uw0/dj2xQlEH/AddM9rcm1QtH3vEdXNcC7kVxYstvfnDbnYE19tdD3ifVn1eVkMQx8bpGznn8KA==
=======
      integrity: sha512-rjqCEuibdYCTH5AzIjx3z+qyTma0/PHjcF/fQ3r5kJc9TkkOBsvZHexrHZeYtJlcOQmczPvtNtqE8J0GVRoOsg==
>>>>>>> dd1c2bc8
      tarball: 'file:projects/rushell.tgz'
    version: 0.0.0
  'file:projects/set-webpack-public-path-plugin.tgz':
    dependencies:
      '@types/lodash': 4.14.74
      '@types/mocha': 5.2.5
      '@types/node': 8.5.8
      '@types/tapable': 1.0.2
      '@types/uglify-js': 2.6.29
      '@types/webpack': 4.4.0
      chai: 3.5.0
      gulp: 3.9.1
      lodash: 4.15.0
      mocha: 5.2.0
      uglify-js: 3.0.28
    dev: false
    name: '@rush-temp/set-webpack-public-path-plugin'
    resolution:
<<<<<<< HEAD
      integrity: sha512-pRTdLKtmC2FM0RMEKlfCmM0blHosDAi3wpP7DXiQlg0qek7H0brtjSwGTPAAOTUEIgPx0iC/a+ZXr7tFU+rukA==
=======
      integrity: sha512-5HbLkXPW5WASImd4AzIAGqnksP6G0Soc2TcoQAf4/PcjLAqEygthZDF7JO6v5PkuIar2xxHvFGCtoDmZBxKpFw==
>>>>>>> dd1c2bc8
      tarball: 'file:projects/set-webpack-public-path-plugin.tgz'
    version: 0.0.0
  'file:projects/stream-collator.tgz':
    dependencies:
      '@types/chai': 3.4.34
      '@types/mocha': 5.2.5
      '@types/node': 8.5.8
      chai: 3.5.0
      colors: 1.2.5
      gulp: 3.9.1
      mocha: 5.2.0
    dev: false
    name: '@rush-temp/stream-collator'
    resolution:
<<<<<<< HEAD
      integrity: sha512-nyKHmTJF4Pp4hvVonNa2+vrEvFBqfDLr3otoUlaxxwnViIKi1rS7dP8tjobkBin6claP7fNxqCSidy7S/hywVA==
=======
      integrity: sha512-UXMxvV1hNjznT5wggdz48oasAAcbxXSa0TgVbZ8mMD10FOgtYw30uZbGXlYRCxXFkwLMxMZmMsCslih2Dp8++w==
>>>>>>> dd1c2bc8
      tarball: 'file:projects/stream-collator.tgz'
    version: 0.0.0
  'file:projects/ts-command-line.tgz':
    dependencies:
      '@microsoft/node-library-build': 4.4.0
      '@types/argparse': 1.0.33
      '@types/jest': 21.1.10
      '@types/node': 8.5.8
      argparse: 1.0.10
      colors: 1.2.5
      gulp: 3.9.1
    dev: false
    name: '@rush-temp/ts-command-line'
    resolution:
      integrity: sha512-KHqYsBw8ITPn4zs6eYez7ozk6+K7RutYQPiQFTujlX8EnBe4WxoYsF5DcPNK1GeVFvuwzllK6UhB9vUgvr/mGg==
      tarball: 'file:projects/ts-command-line.tgz'
    version: 0.0.0
  'file:projects/web-library-build-test.tgz':
    dependencies:
      '@types/chai': 3.4.34
      '@types/jest': 21.1.10
      '@types/node': 8.5.8
      chai: 3.5.0
      gulp: 3.9.1
    dev: false
    name: '@rush-temp/web-library-build-test'
    resolution:
<<<<<<< HEAD
      integrity: sha512-5c5SocolBzH4ZmtQnNbwxhTsj+S5e5gCT63W9MFYifFOiqIVsPw80sj6SxR+5CKvLUYetPGqz0wGJWXnZpWhwA==
=======
      integrity: sha512-2y6CixGqxHmtbkyDWiLhmaggPdd2YeepIyjVkB1EyDy4ijLUo8nK2FO+bFm+XJf1xjgfPhvuyqLk0XUuwQAyGQ==
>>>>>>> dd1c2bc8
      tarball: 'file:projects/web-library-build-test.tgz'
    version: 0.0.0
  'file:projects/web-library-build.tgz':
    dependencies:
      '@types/gulp': 3.8.32
      '@types/node': 8.5.8
      gulp: 3.9.1
      gulp-replace: 0.5.4
    dev: false
    name: '@rush-temp/web-library-build'
    resolution:
<<<<<<< HEAD
      integrity: sha512-keVOXHGsrq9zZXXH0vOmc22pz9d4YtbXCxTZNGSz2o/1uYpVqXZEfZ8OpnfFY40oHGasUfKSEGl6QPuj/05qOA==
=======
      integrity: sha512-mpdlUVtTfl8B5Ps1StwdqtZoQWZ7g/1DmZ6d1TYqRMfXPQ9/JIs/4bhf5d75UzIV9zKFXUaQXIbTlm+DGjn3Ow==
>>>>>>> dd1c2bc8
      tarball: 'file:projects/web-library-build.tgz'
    version: 0.0.0
registry: 'https://registry.npmjs.org/'
shrinkwrapMinorVersion: 7
shrinkwrapVersion: 3
specifiers:
  '@microsoft/node-library-build': 4.4.0
  '@pnpm/link-bins': ~1.0.1
  '@pnpm/logger': ~1.0.1
  '@rush-temp/api-documenter': 'file:./projects/api-documenter.tgz'
  '@rush-temp/api-extractor': 'file:./projects/api-extractor.tgz'
  '@rush-temp/api-extractor-test-01': 'file:./projects/api-extractor-test-01.tgz'
  '@rush-temp/api-extractor-test-02': 'file:./projects/api-extractor-test-02.tgz'
  '@rush-temp/api-extractor-test-03': 'file:./projects/api-extractor-test-03.tgz'
  '@rush-temp/api-extractor-test-04': 'file:./projects/api-extractor-test-04.tgz'
  '@rush-temp/api-extractor-test-05': 'file:./projects/api-extractor-test-05.tgz'
  '@rush-temp/gulp-core-build': 'file:./projects/gulp-core-build.tgz'
  '@rush-temp/gulp-core-build-karma': 'file:./projects/gulp-core-build-karma.tgz'
  '@rush-temp/gulp-core-build-mocha': 'file:./projects/gulp-core-build-mocha.tgz'
  '@rush-temp/gulp-core-build-sass': 'file:./projects/gulp-core-build-sass.tgz'
  '@rush-temp/gulp-core-build-serve': 'file:./projects/gulp-core-build-serve.tgz'
  '@rush-temp/gulp-core-build-typescript': 'file:./projects/gulp-core-build-typescript.tgz'
  '@rush-temp/gulp-core-build-webpack': 'file:./projects/gulp-core-build-webpack.tgz'
  '@rush-temp/load-themed-styles': 'file:./projects/load-themed-styles.tgz'
  '@rush-temp/loader-load-themed-styles': 'file:./projects/loader-load-themed-styles.tgz'
  '@rush-temp/loader-raw-script': 'file:./projects/loader-raw-script.tgz'
  '@rush-temp/loader-set-webpack-public-path': 'file:./projects/loader-set-webpack-public-path.tgz'
  '@rush-temp/node-core-library': 'file:./projects/node-core-library.tgz'
  '@rush-temp/node-library-build': 'file:./projects/node-library-build.tgz'
  '@rush-temp/package-deps-hash': 'file:./projects/package-deps-hash.tgz'
  '@rush-temp/resolve-chunk-plugin': 'file:./projects/resolve-chunk-plugin.tgz'
  '@rush-temp/rush': 'file:./projects/rush.tgz'
  '@rush-temp/rush-lib': 'file:./projects/rush-lib.tgz'
  '@rush-temp/rush-stack': 'file:./projects/rush-stack.tgz'
  '@rush-temp/rush-stack-compiler': 'file:./projects/rush-stack-compiler.tgz'
  '@rush-temp/rush-stack-library-test': 'file:./projects/rush-stack-library-test.tgz'
  '@rush-temp/rushell': 'file:./projects/rushell.tgz'
  '@rush-temp/set-webpack-public-path-plugin': 'file:./projects/set-webpack-public-path-plugin.tgz'
  '@rush-temp/stream-collator': 'file:./projects/stream-collator.tgz'
  '@rush-temp/ts-command-line': 'file:./projects/ts-command-line.tgz'
  '@rush-temp/web-library-build': 'file:./projects/web-library-build.tgz'
  '@rush-temp/web-library-build-test': 'file:./projects/web-library-build-test.tgz'
  '@types/argparse': 1.0.33
  '@types/assertion-error': 1.0.30
  '@types/bluebird': 3.5.3
  '@types/chai': 3.4.34
  '@types/chalk': 0.4.31
  '@types/colors': 1.2.1
  '@types/express': 4.11.0
  '@types/express-serve-static-core': 4.11.0
  '@types/fs-extra': 5.0.1
  '@types/glob': 5.0.30
  '@types/gulp': 3.8.32
  '@types/gulp-istanbul': 0.9.30
  '@types/gulp-mocha': 0.0.32
  '@types/gulp-util': 3.0.30
  '@types/jest': 21.1.10
  '@types/js-yaml': 3.9.1
  '@types/karma': 0.13.33
  '@types/loader-utils': 1.1.3
  '@types/lodash': 4.14.74
  '@types/log4js': 0.0.33
  '@types/mime': 0.0.29
  '@types/minimatch': 2.0.29
  '@types/mocha': 5.2.5
  '@types/node': 8.5.8
  '@types/node-fetch': 1.6.9
  '@types/node-forge': 0.6.8
  '@types/node-notifier': 0.0.28
  '@types/orchestrator': 0.0.30
  '@types/q': 0.0.32
  '@types/rimraf': 0.0.28
  '@types/semver': 5.3.33
  '@types/serve-static': 1.13.1
  '@types/sinon': 1.16.34
  '@types/source-map': 0.5.0
  '@types/tapable': 1.0.2
  '@types/tar': 4.0.0
  '@types/through2': 2.0.32
  '@types/uglify-js': 2.6.29
  '@types/vinyl': 1.2.30
  '@types/webpack-env': 1.13.0
  '@types/yargs': 0.0.34
  '@types/z-schema': 3.16.31
  ajv: 5.2.2
  argparse: ~1.0.9
  autoprefixer: 6.3.7
  builtins: ~1.0.3
  chai: ~3.5.0
  colors: ~1.2.1
  deasync: ~0.1.7
  decomment: ~0.9.1
  del: ^2.2.2
  end-of-stream: ~1.1.0
  express: ~4.16.2
  fs-extra: ~5.0.0
  git-repo-info: ~1.1.4
  glob: ~7.0.5
  glob-escape: ~0.0.1
  globby: ~5.0.0
  gulp: ~3.9.1
  gulp-cache: ~0.4.5
  gulp-changed: ~1.3.2
  gulp-clean-css: ~3.0.4
  gulp-clip-empty-files: ~0.1.2
  gulp-clone: ~1.0.0
  gulp-connect: ~5.5.0
  gulp-decomment: ~0.2.0
  gulp-flatten: ~0.2.0
  gulp-if: ^2.0.1
  gulp-istanbul: ~0.10.3
  gulp-karma: ~0.0.5
  gulp-mocha: ~6.0.0
  gulp-open: ~2.0.0
  gulp-plumber: ~1.1.0
  gulp-postcss: ~6.3.0
  gulp-replace: ^0.5.4
  gulp-sass: ~3.1.0
  gulp-sourcemaps: ~2.6.4
  gulp-texttojs: ~1.0.3
  gulp-typescript: ~3.1.6
  gulp-util: ~3.0.7
  https-proxy-agent: ~2.2.1
  inquirer: ~1.2.1
  istanbul-instrumenter-loader: ~3.0.0
  jest: ~22.4.3
  jest-cli: ~22.4.3
  jest-environment-jsdom: ~22.4.3
  jest-resolve: ~22.4.3
  jju: ~1.3.0
  js-yaml: ~3.9.1
  karma: ~0.13.9
  karma-coverage: ~0.5.5
  karma-mocha: ~1.3.0
  karma-mocha-clean-reporter: ~0.0.1
  karma-phantomjs-launcher: ~1.0.0
  karma-sinon-chai: ~1.2.0
  karma-webpack: 2.0.9
  loader-utils: ~1.1.0
  lodash: ~4.15.0
  lodash.merge: ~4.3.2
  lolex: ~1.4.0
  md5: ~2.2.1
  merge2: ~1.0.2
  minimatch: ~3.0.2
  mocha: ^5.2.0
  node-fetch: ~2.1.2
  node-forge: ~0.7.1
  node-notifier: ~5.0.2
  npm-package-arg: ~5.1.2
  object-assign: ~4.1.0
  orchestrator: ~0.3.8
  phantomjs-polyfill: ~0.0.2
  phantomjs-prebuilt: ~2.1.6
  postcss-modules: ~0.6.4
  pretty-hrtime: ~1.0.2
  read-package-tree: ~5.1.5
  rimraf: ~2.5.4
  semver: ~5.3.0
  sinon: ~1.17.3
  sinon-chai: ~2.8.0
  strict-uri-encode: ~2.0.0
  sudo: ~1.0.3
  tar: ~4.4.1
  through2: ~2.0.1
  ts-jest: ~22.4.6
  tslint: ~5.9.1
  tslint-microsoft-contrib: ~5.0.2
  typescript: ~2.4.1
  uglify-js: ~3.0.28
  webpack: ~3.11.0
  wordwrap: ~1.0.0
  yargs: ~4.6.0
  z-schema: ~3.18.3<|MERGE_RESOLUTION|>--- conflicted
+++ resolved
@@ -10351,11 +10351,7 @@
     dev: false
     name: '@rush-temp/api-documenter'
     resolution:
-<<<<<<< HEAD
-      integrity: sha512-V855Yv5A0gUTOSnQfotjV/rtPxlvwMkqIetpODb4VyZVyQi++uR1j2dWVts/QYpGrXRiYSorREJw8bfvv/OZsw==
-=======
       integrity: sha512-wqKPn5yFNu9EYNbMAn6BdXRATND7aKsrM5Ic+m8Mo06oyVD+tCfkMO4GNpynbrlMbN3jYar1chXj2P6LBzZYgQ==
->>>>>>> dd1c2bc8
       tarball: 'file:projects/api-documenter.tgz'
     version: 0.0.0
   'file:projects/api-extractor-test-01.tgz':
@@ -10414,11 +10410,7 @@
     dev: false
     name: '@rush-temp/api-extractor-test-05'
     resolution:
-<<<<<<< HEAD
-      integrity: sha512-Mu6KBpr4Wm+AgyMl+CMS/p4m0Kmr+H0WJuWa+PygUcK2WYZnTKZKBO2UCN4XtvWvIemTbW+y8KGVsRSFLLKNTQ==
-=======
       integrity: sha512-HWd+e1bD1CR0R1wreKdYy6kZ2iDobLIRM0j/Sre2vBvbLfL7u+WJkA3E3q1jqiQTHN/DatHC7Y7BDIC8h5b+eg==
->>>>>>> dd1c2bc8
       tarball: 'file:projects/api-extractor-test-05.tgz'
     version: 0.0.0
   'file:projects/api-extractor.tgz':
@@ -10439,11 +10431,7 @@
     dev: false
     name: '@rush-temp/api-extractor'
     resolution:
-<<<<<<< HEAD
-      integrity: sha512-Xx1jCF1CZk2HtX9GrAmWWtIBy0aqmDoJ4n07X+Deuya3+Y1jhqxzhnqA7G5sNxFjW27q1wWeO/O0mBtAnuX+Kw==
-=======
-      integrity: sha512-vbe0Oy3P7ILPgw2nnXU7MwjVEmOxwuuYPAkC6KFwgWjcQQgdERdP1cwvrviT3ZC0qm7JDPcNaLrnqUPaNnG68Q==
->>>>>>> dd1c2bc8
+      integrity: sha512-UvWVucRIbLS7YJwI/bc3eLX+F2S+9M6CzFMDVxN1zR9BDAJq5ECFC2y+XydoFLOKbc7nuJHRfh3UlG4ZNDv4uw==
       tarball: 'file:projects/api-extractor.tgz'
     version: 0.0.0
   'file:projects/gulp-core-build-karma.tgz':
@@ -10475,11 +10463,7 @@
     dev: false
     name: '@rush-temp/gulp-core-build-karma'
     resolution:
-<<<<<<< HEAD
-      integrity: sha512-aOF4q+uPop2mkydgr/dtJM5WJHZr8bCg52wAqmhaNl0/Malrkm+aSp3782JDWW+Z4Sd0oXqd02WpXZidMXe1Pw==
-=======
-      integrity: sha512-j9xF99rspyhHKrIFTM7lQVlIgGmGYc9ZlaYRAM+kZS0/zqDWAP5OguZCA6+i93b+h58rDhNOFGoQDjWhKwGPhA==
->>>>>>> dd1c2bc8
+      integrity: sha512-BJ3p1Or1fFXtEsY678DUzPIF9iNJemQTQJr3Rik0/8aJrwZfsVgVnTcisHmEJ1kRgUMVpQJNjtsfhKdpKnf4/A==
       tarball: 'file:projects/gulp-core-build-karma.tgz'
     version: 0.0.0
   'file:projects/gulp-core-build-mocha.tgz':
@@ -10498,11 +10482,7 @@
     dev: false
     name: '@rush-temp/gulp-core-build-mocha'
     resolution:
-<<<<<<< HEAD
-      integrity: sha512-Vd2IOS0Ny5khKJ2tsQi5zl0Zw2T2iatI8TvVJMlQZEVaYVVCn5NLzDztKwxfxZ82nLvugLEdvJ+Ea2EogT0NRw==
-=======
-      integrity: sha512-PMHoftVUX4gX9vTx7V0g84gv+KaUN0ER44HSTBGsADZ2t0J5uQPV9MhFwEdxFrch4XKygCkHEZ42BWFIGZSebQ==
->>>>>>> dd1c2bc8
+      integrity: sha512-mwtTb072zTQ5d2vC/EzxC5/DRWreeyYzjBBm2mcqW4T5V5sE0PitJ3c4cfP9cjNg1d2ofXPhMzH8lHdbHrJTyQ==
       tarball: 'file:projects/gulp-core-build-mocha.tgz'
     version: 0.0.0
   'file:projects/gulp-core-build-sass.tgz':
@@ -10531,11 +10511,7 @@
     dev: false
     name: '@rush-temp/gulp-core-build-sass'
     resolution:
-<<<<<<< HEAD
-      integrity: sha512-hUQP7FmFHS+srfXTT3rg1u3tS+nxsOH3qD+fdx6E5zH2zJp+25yJez8iWmvN1Hg1F4Ke90MuShx/FZYdHgq6Dg==
-=======
-      integrity: sha512-FCqiE7RcaN+10b7qNKbYPpxWOS8xG9BaBs+H0OG0yVD+T7c27MBEheLtFtv/ncoRaEZozqyqKDUkbKCZSEq5TQ==
->>>>>>> dd1c2bc8
+      integrity: sha512-j9Is58dTKv0JEyzhtCVjPU9P2GvaYnFzPgtjkwlVVeSuJVAkn4HKhFlqRbsgrQat+DiJfYLXZ1hepItnRZwweA==
       tarball: 'file:projects/gulp-core-build-sass.tgz'
     version: 0.0.0
   'file:projects/gulp-core-build-serve.tgz':
@@ -10565,11 +10541,7 @@
     dev: false
     name: '@rush-temp/gulp-core-build-serve'
     resolution:
-<<<<<<< HEAD
-      integrity: sha512-rXFQAWNVqto51jCbG6yaJmm0bvnuVN/E4VV+iOE1ION6RqaHTV+dlRW2ceVdvUNXQTxJDoq9G5ab3zmHiGhBJg==
-=======
-      integrity: sha512-i1+GOY5McxIcFPZXpCA/OM/wNjimP7tiTB6zvfG64uvVZR6FW0wdY9y8oJJ7UTYqvREykqslxJJcIN29re21kg==
->>>>>>> dd1c2bc8
+      integrity: sha512-EBzj9JG21RRJZKRrCjslO61a0P361sPfcol6cePw4K3yOkJxl5cfKN+kzzXo6dhaESY/xw3uq5lduWxFyQf0wg==
       tarball: 'file:projects/gulp-core-build-serve.tgz'
     version: 0.0.0
   'file:projects/gulp-core-build-typescript.tgz':
@@ -10587,6 +10559,7 @@
       decomment: 0.9.1
       fs-extra: 5.0.0
       glob: 7.0.6
+      glob-escape: 0.0.2
       gulp: 3.9.1
       gulp-cache: 0.4.6
       gulp-changed: 1.3.2
@@ -10607,11 +10580,7 @@
     dev: false
     name: '@rush-temp/gulp-core-build-typescript'
     resolution:
-<<<<<<< HEAD
-      integrity: sha512-HPz/PLy3+xinHMJr+Ck4GoEoOWGiF63gub/EHqxCgm4OGiyBmPDplGJrX/G5ZGX3hcgtQiTWv2c5U6PbIpRFGw==
-=======
-      integrity: sha512-75gXZNJmHiQ9bes93KzXOYOcgYqHBOYX1UoDp4YLiMMMvWEt2vxI4w8McQVUnC0xRYteMMvoVgrkR1yyWDikiQ==
->>>>>>> dd1c2bc8
+      integrity: sha512-fJLWO3/TU1rijkMTMsCwJmU60mnmSJdk/q10UHpk/tTqvtmdSLdKvGhQ/cFGvNbJvuAWMvDs8O4YAPU6zk4cBA==
       tarball: 'file:projects/gulp-core-build-typescript.tgz'
     version: 0.0.0
   'file:projects/gulp-core-build-webpack.tgz':
@@ -10631,11 +10600,7 @@
     dev: false
     name: '@rush-temp/gulp-core-build-webpack'
     resolution:
-<<<<<<< HEAD
-      integrity: sha512-2Ob2gCtqrGl7Pir/wJ34wS3Mz0Tek1sCdhCZYayCzutb0kH3PuryjX3ysJTFIoVo1l7M4GT2blcWrev+lgYj/g==
-=======
-      integrity: sha512-q3rwyuT6VlwX3KLx/okMex0Mvl1/ZmyIfhtOk7wTlqgORcV7MhiBnX8n7QaDVod7r/aJonwtYP7fOYtZF2JsIQ==
->>>>>>> dd1c2bc8
+      integrity: sha512-SpBa0OMEnWvk3gGLBFIzexzCLvj42CoF5qJF9csUmGfa7BBXmNbLKfb5MFLmoHCp16pXgWOk2iztw2US+5LRng==
       tarball: 'file:projects/gulp-core-build-webpack.tgz'
     version: 0.0.0
   'file:projects/gulp-core-build.tgz':
@@ -10687,11 +10652,7 @@
     dev: false
     name: '@rush-temp/gulp-core-build'
     resolution:
-<<<<<<< HEAD
-      integrity: sha512-T+0Yd8quEhlRUz82Yx5sdisAIIdPqqMD/osZHsW4IPZHQbEBI3GJqPuRIFiPlrwarFrnd1B9zK8Robj7tWX3wQ==
-=======
-      integrity: sha512-5f+d8nwUcB5GdtsxHkq/20/BApwndkxG/8uGviA/6gUCepRJeL1Q4dnz5XdP8uHNGWUlYcrvBGLvs49ABft/9A==
->>>>>>> dd1c2bc8
+      integrity: sha512-bFawjgwY/dAhn1bgwZ7dsZS6i8dHCV7wgX9c1Ts6W2vzNBHS4XF7NDtKOT4kEqzEY2uHwbMjFT69KHxD2sWRmA==
       tarball: 'file:projects/gulp-core-build.tgz'
     version: 0.0.0
   'file:projects/load-themed-styles.tgz':
@@ -10704,11 +10665,7 @@
     dev: false
     name: '@rush-temp/load-themed-styles'
     resolution:
-<<<<<<< HEAD
-      integrity: sha512-FGydDbk4x0HSqk3BgiXQkTL839CsYfFDpmx2dRvTbVSXPN7RE1bcMJxyxhr8ipfoI7ATx674v4N+NgYh1oABsw==
-=======
       integrity: sha512-8WrmhY+kd3sIA6fJmx3yQByH9BeavLcznpcc6cjFKnrVR+pqxv7NWmKPqLTH1ukpkJOEN771mkt4/Kh3SkweSg==
->>>>>>> dd1c2bc8
       tarball: 'file:projects/load-themed-styles.tgz'
     version: 0.0.0
   'file:projects/loader-load-themed-styles.tgz':
@@ -10723,11 +10680,7 @@
     dev: false
     name: '@rush-temp/loader-load-themed-styles'
     resolution:
-<<<<<<< HEAD
-      integrity: sha512-Btze8IJ5K599ZMr5qkqq4NOsD2MFiErYnkUWscAB9r9vk2XiGybB8rkULq/7voRDab3AqQ1Cur/JZ3Q36CALvw==
-=======
       integrity: sha512-oVUBOevjacGFX0OM5PYgK7k4pObaMsMo8ZNVebohvE6JlfDaTK2BJXJR8nPI5OgQfYvsN6vhLUOTduuHqzbazQ==
->>>>>>> dd1c2bc8
       tarball: 'file:projects/loader-load-themed-styles.tgz'
     version: 0.0.0
   'file:projects/loader-raw-script.tgz':
@@ -10741,11 +10694,7 @@
     dev: false
     name: '@rush-temp/loader-raw-script'
     resolution:
-<<<<<<< HEAD
-      integrity: sha512-JQajrHFU2D3xl4QwJ9EKE62S5V+RgwCkGuF2wzuMfqO/3U+pAKqWEJ1gyJ/+y2ibZjAKvnappJJRkeH+KS0QoQ==
-=======
       integrity: sha512-nDSwUAMvj6vHpe1US8RExDW6DfRJ6iQsJncU8m8f5GvyHSkjAfA6N+Ls7KUprzKnxoAUA1P+J2URRPOTqPZEXA==
->>>>>>> dd1c2bc8
       tarball: 'file:projects/loader-raw-script.tgz'
     version: 0.0.0
   'file:projects/loader-set-webpack-public-path.tgz':
@@ -10761,11 +10710,7 @@
     dev: false
     name: '@rush-temp/loader-set-webpack-public-path'
     resolution:
-<<<<<<< HEAD
-      integrity: sha512-EMpgJxTQtYEWXuNQTYucbBelp8oJYpPyAoBf+SFgjrGW6JGX8buJjcAG7IuP7/X+3yH22agvEASwCWj6zxXGDA==
-=======
       integrity: sha512-0xHTKoPdkq+yYLf43+0d7q+Tl1XxGHxDobhybswllEsX/NUxRt5zMQg3nVPwdmiiXBAgmgA2gQHOzEQPN2ZIvg==
->>>>>>> dd1c2bc8
       tarball: 'file:projects/loader-set-webpack-public-path.tgz'
     version: 0.0.0
   'file:projects/node-core-library.tgz':
@@ -10797,11 +10742,7 @@
     dev: false
     name: '@rush-temp/node-library-build'
     resolution:
-<<<<<<< HEAD
-      integrity: sha512-2+A5bRyLBeim8d8aHpHpEho7JKaKJ7hg7IFyuspaOcTeCCpkPdOQep86vTIQGNViuz+l3/I0qkeFuYbG7RYRmA==
-=======
       integrity: sha512-REL1KYZ2rHaiPDBIXQ5SNC2R39lrl5e62JzinKouo0Xy9gWagBFn6E2D/t9jgCHF1YkOtSoaUPzZs1W98qaf8w==
->>>>>>> dd1c2bc8
       tarball: 'file:projects/node-library-build.tgz'
     version: 0.0.0
   'file:projects/package-deps-hash.tgz':
@@ -10814,11 +10755,7 @@
     dev: false
     name: '@rush-temp/package-deps-hash'
     resolution:
-<<<<<<< HEAD
-      integrity: sha512-alOr+wNlyg1FlGtbecpiVGtXoyz3BuROpqwq93doXSYuXCDYxDVde2Am+8+d8ykKZx97wwwu8+STdRY31FxJHw==
-=======
       integrity: sha512-z0J1m7MLGNpew5k1qUjnzF+8qkesY1Ipocp7+iVs19ifVsGWFJ8aNoaNvH9cLQjZ8kybC/UXeWtBW/+0WiI2bw==
->>>>>>> dd1c2bc8
       tarball: 'file:projects/package-deps-hash.tgz'
     version: 0.0.0
   'file:projects/resolve-chunk-plugin.tgz':
@@ -10831,11 +10768,7 @@
     dev: false
     name: '@rush-temp/resolve-chunk-plugin'
     resolution:
-<<<<<<< HEAD
-      integrity: sha512-39n2fOBXTAQ6WOQt/c+Z0c2OBu7iAmLSKAHF68m5xttQHW32jnthSa6S/CEQ8/0ccgK0qGN6LBE+kLqf77kRzw==
-=======
       integrity: sha512-V/BqHoxIJ8f6f2w/zzbiwZm7eoOc8eg44c9ckdQeHypu6D0jowhkRs09p0B+a4INHjjbEuc9NZZemE7YzpwhfQ==
->>>>>>> dd1c2bc8
       tarball: 'file:projects/resolve-chunk-plugin.tgz'
     version: 0.0.0
   'file:projects/rush-lib.tgz':
@@ -10878,11 +10811,7 @@
     dev: false
     name: '@rush-temp/rush-lib'
     resolution:
-<<<<<<< HEAD
-      integrity: sha512-1j/wyreTziR3ZNbwuQGyibMnplEPPxDtg6A8NHVBf5pLVNTQsWbWP/P+BbtMGQ7Fr+48UPUTYWLtSVMSrzdb3w==
-=======
       integrity: sha512-wiYy3KA7Ui6VB05AAEUPGk9+tSL8jW4BiPmSR2mM0DGWawuFbdkewfjlaeETXUjjRDqo+S4AJnCXVnclUQQ9vg==
->>>>>>> dd1c2bc8
       tarball: 'file:projects/rush-lib.tgz'
     version: 0.0.0
   'file:projects/rush-stack-compiler.tgz':
@@ -10914,11 +10843,7 @@
     dev: false
     name: '@rush-temp/rush-stack'
     resolution:
-<<<<<<< HEAD
-      integrity: sha512-H8HbXjK2EZJmKYzgYluS7+rvYdd1JdP1k/TzSWTOwl8lJAN+c5r5xwJOBYdB4fAgIRDiICOUOFl3DG4KsDBKGA==
-=======
       integrity: sha512-3NoFxFlBqLp5bpBOTJ/6E9crpEHjLuYx70DIib1liIn2FJm5/2Dt6IgNAM4Bf5Cz0/XsA4yUsorufyYwYfc39g==
->>>>>>> dd1c2bc8
       tarball: 'file:projects/rush-stack.tgz'
     version: 0.0.0
   'file:projects/rush.tgz':
@@ -10938,11 +10863,7 @@
     dev: false
     name: '@rush-temp/rush'
     resolution:
-<<<<<<< HEAD
-      integrity: sha512-lFfkt+GLRZS9M5BPlR32gl2J5eDvEL5HhX9qb8ypuCKa9Ra7QwbpqHO1NLWScykA0HR/qfYCt7QM1qpB7wkaIA==
-=======
       integrity: sha512-9BAS2tl9IDNYZKPhJg0YqZIOCLc+xb/HxsuxViRx3oDFNCKIGXPvXZK46rddITPIn8w0HI/3TGCbcd34u7fwuw==
->>>>>>> dd1c2bc8
       tarball: 'file:projects/rush.tgz'
     version: 0.0.0
   'file:projects/rushell.tgz':
@@ -10956,11 +10877,7 @@
     dev: false
     name: '@rush-temp/rushell'
     resolution:
-<<<<<<< HEAD
-      integrity: sha512-a4cqBYs2ah+Uw0/dj2xQlEH/AddM9rcm1QtH3vEdXNcC7kVxYstvfnDbnYE19tdD3ifVn1eVkMQx8bpGznn8KA==
-=======
       integrity: sha512-rjqCEuibdYCTH5AzIjx3z+qyTma0/PHjcF/fQ3r5kJc9TkkOBsvZHexrHZeYtJlcOQmczPvtNtqE8J0GVRoOsg==
->>>>>>> dd1c2bc8
       tarball: 'file:projects/rushell.tgz'
     version: 0.0.0
   'file:projects/set-webpack-public-path-plugin.tgz':
@@ -10979,11 +10896,7 @@
     dev: false
     name: '@rush-temp/set-webpack-public-path-plugin'
     resolution:
-<<<<<<< HEAD
-      integrity: sha512-pRTdLKtmC2FM0RMEKlfCmM0blHosDAi3wpP7DXiQlg0qek7H0brtjSwGTPAAOTUEIgPx0iC/a+ZXr7tFU+rukA==
-=======
       integrity: sha512-5HbLkXPW5WASImd4AzIAGqnksP6G0Soc2TcoQAf4/PcjLAqEygthZDF7JO6v5PkuIar2xxHvFGCtoDmZBxKpFw==
->>>>>>> dd1c2bc8
       tarball: 'file:projects/set-webpack-public-path-plugin.tgz'
     version: 0.0.0
   'file:projects/stream-collator.tgz':
@@ -10998,11 +10911,7 @@
     dev: false
     name: '@rush-temp/stream-collator'
     resolution:
-<<<<<<< HEAD
-      integrity: sha512-nyKHmTJF4Pp4hvVonNa2+vrEvFBqfDLr3otoUlaxxwnViIKi1rS7dP8tjobkBin6claP7fNxqCSidy7S/hywVA==
-=======
       integrity: sha512-UXMxvV1hNjznT5wggdz48oasAAcbxXSa0TgVbZ8mMD10FOgtYw30uZbGXlYRCxXFkwLMxMZmMsCslih2Dp8++w==
->>>>>>> dd1c2bc8
       tarball: 'file:projects/stream-collator.tgz'
     version: 0.0.0
   'file:projects/ts-command-line.tgz':
@@ -11030,11 +10939,7 @@
     dev: false
     name: '@rush-temp/web-library-build-test'
     resolution:
-<<<<<<< HEAD
-      integrity: sha512-5c5SocolBzH4ZmtQnNbwxhTsj+S5e5gCT63W9MFYifFOiqIVsPw80sj6SxR+5CKvLUYetPGqz0wGJWXnZpWhwA==
-=======
       integrity: sha512-2y6CixGqxHmtbkyDWiLhmaggPdd2YeepIyjVkB1EyDy4ijLUo8nK2FO+bFm+XJf1xjgfPhvuyqLk0XUuwQAyGQ==
->>>>>>> dd1c2bc8
       tarball: 'file:projects/web-library-build-test.tgz'
     version: 0.0.0
   'file:projects/web-library-build.tgz':
@@ -11046,11 +10951,7 @@
     dev: false
     name: '@rush-temp/web-library-build'
     resolution:
-<<<<<<< HEAD
-      integrity: sha512-keVOXHGsrq9zZXXH0vOmc22pz9d4YtbXCxTZNGSz2o/1uYpVqXZEfZ8OpnfFY40oHGasUfKSEGl6QPuj/05qOA==
-=======
       integrity: sha512-mpdlUVtTfl8B5Ps1StwdqtZoQWZ7g/1DmZ6d1TYqRMfXPQ9/JIs/4bhf5d75UzIV9zKFXUaQXIbTlm+DGjn3Ow==
->>>>>>> dd1c2bc8
       tarball: 'file:projects/web-library-build.tgz'
     version: 0.0.0
 registry: 'https://registry.npmjs.org/'
