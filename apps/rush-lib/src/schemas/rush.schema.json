--- conflicted
+++ resolved
@@ -198,13 +198,8 @@
     }
   },
   "additionalProperties": false,
-<<<<<<< HEAD
-  "required": [ "rushVersion", "projects" ]
-=======
   "required": [
-    "npmVersion",
     "rushVersion",
     "projects"
   ]
->>>>>>> a3b52895
 }